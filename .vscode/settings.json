--- conflicted
+++ resolved
@@ -8,10 +8,6 @@
   "files.associations": {
     "*.inc": "cpp"
   },
-<<<<<<< HEAD
-  // CMake Configurations
-=======
->>>>>>> 3c04422b
   "cmake.configureSettings": {
     "MLIR_DIR": "${workspaceFolder}/polygeist/llvm-project/build/lib/cmake/mlir",
     "LLVM_DIR": "${workspaceFolder}/polygeist/llvm-project/build/lib/cmake/llvm",
