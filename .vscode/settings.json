--- conflicted
+++ resolved
@@ -9,10 +9,7 @@
   "files.associations": {
     "*.inc": "cpp"
   },
-<<<<<<< HEAD
-=======
   // CMake Configurations
->>>>>>> cfb5b665
   "cmake.configureSettings": {
     "MLIR_DIR": "${workspaceFolder}/polygeist/llvm-project/build/lib/cmake/mlir",
     "LLVM_DIR": "${workspaceFolder}/polygeist/llvm-project/build/lib/cmake/llvm",
