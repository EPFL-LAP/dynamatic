//===- BoolExpression.h - Boolean expressions -------------------*- C++ -*-===//
//
// Dynamatic is under the Apache License v2.0 with LLVM Exceptions.
// See https://llvm.org/LICENSE.txt for license information.
// SPDX-License-Identifier: Apache-2.0 WITH LLVM-exception
//
//===----------------------------------------------------------------------===//
//
// This file defines the datastrucure BoolExpression to represent a boolean
// logical expresion as a tree.
// This also defines the interface for the library that handles boolean
// logic expressions.
// It includes functions for propagating negation through a tree using
// DeMorgan's law, and creating boolean expressions. Additionally, it provides
// functions to interact with the Espresso logic minimizer tool. The library
// supports basic operations on boolean expressions such as AND, OR, and
// negation.
//
//===----------------------------------------------------------------------===//

#ifndef EXPERIMENTAL_SUPPORT_BOOLEANLOGIC_BOOLEXPRESSION_H
#define EXPERIMENTAL_SUPPORT_BOOLEANLOGIC_BOOLEXPRESSION_H

#include "llvm/ADT/StringRef.h"
#include <map>
#include <set>
#include <string>
#include <utility>
#include <vector>

namespace dynamatic {
namespace experimental {
namespace boolean {

/// Variable: x,y, z,...
/// AND: & or .
/// Or: | or +
/// Not: ! or ~
/// Remark: NOT perator is an INTEMEDIATE operator. That is, in all returned
/// Boolean Expressions, it's not present. The NOT operator is only used in the
/// parsig procedure and is then removed from the BoolExpression by the function
/// propagateNegation which propagates a NOT operator by applying DeMorgan's
/// Law.
enum class ExpressionType { Variable, Or, And, Not, Zero, One, End };

/// recursie function that replaces don't cares with 0 and 1
void replaceDontCaresRec(std::string s, std::set<std::string> &minterms);

/// wrapper function that replaces all don't cares in a set of minterms
std::set<std::string> replaceDontCares(const std::set<std::string> &minterms);

struct BoolExpression {
  ExpressionType type;

  BoolExpression(ExpressionType t) : type(t) {}

  virtual ~BoolExpression() = default;

  virtual BoolExpression *deepCopy() const;

  /// Prints BooolExpression tree in inorder traversal
  /// Inspired from
  /// https://www.geeksforgeeks.org/print-binary-tree-2-dimensions/
  void print();

  /// Converts a BoolExpression tree into its string representation
  std::string toString();

  /// Return true if the expression contains the input mintern, either directed
  /// or complemented
  bool containsMintern(const std::string &toSearch);

  /// Retrieve all the variables inside a BoolExpression
  std::set<std::string> getVariables();

  //---------Generating Truth Table For any Boolean Expression-----------

  /// Evaluates a Boolean Expression baed on a cerain setting on the variables
  bool evaluate(std::map<std::string, bool> row);

  /// Generates the truth table for any BooleanExpression by evaluating each
  /// row in it
  std::vector<std::tuple<std::map<std::string, bool>, bool>>
  generateTruthTable();

  //---------Generating Truth Table based on Mintems (SOP Only)-----------

  /// Generates the minterms based on the variables
  /// 'd': don't care, 'n':null/void
  /// If a variable is a don't care: it should be set to 0 if it's negated
  /// and to 1 if it's non-negeated (for the minterm to be 1) If a variable
  /// is set to 0: if it's present in non-negated form in the minterm, then
  /// the minterm requires the variable to be both 0 and 1 for it to
  /// evaluate to 1, hence the minterm is void (no setting of the values
  /// gives a 1) Similarly if a variable is set to 1 and is present in
  /// negated form in the minterm
  void generateMintermVariable(std::string &s,
                               std::map<llvm::StringRef, int> varIndex);

  /// Generates the minterms of a specfic AND node
  void generateMintermAnd(std::string &s,
                          const std::map<llvm::StringRef, int> &varIndex);

  /// Function that generates the minterms of a BoolExpression
  void generateMintermsOr(unsigned numOfVariables,
                          const std::map<llvm::StringRef, int> &varIndex,
                          std::set<std::string> &minterms);

  /// Generates the truth table for a SOP based on the
  /// minterms generated in generateMinterms
  std::set<std::string> generateTruthTableSop();

  //--------------Library Helper Functions--------------

  /// Propagates a not operator recursively in a BoolExpression tree
  /// by applying DeMorgan's law
  BoolExpression *propagateNegation(bool negated);

  /// Runs espresso logic minimzer on a BoolExpression
  std::string runEspresso();

  /// Runs espresso logic minimzer on a BoolExpression
  std::string runEspressoSop();

  //--------------Library APIs--------------

  /// Converts String to BoolExpression
  /// parses an expression such as c1. c2.c1+~c3 . c1 + c4. ~c1 and stores it in
  /// the tree structure
  static BoolExpression *parseSop(llvm::StringRef strSop);

  /// Converts BoolExpression to String
  std::string sopToString();

  /// Creates an expression of a Zero
  /// Returns a dynamically-allocated variable
  static BoolExpression *boolZero();

  /// Creates an expression of a One
  /// Returns a dynamically-allocated variable
  static BoolExpression *boolOne();

  /// Creates an expression of a single variable
  /// Returns a dynamically-allocated variable
  static BoolExpression *boolVar(std::string id);

  /// AND two expressions
  /// Returns a dynamically-allocated variable
  static BoolExpression *boolAnd(BoolExpression *exp1, BoolExpression *exp2);

  /// OR two expressions
  /// Returns a dynamically-allocated variable
  static BoolExpression *boolOr(BoolExpression *exp1, BoolExpression *exp2);

  /// Negate an expression (apply DeMorgan's law)
  BoolExpression *boolNegate();

  /// Minimize an expression based on the espresso logic minimizer algorithm
  BoolExpression *boolMinimize();

  /// Minimize a SOP based on the espresso logic minimizer algorithm
  BoolExpression *boolMinimizeSop();

private:
  // recursive helper for getVariables()
  void getVariablesRec(std::set<std::string> &s);
};

// This is specifically for operators: And, Or, Not
struct Operator : public BoolExpression {
  BoolExpression *left;
  BoolExpression *right;

  // Constructor for operator nodes
  Operator(ExpressionType t, BoolExpression *l, BoolExpression *r)
      : BoolExpression(t), left(l), right(r) {}

<<<<<<< HEAD
=======
  /// Delete operator
>>>>>>> c0e85a33
  ~Operator() override {
    delete left;
    delete right;
  }

<<<<<<< HEAD
=======
  /// Deep copy of a boolean expression
>>>>>>> c0e85a33
  BoolExpression *deepCopy() const override {
    return new Operator(type, left->deepCopy(), right->deepCopy());
  }
};

/// This is specifically for single conditions: Variable, One, Zero
struct SingleCond : public BoolExpression {
  std::string id;
  bool isNegated;

  /// Constructor for single condition nodes
  SingleCond(ExpressionType t, std::string i = "", bool negated = false)
      : BoolExpression(t), id(std::move(i)), isNegated(negated) {}

<<<<<<< HEAD
=======
  /// Deep copy of a single condition
>>>>>>> c0e85a33
  BoolExpression *deepCopy() const override {
    return new SingleCond(type, id, isNegated);
  }
};

} // namespace boolean
} // namespace experimental
} // namespace dynamatic

#endif // EXPERIMENTAL_SUPPORT_BOOLEANLOGIC_BOOLEXPRESSION_H<|MERGE_RESOLUTION|>--- conflicted
+++ resolved
@@ -175,19 +175,13 @@
   Operator(ExpressionType t, BoolExpression *l, BoolExpression *r)
       : BoolExpression(t), left(l), right(r) {}
 
-<<<<<<< HEAD
-=======
   /// Delete operator
->>>>>>> c0e85a33
   ~Operator() override {
     delete left;
     delete right;
   }
 
-<<<<<<< HEAD
-=======
   /// Deep copy of a boolean expression
->>>>>>> c0e85a33
   BoolExpression *deepCopy() const override {
     return new Operator(type, left->deepCopy(), right->deepCopy());
   }
@@ -202,10 +196,7 @@
   SingleCond(ExpressionType t, std::string i = "", bool negated = false)
       : BoolExpression(t), id(std::move(i)), isNegated(negated) {}
 
-<<<<<<< HEAD
-=======
   /// Deep copy of a single condition
->>>>>>> c0e85a33
   BoolExpression *deepCopy() const override {
     return new SingleCond(type, id, isNegated);
   }
