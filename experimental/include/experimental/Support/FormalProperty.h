//===- FormalProperty.h -----------------------------------------*- C++ -*-===//
//
// Dynamatic is under the Apache License v2.0 with LLVM Exceptions.
// See https://llvm.org/LICENSE.txt for license information.
// SPDX-License-Identifier: Apache-2.0 WITH LLVM-exception
//
//===----------------------------------------------------------------------===//
//
// Implements the JSON-parsing logic for the formal properties' database.
//
//===----------------------------------------------------------------------===//

#include "dynamatic/Support/LLVM.h"
#include "mlir/IR/Value.h"
#include "llvm/Support/JSON.h"
#include <fstream>
#include <memory>

namespace dynamatic {

class FormalProperty {

public:
  enum class TAG { OPT, INVAR, ERROR };
  enum class TYPE { AOB, VEQ };

  TAG getTag() const { return tag; }
  TYPE getType() const { return type; }
  unsigned long getId() const { return id; }

  static std::optional<TYPE> typeFromStr(const std::string &s);
  static std::string typeToStr(TYPE t);
  static std::optional<TAG> tagFromStr(const std::string &s);
  static std::string tagToStr(TAG t);

  llvm::json::Value toJSON() const;

  inline virtual llvm::json::Value extraInfoToJSON() const { return nullptr; };

<<<<<<< HEAD
  std::unique_ptr<FormalProperty> static fromJSON(
      const llvm::json::Value &value, llvm::json::Path path);

  FormalProperty() = default;
  FormalProperty(unsigned long id, TAG tag, TYPE type)
      : id(id), tag(tag), type(type), check("unchecked") {}
  virtual ~FormalProperty() = default;

  static bool classof(const FormalProperty *fp) { return true; }

=======
  FormalProperty() = default;
  FormalProperty(unsigned long id, TAG tag, TYPE type)
      : id(id), tag(tag), type(type), check("unchecked") {}
  virtual ~FormalProperty() = default;

>>>>>>> 0bc84d1c
protected:
  unsigned long id;
  TAG tag;
  TYPE type;
  std::string check;
<<<<<<< HEAD

  llvm::json::Value parseBaseAndExtractInfo(const llvm::json::Value &value,
                                            llvm::json::Path path);
};

class AOBProperty : public FormalProperty {
public:
  std::string getOwner() { return owner; }
  std::string getUser() { return user; }
  int getOwnerIndex() { return ownerIndex; }
  int getUserIndex() { return userIndex; }
  std::string getOwnerChannel() { return ownerChannel; }
  std::string getUserChannel() { return userChannel; }

  llvm::json::Value extraInfoToJSON() const override;
  /// Attempts to deserialize a propertyfrom a JSON value.
  static std::unique_ptr<AOBProperty> fromJSON(const llvm::json::Value &value,
                                               llvm::json::Path path);

  AOBProperty() = default;
  AOBProperty(unsigned long id, TAG tag, const OpResult &res);
  ~AOBProperty() = default;

  static bool classof(const FormalProperty *fp) {
    return fp->getType() == TYPE::AOB;
  }

private:
  std::string owner;
  std::string user;
  int ownerIndex;
  int userIndex;
  std::string ownerChannel;
  std::string userChannel;
};

class VEQProperty : public FormalProperty {
public:
  std::string getOwner() { return owner; }
  std::string getTarget() { return target; }
  int getOwnerIndex() { return ownerIndex; }
  int getTargetIndex() { return targetIndex; }
  std::string getOwnerChannel() { return ownerChannel; }
  std::string getTargetChannel() { return targetChannel; }

  llvm::json::Value extraInfoToJSON() const override;
  /// Attempts to deserialize a propertyfrom a JSON value.
  static std::unique_ptr<VEQProperty> fromJSON(const llvm::json::Value &value,
                                               llvm::json::Path path);

  VEQProperty() = default;
  VEQProperty(unsigned long id, TAG tag, const OpResult &res1,
              const OpResult &res2);
  ~VEQProperty() = default;

  static bool classof(const FormalProperty *fp) {
    return fp->getType() == TYPE::VEQ;
  }

private:
  std::string owner;
  std::string target;
  int ownerIndex;
  int targetIndex;
  std::string ownerChannel;
  std::string targetChannel;
};

class FormalPropertyTable {
public:
  FormalPropertyTable() = default;

  LogicalResult addPropertiesFromJSON(StringRef filepath);

  const std::vector<std::unique_ptr<FormalProperty>> &getProperties() const {
    return properties;
  }

  inline bool fromJSON(const llvm::json::Value &value,
                       std::unique_ptr<FormalProperty> &property,
                       llvm::json::Path path) {
    // fromJson internally allocates the correct space for the class with
    // make_unique and returns a pointer
    property = FormalProperty::fromJSON(value, path);

    return true;
  }

private:
  /// List of properties.
  std::vector<std::unique_ptr<FormalProperty>> properties;
=======
};

struct SignalName {
  std::string operationName;
  std::string name;
  unsigned index;
};

class AbsenceOfBackpressure : public FormalProperty {
public:
  std::string getOwner() { return ownerChannel.operationName; }
  std::string getUser() { return userChannel.operationName; }
  int getOwnerIndex() { return ownerChannel.index; }
  int getUserIndex() { return userChannel.index; }
  std::string getOwnerChannel() { return ownerChannel.name; }
  std::string getUserChannel() { return userChannel.name; }

  llvm::json::Value extraInfoToJSON() const override;

  AbsenceOfBackpressure() = default;
  AbsenceOfBackpressure(unsigned long id, TAG tag, const OpResult &res);
  ~AbsenceOfBackpressure() = default;

private:
  SignalName ownerChannel;
  SignalName userChannel;
};

class ValidEquivalence : public FormalProperty {
public:
  std::string getOwner() { return ownerChannel.operationName; }
  std::string getTarget() { return targetChannel.operationName; }
  int getOwnerIndex() { return ownerChannel.index; }
  int getTargetIndex() { return targetChannel.index; }
  std::string getOwnerChannel() { return ownerChannel.name; }
  std::string getTargetChannel() { return targetChannel.name; }

  llvm::json::Value extraInfoToJSON() const override;

  ValidEquivalence() = default;
  ValidEquivalence(unsigned long id, TAG tag, const OpResult &res1,
                   const OpResult &res2);
  ~ValidEquivalence() = default;

private:
  SignalName ownerChannel;
  SignalName targetChannel;
>>>>>>> 0bc84d1c
};

} // namespace dynamatic<|MERGE_RESOLUTION|>--- conflicted
+++ resolved
@@ -37,7 +37,6 @@
 
   inline virtual llvm::json::Value extraInfoToJSON() const { return nullptr; };
 
-<<<<<<< HEAD
   std::unique_ptr<FormalProperty> static fromJSON(
       const llvm::json::Value &value, llvm::json::Path path);
 
@@ -48,85 +47,73 @@
 
   static bool classof(const FormalProperty *fp) { return true; }
 
-=======
-  FormalProperty() = default;
-  FormalProperty(unsigned long id, TAG tag, TYPE type)
-      : id(id), tag(tag), type(type), check("unchecked") {}
-  virtual ~FormalProperty() = default;
-
->>>>>>> 0bc84d1c
 protected:
   unsigned long id;
   TAG tag;
   TYPE type;
   std::string check;
-<<<<<<< HEAD
 
   llvm::json::Value parseBaseAndExtractInfo(const llvm::json::Value &value,
                                             llvm::json::Path path);
 };
 
-class AOBProperty : public FormalProperty {
+struct SignalName {
+  std::string operationName;
+  std::string name;
+  unsigned index;
+};
+
+class AbsenceOfBackpressure : public FormalProperty {
 public:
-  std::string getOwner() { return owner; }
-  std::string getUser() { return user; }
-  int getOwnerIndex() { return ownerIndex; }
-  int getUserIndex() { return userIndex; }
-  std::string getOwnerChannel() { return ownerChannel; }
-  std::string getUserChannel() { return userChannel; }
+  std::string getOwner() { return ownerChannel.operationName; }
+  std::string getUser() { return userChannel.operationName; }
+  int getOwnerIndex() { return ownerChannel.index; }
+  int getUserIndex() { return userChannel.index; }
+  std::string getOwnerChannel() { return ownerChannel.name; }
+  std::string getUserChannel() { return userChannel.name; }
 
   llvm::json::Value extraInfoToJSON() const override;
-  /// Attempts to deserialize a propertyfrom a JSON value.
-  static std::unique_ptr<AOBProperty> fromJSON(const llvm::json::Value &value,
-                                               llvm::json::Path path);
+  static std::unique_ptr<AbsenceOfBackpressure>
+  fromJSON(const llvm::json::Value &value, llvm::json::Path path);
 
-  AOBProperty() = default;
-  AOBProperty(unsigned long id, TAG tag, const OpResult &res);
-  ~AOBProperty() = default;
-
-  static bool classof(const FormalProperty *fp) {
-    return fp->getType() == TYPE::AOB;
-  }
-
-private:
-  std::string owner;
-  std::string user;
-  int ownerIndex;
-  int userIndex;
-  std::string ownerChannel;
-  std::string userChannel;
-};
-
-class VEQProperty : public FormalProperty {
-public:
-  std::string getOwner() { return owner; }
-  std::string getTarget() { return target; }
-  int getOwnerIndex() { return ownerIndex; }
-  int getTargetIndex() { return targetIndex; }
-  std::string getOwnerChannel() { return ownerChannel; }
-  std::string getTargetChannel() { return targetChannel; }
-
-  llvm::json::Value extraInfoToJSON() const override;
-  /// Attempts to deserialize a propertyfrom a JSON value.
-  static std::unique_ptr<VEQProperty> fromJSON(const llvm::json::Value &value,
-                                               llvm::json::Path path);
-
-  VEQProperty() = default;
-  VEQProperty(unsigned long id, TAG tag, const OpResult &res1,
-              const OpResult &res2);
-  ~VEQProperty() = default;
+  AbsenceOfBackpressure() = default;
+  AbsenceOfBackpressure(unsigned long id, TAG tag, const OpResult &res);
+  ~AbsenceOfBackpressure() = default;
 
   static bool classof(const FormalProperty *fp) {
     return fp->getType() == TYPE::VEQ;
   }
 
 private:
-  std::string owner;
-  std::string target;
-  int ownerIndex;
-  int targetIndex;
-  std::string ownerChannel;
-  std::string targetChannel;
+  SignalName ownerChannel;
+  SignalName userChannel;
+};
+
+class ValidEquivalence : public FormalProperty {
+public:
+  std::string getOwner() { return ownerChannel.operationName; }
+  std::string getTarget() { return targetChannel.operationName; }
+  int getOwnerIndex() { return ownerChannel.index; }
+  int getTargetIndex() { return targetChannel.index; }
+  std::string getOwnerChannel() { return ownerChannel.name; }
+  std::string getTargetChannel() { return targetChannel.name; }
+
+  llvm::json::Value extraInfoToJSON() const override;
+  static std::unique_ptr<ValidEquivalence>
+  fromJSON(const llvm::json::Value &value, llvm::json::Path path);
+
+  ValidEquivalence() = default;
+  ValidEquivalence(unsigned long id, TAG tag, const OpResult &res1,
+                   const OpResult &res2);
+  ~ValidEquivalence() = default;
+
+  static bool classof(const FormalProperty *fp) {
+    return fp->getType() == TYPE::VEQ;
+  }
+
+private:
+  SignalName ownerChannel;
+  SignalName targetChannel;
 };
 
 class FormalPropertyTable {
@@ -152,55 +139,6 @@
 private:
   /// List of properties.
   std::vector<std::unique_ptr<FormalProperty>> properties;
-=======
-};
-
-struct SignalName {
-  std::string operationName;
-  std::string name;
-  unsigned index;
-};
-
-class AbsenceOfBackpressure : public FormalProperty {
-public:
-  std::string getOwner() { return ownerChannel.operationName; }
-  std::string getUser() { return userChannel.operationName; }
-  int getOwnerIndex() { return ownerChannel.index; }
-  int getUserIndex() { return userChannel.index; }
-  std::string getOwnerChannel() { return ownerChannel.name; }
-  std::string getUserChannel() { return userChannel.name; }
-
-  llvm::json::Value extraInfoToJSON() const override;
-
-  AbsenceOfBackpressure() = default;
-  AbsenceOfBackpressure(unsigned long id, TAG tag, const OpResult &res);
-  ~AbsenceOfBackpressure() = default;
-
-private:
-  SignalName ownerChannel;
-  SignalName userChannel;
-};
-
-class ValidEquivalence : public FormalProperty {
-public:
-  std::string getOwner() { return ownerChannel.operationName; }
-  std::string getTarget() { return targetChannel.operationName; }
-  int getOwnerIndex() { return ownerChannel.index; }
-  int getTargetIndex() { return targetChannel.index; }
-  std::string getOwnerChannel() { return ownerChannel.name; }
-  std::string getTargetChannel() { return targetChannel.name; }
-
-  llvm::json::Value extraInfoToJSON() const override;
-
-  ValidEquivalence() = default;
-  ValidEquivalence(unsigned long id, TAG tag, const OpResult &res1,
-                   const OpResult &res2);
-  ~ValidEquivalence() = default;
-
-private:
-  SignalName ownerChannel;
-  SignalName targetChannel;
->>>>>>> 0bc84d1c
 };
 
 } // namespace dynamatic