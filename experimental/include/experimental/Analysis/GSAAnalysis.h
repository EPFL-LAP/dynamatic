//===- GSAAnalysis.h - GSA analyis utilities --------------------*- C++ -*-===//
//
// Dynamatic is under the Apache License v2.0 with LLVM Exceptions.
// See https://llvm.org/LICENSE.txt for license information.
// SPDX-License-Identifier: Apache-2.0 WITH LLVM-exception
//
//===----------------------------------------------------------------------===//
//
// Declares some utility functions useful towards converting the static single
// assignment (SSA) representation into gated single assingment representation
// (GSA).
//
//===----------------------------------------------------------------------===//

#ifndef DYNAMATIC_ANALYSIS_GSAANALYSIS_H
#define DYNAMATIC_ANALYSIS_GSAANALYSIS_H

#include "dynamatic/Dialect/Handshake/HandshakeOps.h"
#include "dynamatic/Support/LLVM.h"
#include "experimental/Support/BooleanLogic/BoolExpression.h"
#include "experimental/Support/FtdSupport.h"
#include "mlir/Pass/AnalysisManager.h"
#include <queue>
#include <unordered_set>
#include <utility>
#include <variant>

namespace dynamatic {
namespace experimental {
namespace gsa {

/// In this library, the word `gate` is used both for a `PHI` in SSA
/// representation and for `GAMMA`/`MU` in GSA representation

/// Define the three possible kinds of gate:
/// - A GAMMA gate, having two inputs and a predicate;
/// - A MU gate, having one init input and a `next` input;
/// - a PHI gate, having N possible inputs chosen in a *merge* fashion.
enum GateType { GammaGate, MuGate, PhiGate };

struct Gate;

/// Single class to collect a possible gate input, among these three
/// alternatives:
/// - a value, either produced by an operation in the IR or a block argument;
/// - another gate;
/// - an empty input (this happens for gammas having only one input).
struct GateInput {

  /// Depending on the type of the input, it might be a reference to a value on
  /// the IR, another gate or empty.
  std::variant<Value, Gate *> input;

  /// Set of all blocks that forward this GateInput to the gate.
  /// A value or block argument is defined in a producer block, but may reach
  /// the PHI through one or more sender blocks. Each sender block comes
  /// immediately before the consumer block in the CFG. For predicate
  /// computation, control dependence must be analyzed on the sender
  /// blocks as well as on the producer.
  std::unordered_set<Block *> senders;

  /// Constructor a gate input being the result of an operation.
  GateInput(Value v) : input(v) {};

  /// Constructor for a gate input being the output of another gate.
  GateInput(Gate *p) : input(p) {};

  /// Constructor for a gate input being empty.
  GateInput() : input(nullptr) {};

  /// Returns the block owner of the input.
  Block *getBlock();

  /// Returns true if the input is of type `Value`.
  bool isTypeValue() { return std::holds_alternative<Value>(input); }

  /// Returns true if the input is empty.
  bool isTypeEmpty() {
    return std::holds_alternative<Gate *>(input) && !std::get<Gate *>(input);
  }

  /// Returns true if the input is a gate.
  bool isTypeGate() {
    return std::holds_alternative<Gate *>(input) && std::get<Gate *>(input);
  }

  /// Returns the input gate (raise an error if input is not a  gate).
  Gate *getGate() { return std::get<Gate *>(input); }

  /// Returns the input value (raise an error if input is not a value).
  Value getValue() { return std::get<Value>(input); }

  ~GateInput() = default;
};

using ListExpressionsPerGate =
    std::vector<std::pair<boolean::BoolExpression *, GateInput *>>;

/// The structure collects all the information related to a gate. Each gate has
/// a set of inputs, a type, a condition, an index and it might be a root.
struct Gate {

  /// Reference to the value produced by the gate
  Value result;

  /// List of operands of the gate.
  SmallVector<GateInput *> operands;

  /// Type of gate function.
  GateType gsaGateFunction;

  /// Block whose terminator is used to drive the condition of the gate.
  Block *conditionBlock;

<<<<<<< HEAD
  /// Condition of the gate.
  boolean::BoolExpression *condition;

  /// list of condition cofactors
  std::vector<std::string> cofactorList;
=======
  /// Block in which the gate is placed
  Block *gateBlock;

  /// True if this gate was generated as part of expanding a Mu gate.
  /// Allows special handling when splitting multi-input Mu structures.
  bool muGenerated;
>>>>>>> c62cb794

  /// Index of the current gate, which uniquely identifies it.
  unsigned index;

  /// Determines whether it is a root or not (all MUs are roots, only the base
  /// of a tree of GAMMAs is the root).
  bool isRoot = false;

  /// Initialize the values of the gate.
  Gate(Value v, ArrayRef<GateInput *> pi, GateType gt, unsigned i,
<<<<<<< HEAD
       Block *c = nullptr,
       boolean::BoolExpression *cond = boolean::BoolExpression::boolZero(),
       std::vector<std::string> cof = {})
      : result(v), operands(pi), gsaGateFunction(gt), conditionBlock(c),
        condition(cond), cofactorList(cof), index(i) {}
=======
       Block *c = nullptr, bool muGen = false)
      : result(v), operands(pi), gsaGateFunction(gt), conditionBlock(c),
        gateBlock(v.getParentBlock()), muGenerated(muGen), index(i) {}
>>>>>>> c62cb794

  /// Print the information about the gate.
  void print();

  /// Get the block the gate refers to.
  inline Block *getBlock() { return gateBlock; }

  /// Get the argument numebr the gate refers to. If the value is not a block
  /// argument, return 0
  inline unsigned getArgumentNumber() {
    if (auto ba = llvm::dyn_cast<BlockArgument>(result); ba)
      return ba.getArgNumber();
    return 0;
  }

  ~Gate() = default;
};

/// Map from each block to to the corresponding set of gates.
using MapGatesPerBlock = DenseMap<Block *, SmallVector<Gate *>>;

/// Class in charge of performing the GSA analysis prior to the cf to handshake
/// conversion. For each block arguments, it provides the information necessary
/// for a conversion into a `Gate` structure.
class GSAAnalysis {

public:
  /// Constructor for the GSA analysis. It requires an operation consisting of a
  /// function to get the SSA information from.
  GSAAnalysis(Operation *operation);

  /// This constructor runs the gsa anlaysis over a single merge and returns its
  /// GSA conversion. This is convenient to obtain the GSA-equivalent of a
  /// single merge.
  GSAAnalysis(handshake::MergeOp &merge, Region &region);

  /// Copy constructor for the anlaysis pass, rerunning the anlaysis so that new
  /// pointers are created
  GSAAnalysis(GSAAnalysis &gsa) {
    this->inputOp = gsa.inputOp;
    this->convertSSAToGSA(*this->inputOp);
  }

  /// Invalidation hook to keep the analysis cached across passes. Returns
  /// true if the analysis should be invalidated and fully reconstructed the
  /// next time it is queried.
  bool isInvalidated(const mlir::AnalysisManager::PreservedAnalyses &pa) {
    return !pa.isPreserved<GSAAnalysis>();
  }

  /// Get a vector containing all the gates related to a basic block.
  ArrayRef<Gate *> getGatesPerBlock(Block *bb) const;

  /// Deallocates all the gates created.
  ~GSAAnalysis();

private:
  /// Keep track of the original operation the analysis was run on.
  Region *inputOp;

  /// Associate an index to each gate.
  unsigned uniqueGateIndex;

  /// For each block in the function, keep a list of gate functions with all
  /// their information.
  MapGatesPerBlock gatesPerBlock;

  /// List of all gate inputs which have been created (and must be thus
  /// deallocated).
  SmallVector<GateInput *> gateInputList;

  /// Identify the gates necessary in the function, referencing all of their
  /// inputs. In this case, the starting point are the block arguments in the
  /// blocks.
  void convertSSAToGSA(Region &region);

  /// Identify the gates necessary in the function, referencing all of their
  /// inputs. In this case, the starting point of the anlaysis is an instance of
  /// handshake::merge
  void convertSSAToGSAMerges(handshake::MergeOp &merge, Region &region);

  /// Print the list of the gate functions.
  void printAllGates();

  /// Mark as mu all the phi gates which correspond to loop variables.
  void convertPhiToMu(Region &region,
                      const experimental::ftd::BlockIndexing &bi);

  /// Convert some phi gates to trees of gamma gates.
  void convertPhiToGamma(Region &region,
                         const experimental::ftd::BlockIndexing &bi);

  /// Given a boolean expression for each phi's inputs, expand it in a tree
  /// of gamma functions.
  Gate *expandGammaTree(ListExpressionsPerGate &expressions,
                        std::queue<unsigned> conditions, Gate *originalPhi,
                        const ftd::BlockIndexing &bi);

  /// Given the list of gates in `gatesPerBlock`, get rid of the phi after their
  /// conversion to the GSA equivalents.
  void removePhiGates();
};
} // namespace gsa
} // namespace experimental
} // namespace dynamatic

#endif // DYNAMATIC_ANALYSIS_GSAANALYSIS_H<|MERGE_RESOLUTION|>--- conflicted
+++ resolved
@@ -112,20 +112,18 @@
   /// Block whose terminator is used to drive the condition of the gate.
   Block *conditionBlock;
 
-<<<<<<< HEAD
   /// Condition of the gate.
   boolean::BoolExpression *condition;
 
   /// list of condition cofactors
   std::vector<std::string> cofactorList;
-=======
+  
   /// Block in which the gate is placed
   Block *gateBlock;
 
   /// True if this gate was generated as part of expanding a Mu gate.
   /// Allows special handling when splitting multi-input Mu structures.
   bool muGenerated;
->>>>>>> c62cb794
 
   /// Index of the current gate, which uniquely identifies it.
   unsigned index;
@@ -136,17 +134,11 @@
 
   /// Initialize the values of the gate.
   Gate(Value v, ArrayRef<GateInput *> pi, GateType gt, unsigned i,
-<<<<<<< HEAD
        Block *c = nullptr,
        boolean::BoolExpression *cond = boolean::BoolExpression::boolZero(),
-       std::vector<std::string> cof = {})
+       std::vector<std::string> cof = {},  bool muGen = false)
       : result(v), operands(pi), gsaGateFunction(gt), conditionBlock(c),
-        condition(cond), cofactorList(cof), index(i) {}
-=======
-       Block *c = nullptr, bool muGen = false)
-      : result(v), operands(pi), gsaGateFunction(gt), conditionBlock(c),
-        gateBlock(v.getParentBlock()), muGenerated(muGen), index(i) {}
->>>>>>> c62cb794
+        condition(cond), cofactorList(cof), gateBlock(v.getParentBlock()), muGenerated(muGen), index(i) {}
 
   /// Print the information about the gate.
   void print();
