//===- Passes.td - Exp. transformation passes definition ---*- tablegen -*-===//
//
// Dynamatic is under the Apache License v2.0 with LLVM Exceptions.
// See https://llvm.org/LICENSE.txt for license information.
// SPDX-License-Identifier: Apache-2.0 WITH LLVM-exception
//
//===----------------------------------------------------------------------===//
//
// This file contains the definition of all experimental transformation passes.
//
//===----------------------------------------------------------------------===//

#ifndef EXPERIMENTAL_TRANSFORMS_PASSES_TD
#define EXPERIMENTAL_TRANSFORMS_PASSES_TD

include "dynamatic/Support/Passes.td"
include "mlir/Pass/PassBase.td"

def HandshakeCombineSteeringLogic : DynamaticPass< "handshake-combine-steering-logic">  {
  let summary = "Combine common steering logic between different handshake operations.";
  let description = [{
      Eliminates redundant steering units that have the same inputs but
      different outputs by combining them into single units feeding multiple 
      outputs. This is a simplification which comes immediately after the FTD 
      logic.
  }];
  let constructor = "dynamatic::experimental::ftd::combineSteeringLogic()";
}

def HandshakeSpeculation : DynamaticPass<"handshake-speculation"> {
  let summary = "Place Speculation operations";
  let description = [{
      Speculative execution involves speculating on the output of a long 
      latency operation or chain of operations, allowing operations that 
      depend on it to begin execution early, without impacting correctness. 
      
      There are several situations that can benefit from early execution, 
      including reducing the initiation interval (II) of loops with conditions 
      that take several cycles to calculate, or loops with 
      loop-carried dependencies. 
      
      The pass needs to specify the position of the Speculation Units by 
      means of an input JSON file.
  }];
  let constructor = "dynamatic::experimental::speculation::createHandshakeSpeculation()";
  let options = [
    Option<"jsonPath", "json-path", "std::string", "",
           "Path to JSON-formatted file containing the positions for speculative "
           "operations.">,
    Option<"automatic", "automatic", "bool", "true",
           "When the automatic mode is enabled, the speculative unit positions are "
           "automatically detected. The speculator position still needs to be "
           "specified in the JSON-formatted file.">];
}

def HandshakePlaceBuffersCustom : DynamaticPass<"handshake-placebuffers-custom"> {
  let summary = "Place buffers on specific channels";
  let description = [{ Placing a single buffer on a specific output channel of
  a specfiic unit, this pass is useful for prototyping a custom placing pass
  externally, e.g., written in python. }];
  let constructor = "dynamatic::experimental::buffer::createHandshakePlaceBuffersCustom()";
  let options = [
  	Option<"pred", "pred", "std::string", "", "the predecessor unit of the channel">,
  	Option<"outid", "outid", "unsigned", "", "output id of the predecessor, range: from 0 to number of outputs - 1">,
  	Option<"slots", "slots", "unsigned", "", "num of slots of buffer, range: anything > 0">,
  	Option<"type", "type", "std::string", "", "type of buffer">
  ];
}

def CreditBasedSharing : DynamaticPass<"credit-based-sharing"> {
  let summary = "Credit-Based Sharing of Functional Units";
  let description = [{ Sharing functional units for better resource utilization.
  This pass currently target maintaining the performance while using as few
  functional units as possible.}];
  let constructor = "dynamatic::experimental::sharing::createCreditBasedSharing()";

  let options = [Option<"algorithm", "algorithm", "std::string", "\"fpga20\"",
      "Algorithm to use for buffer placement. Choices are: 'fpga20' (default), 'fpl22'.">,
      Option<"frequencies", "frequencies", "std::string", "",
      "Path to CSV-formatted file containing estimated transition frequencies "
      "between basic blocks in the kernel.">,
      Option<"timingModels", "timing-models", "std::string", "",
      "Path to JSON-formatted file containing timing models for dataflow "
      "components.">,
      Option<"firstCFDFC", "first-cfdfc", "bool", "false",
      "If true, only extract the first CFDFC from the input file">,
      Option<"targetCP", "target-period", "double", "4.0",
      "Target clock period for the buffer placement CFDFC">,
      Option<"timeout", "timeout", "unsigned", "180",
      "Timeout (in seconds) for the buffer placement MILP (0 for no timeout)">,
      Option<"dumpLogs", "dump-logs", "bool", "false",
      "If true, dump debugging information (identified CFDFCs, MILP "
      "placement decisions, solution summaries) into a directory named "
      "'buffer-placement' at the binary's location.">];
}

def HandshakeSizeLSQs : DynamaticPass<"handshake-size-lsqs"> {
  let summary = "Size the LSQs based on the buffer placement information.";
  let description = [{
    Calculates the necessary Load-Store-Queue depths, based on the buffer placement information, 
    to ensure that the memory accesses are not restricting the circuits troughput, while 
    trying to keep the area as low as possible.  
  }];
  let constructor = "dynamatic::experimental::lsqsizing::createHandshakeSizeLSQs()";
  
  let options = [Option<"timingModels", "timing-models", "std::string", "",
      "Path to JSON-formatted file containing timing models for dataflow "
      "components.">,
      Option<"collisions", "collisions", "std::string", "",
      "Three different cases for memory collsions: none/half/full">];
}

<<<<<<< HEAD
def HandshakeRigidification : DynamaticPass<"handshake-rigidification"> {
  let summary = "Make all channels rigid.";
  let description = [{
    Make all channels rigid. 
  }];
  let constructor = "dynamatic::experimental::rigidification::createRigidification()";
=======
def HandshakeAnnotateProperties : DynamaticPass< "handshake-annotate-properties"> {
  let summary = "Annotates Operations with Formal Properties";
  let description = [{
    The pass annotates each operation with property IDs and generates
    a table that contains for each ID all the information needed to
    define a check the property. Currently it only annotates Absence of
    Backpressure, but it can be extended to annotate other properties.
  }];
  let constructor = "dynamatic::experimental::formalprop::createAnnotateProperties()";
>>>>>>> 7a359d06
  let options = [ Option<"jsonPath", "json-path", "std::string", "",
    "Path to JSON-formatted file where the properties' information is stored.">];
}

#endif // EXPERIMENTAL_TRANSFORMS_PASSES_TD<|MERGE_RESOLUTION|>--- conflicted
+++ resolved
@@ -110,14 +110,15 @@
       "Three different cases for memory collsions: none/half/full">];
 }
 
-<<<<<<< HEAD
 def HandshakeRigidification : DynamaticPass<"handshake-rigidification"> {
   let summary = "Make all channels rigid.";
   let description = [{
     Make all channels rigid. 
   }];
   let constructor = "dynamatic::experimental::rigidification::createRigidification()";
-=======
+}
+
+
 def HandshakeAnnotateProperties : DynamaticPass< "handshake-annotate-properties"> {
   let summary = "Annotates Operations with Formal Properties";
   let description = [{
@@ -127,7 +128,6 @@
     Backpressure, but it can be extended to annotate other properties.
   }];
   let constructor = "dynamatic::experimental::formalprop::createAnnotateProperties()";
->>>>>>> 7a359d06
   let options = [ Option<"jsonPath", "json-path", "std::string", "",
     "Path to JSON-formatted file where the properties' information is stored.">];
 }
