//===- Passes.td - Exp. transformation passes definition ---*- tablegen -*-===//
//
// Dynamatic is under the Apache License v2.0 with LLVM Exceptions.
// See https://llvm.org/LICENSE.txt for license information.
// SPDX-License-Identifier: Apache-2.0 WITH LLVM-exception
//
//===----------------------------------------------------------------------===//
//
// This file contains the definition of all experimental transformation passes.
//
//===----------------------------------------------------------------------===//

#ifndef EXPERIMENTAL_TRANSFORMS_PASSES_TD
#define EXPERIMENTAL_TRANSFORMS_PASSES_TD

include "dynamatic/Support/Passes.td"
include "mlir/Pass/PassBase.td"

def HandshakeCombineSteeringLogic : DynamaticPass< "handshake-combine-steering-logic">  {
  let summary = "Combine common steering logic between different handshake operations.";
  let description = [{
      Eliminates redundant steering units that have the same inputs but
      different outputs by combining them into single units feeding multiple 
      outputs. This is a simplification which comes immediately after the FTD 
      logic.
  }];
  let constructor = "dynamatic::experimental::ftd::combineSteeringLogic()";
}

def HandshakeSpeculation : DynamaticPass<"handshake-speculation"> {
  let summary = "Place Speculation operations";
  let description = [{
      Speculative execution involves speculating on the output of a long 
      latency operation or chain of operations, allowing operations that 
      depend on it to begin execution early, without impacting correctness. 
      
      There are several situations that can benefit from early execution, 
      including reducing the initiation interval (II) of loops with conditions 
      that take several cycles to calculate, or loops with 
      loop-carried dependencies. 
      
      The pass needs to specify the position of the Speculation Units by 
      means of an input JSON file.
  }];
  let constructor = "dynamatic::experimental::speculation::createHandshakeSpeculation()";
  let options = [
    Option<"jsonPath", "json-path", "std::string", "",
           "Path to JSON-formatted file containing the positions for speculative "
           "operations.">,
    Option<"automatic", "automatic", "bool", "true",
           "When the automatic mode is enabled, the speculative unit positions are "
           "automatically detected. The speculator position still needs to be "
           "specified in the JSON-formatted file.">];
}

def HandshakeSpecPostBuffer : DynamaticPass<"handshake-spec-post-buffer"> {
  let summary = "post buffering spec pass";
  let description = [{
  }];
  let options = [];
}

def HandshakePlaceBuffersCustom : DynamaticPass<"handshake-placebuffers-custom"> {
  let summary = "Place buffers on specific channels";
  let description = [{ Placing a single buffer on a specific output channel of
  a specfiic unit, this pass is useful for prototyping a custom placing pass
  externally, e.g., written in python. }];
  let constructor = "dynamatic::experimental::buffer::createHandshakePlaceBuffersCustom()";
  let options = [
  	Option<"pred", "pred", "std::string", "", "the predecessor unit of the channel">,
  	Option<"outid", "outid", "unsigned", "", "output id of the predecessor, range: from 0 to number of outputs - 1">,
  	Option<"slots", "slots", "unsigned", "", "num of slots of buffer, range: anything > 0">,
  	Option<"type", "type", "std::string", "", "type of buffer">
  ];
}

<<<<<<< HEAD
def PreSpecV2 : DynamaticPass<"handshake-pre-spec-v2"> {
  let summary = "Spec v2 preparation";
  let description = [{
  }];
  let options = [
    Option<"jsonPath", "json-path", "std::string", "",
           "Path to JSON-formatted file containing the kernel information related to speculation.">,
  ];
}

def PostSpecV2 : DynamaticPass<"handshake-post-spec-v2"> {
  let summary = "Spec v2 finalization";
  let description = [{
  }];
  let options = [
    Option<"jsonPath", "json-path", "std::string", "",
           "Path to JSON-formatted file containing the kernel information related to speculation.">,
  ];
}

def HandshakeSpeculationV2 : DynamaticPass<"handshake-speculation-v2"> {
  let summary = "Place Speculation operations";
  let description = [{
  }];
  let options = [
    Option<"jsonPath", "json-path", "std::string", "",
           "Path to JSON-formatted file containing the kernel information related to speculation.">,
    Option<"n", "n", "unsigned", "", "the number of iterations to speculate">,
    Option<"variable", "variable", "bool", "false", "enable variable speculation">,
    Option<"bbMapping", "bb-mapping", "std::string", "",
           "Path to the output bb mapping file.">,
    Option<"disableInitialMotion", "disable-initial-motion", "bool", "false", "disable initial motion of suppressors when loop consists of multiple BBs">,
  ];
}

def CfGateBinarization : DynamaticPass<"cf-gate-binarization"> {
  let summary = "Limit entries to at most 2";
  let description = [{
  }];
  let options = [
  ];
}

def CreditBasedSharing : DynamaticPass<"credit-based-sharing"> {
  let summary = "Credit-Based Sharing of Functional Units";
  let description = [{ Sharing functional units for better resource utilization.
  This pass currently target maintaining the performance while using as few
  functional units as possible.}];
  let constructor = "dynamatic::experimental::sharing::createCreditBasedSharing()";
=======
def CreditBasedSharing : Pass<"credit-based-sharing"> {
  let summary = "Credit-based sharing of functional units.";
  let description = [{ Share functional units for better resource utilization.
  The behavior of this pass depends on whether the buffer placement pass was ran
  in the same pass pipeline before:
  - If yes, this pass share functional units as much as possible without
  penalizing the performance.
  - Otherwise, it simply shares all units of the same type.}];
>>>>>>> 497af6d1

  let options = [
      Option<"timingModels", "timing-models", "std::string", "",
      "Path to JSON-formatted file containing timing models for dataflow "
      "components.">,
      Option<"targetCP", "target-period", "double", "",
      "Target clock period for the buffer placement CFDFC">];

  let dependentDialects = ["handshake::HandshakeDialect"];
}

def HandshakeSizeLSQs : DynamaticPass<"handshake-size-lsqs"> {
  let summary = "Size the LSQs based on the buffer placement information.";
  let description = [{
    Calculates the necessary Load-Store-Queue depths, based on the buffer placement information, 
    to ensure that the memory accesses are not restricting the circuits troughput, while 
    trying to keep the area as low as possible.  
  }];
  let constructor = "dynamatic::experimental::lsqsizing::createHandshakeSizeLSQs()";
  
  let options = [Option<"timingModels", "timing-models", "std::string", "",
      "Path to JSON-formatted file containing timing models for dataflow "
      "components.">,
      Option<"collisions", "collisions", "std::string", "",
      "Three different cases for memory collsions: none/half/full">,
      Option<"targetCP", "target-period", "double", "4.0",
      "Target clock period for the LSQ pass">];
}

def HandshakeRigidification : DynamaticPass<"handshake-rigidification"> {
  let summary = "Simplifies handshake logic";
  let description = [{
    The pass uses the insights gathered from model checking stored in the property database
    to rigidify some channels and remove the redundant logic associated with them. To do so
    we place ReadyRemoverOps and ValidMergerOps, that manipulate valid and ready signals.
  }];
  let constructor = "dynamatic::experimental::rigidification::createRigidification()";
  let options = [ Option<"jsonPath", "json-path", "std::string", "",
    "Path to JSON-formatted file where the properties' information is stored.">];
}

#endif // EXPERIMENTAL_TRANSFORMS_PASSES_TD<|MERGE_RESOLUTION|>--- conflicted
+++ resolved
@@ -74,7 +74,6 @@
   ];
 }
 
-<<<<<<< HEAD
 def PreSpecV2 : DynamaticPass<"handshake-pre-spec-v2"> {
   let summary = "Spec v2 preparation";
   let description = [{
@@ -118,13 +117,6 @@
   ];
 }
 
-def CreditBasedSharing : DynamaticPass<"credit-based-sharing"> {
-  let summary = "Credit-Based Sharing of Functional Units";
-  let description = [{ Sharing functional units for better resource utilization.
-  This pass currently target maintaining the performance while using as few
-  functional units as possible.}];
-  let constructor = "dynamatic::experimental::sharing::createCreditBasedSharing()";
-=======
 def CreditBasedSharing : Pass<"credit-based-sharing"> {
   let summary = "Credit-based sharing of functional units.";
   let description = [{ Share functional units for better resource utilization.
@@ -133,7 +125,6 @@
   - If yes, this pass share functional units as much as possible without
   penalizing the performance.
   - Otherwise, it simply shares all units of the same type.}];
->>>>>>> 497af6d1
 
   let options = [
       Option<"timingModels", "timing-models", "std::string", "",
