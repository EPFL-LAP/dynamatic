//===- ExecModels.h - Handshake MLIR and Dynamatic Operations -------------===//
//
// Dynamatic is under the Apache License v2.0 with LLVM Exceptions.
// See https://llvm.org/LICENSE.txt for license information.
// SPDX-License-Identifier: Apache-2.0 WITH LLVM-exception
//
//===----------------------------------------------------------------------===//
//
// Inherited from CIRCT which holds the informations about each operation
//
//===----------------------------------------------------------------------===//

#ifndef EXPERIMENTAL_TOOLS_HANDSHAKESIMULATOR_EXECMODELS_H
#define EXPERIMENTAL_TOOLS_HANDSHAKESIMULATOR_EXECMODELS_H

#include "circt/Dialect/Handshake/HandshakeOps.h"
#include "mlir/IR/Value.h"
#include "llvm/ADT/Any.h"
#include "llvm/Support/Debug.h"

#include <string>

namespace dynamatic {
namespace experimental {

struct ExecutableModel;

<<<<<<< HEAD
/// Maps operations to an internal state everyone can access
using InternalDataMap = llvm::DenseMap<circt::Operation*, llvm::Any>;

/// Type for operations that only modify outs and ins
using ExecuteFunction = const std::function<void(std::vector<llvm::Any> &, std::vector<llvm::Any> &,
                             circt::Operation &)>;

//--- Execution Models -------------------------------------------------------//

=======
>>>>>>> fc75d51f
/// Maps configurated execution models to their execution structure
using ModelMap =
    std::map<std::string,
             std::unique_ptr<dynamatic::experimental::ExecutableModel>>;

<<<<<<< HEAD
=======
/// Maps operations to an internal state everyone can access
using StateMap = llvm::DenseMap<circt::Operation *, llvm::Any>;

/// Data structure to hold memory controllers internal state
struct MemoryControllerState {
  /// Stores the accesses type in order
  llvm::SmallVector<AccessTypeEnum> accesses;
  /// Stores the index of the operands containing stores addr
  llvm::SmallVector<unsigned> storesAddr;
  /// Stores the index of the operands containing stores data
  llvm::SmallVector<unsigned> storesData;
  /// Stores the index of the operands containing loads addr
  llvm::SmallVector<unsigned> loadsAddr;
};

>>>>>>> fc75d51f
/// Data structure to hold informations passed to tryExecute functions
struct ExecutableData {
  /// Maps value (usually operands) to something to store
  /// (comparable to RAM)
  llvm::DenseMap<mlir::Value, llvm::Any> &valueMap;
  /// Maps memory controller ID to their offset value in store
<<<<<<< HEAD
  /// (store[memoryMap[SOME_ID]] is the beginning of the allocated memory
  /// area for this memory controller)
  llvm::DenseMap<unsigned, unsigned> &memoryMap;
  /// Program's memory. Accessed via loads and stores
  std::vector<std::vector<llvm::Any>> &store;
  /// Maps execution model name to their corresponding structure
  ModelMap &models;
  /// Maps operations to their corresponding internal state
  InternalDataMap &internalDataMap;
  /// Reference to the cycle counter
  unsigned &currentCycle;
=======
  /// (store[memoryMap[SOME_ID]] is the begenning of the allocated memory
  /// area for this memory controller)
  llvm::DenseMap<unsigned, unsigned> &memoryMap;
  /// Maps value (usually operands) to the clock cycle they were executed at
  llvm::DenseMap<mlir::Value, double> &timeMap;
  /// Program's memory. Accessed via loads and stores
  std::vector<std::vector<llvm::Any>> &store;
  /// List of scheduled operations
  llvm::SmallVector<mlir::Value> &scheduleList;
  /// Maps execution model name to their corresponding structure
  ModelMap &models;
  /// Maps operations to their corresponding internal state
  StateMap &stateMap;
>>>>>>> fc75d51f
};

/// Data structure to hold functions to execute each components
struct ExecutableModel {
  /// A wrapper function to do all the utility stuff in order to simulate
<<<<<<< HEAD
  /// the execution correctly. 
  /// Returns false if nothing was done, true if some type of jobs were done
=======
  /// the execution correctly
>>>>>>> fc75d51f
  virtual bool tryExecute(ExecutableData &data, circt::Operation &op) = 0;

  virtual ~ExecutableModel(){};

  virtual bool isEndPoint() const { return false; };
};

/// Initialises the mapping from operations to the configurated structure
/// ADD YOUR STRUCT TO THE CORRESPONDING MAP IN THIS METHOD
mlir::LogicalResult initialiseMap(llvm::StringMap<std::string> &funcMap,
                                  ModelMap &models);


//--- Memory controller ------------------------------------------------------//

/// Data structure to hold informations about requests toward the mem controller
struct MemoryRequest {
  /// Whether a Load request or a Store request 
  AccessTypeEnum type;
  /// Address index of related to the memory request in the mem controller op
  unsigned addressIdx;
  /// Data index related to the memory request in the mem controller op
  /// Is defined only for Store requests
  unsigned dataIdx;
  /// Cycles it takes to complete the request, in the real circuit
  unsigned cyclesToComplete;
  /// Cycle at which it was previously executed
  unsigned lastExecution;
  /// True if all operands are available
  bool isReady;
};

<<<<<<< HEAD
/// Data structure to hold memory controllers internal state
struct MemoryControllerState {
  /// Stores all the store request towards the memory controller
  llvm::SmallVector<MemoryRequest> storeRequests;
  /// Stores all the loads request towards the memory controller
  llvm::SmallVector<MemoryRequest> loadRequests;
};


//--- Simulation logging -----------------------------------------------------//

/// All possible states
enum class ChannelState {
  NONE = 1, VALID = 2, READY = 3, VALID_READY = 4
};

/// Data structure to hold state of each value
struct StateChange {
  /// Cycle at which the state was changed
  unsigned cycle;
  /// The new state the value changed to
  ChannelState state;
};

using ExecutionMap = llvm::DenseMap<mlir::Value, std::vector<StateChange>>;
=======
/// Initialises the mapping from operations to the configurated structure
/// ADD YOUR STRUCT TO THE CORRESPONDING MAP IN THIS METHOD
mlir::LogicalResult initialiseMap(llvm::StringMap<std::string> &funcMap,
                                  ModelMap &models);
>>>>>>> fc75d51f

//----------------------------------------------------------------------------//
//                  Execution models structure definitions                    //
//----------------------------------------------------------------------------//

//--- Default CIRCT models ---------------------------------------------------//

struct DefaultFork : public ExecutableModel {
<<<<<<< HEAD
  bool tryExecute(ExecutableData &data, circt::Operation &op) override;
=======
  virtual bool tryExecute(ExecutableData &data, circt::Operation &op) override;
>>>>>>> fc75d51f
};

struct DefaultMerge : public ExecutableModel {
  bool tryExecute(ExecutableData &data, circt::Operation &op) override;
};

struct DefaultControlMerge : public ExecutableModel {
  bool tryExecute(ExecutableData &data, circt::Operation &op) override;
};

struct DefaultMux : public ExecutableModel {
  bool tryExecute(ExecutableData &data, circt::Operation &op) override;
};

struct DefaultBranch : public ExecutableModel {
  bool tryExecute(ExecutableData &data, circt::Operation &op) override;
};

struct DefaultConditionalBranch : public ExecutableModel {
  bool tryExecute(ExecutableData &data, circt::Operation &op) override;
};

struct DefaultSink : public ExecutableModel {
  bool tryExecute(ExecutableData &data, circt::Operation &op) override;
};

struct DefaultConstant : public ExecutableModel {
  bool tryExecute(ExecutableData &data, circt::Operation &op) override;
};

struct DefaultBuffer : public ExecutableModel {
  bool tryExecute(ExecutableData &data, circt::Operation &op) override;
};

//--- Dynamatic models -------------------------------------------------------//

/// Manages all store and load requests and answers them back
struct DynamaticMemController : public ExecutableModel {
  bool tryExecute(ExecutableData &data, circt::Operation &op) override;
};

/// Sends the address and the data to the memory controller
struct DynamaticStore : public ExecutableModel {
  bool tryExecute(ExecutableData &data, circt::Operation &op) override;
};

/// Sends the address to memory controller and wait for the result, then pass it
/// to successor(s)
struct DynamaticLoad : public ExecutableModel {
  bool tryExecute(ExecutableData &data, circt::Operation &op) override;
};

// Passes the operands to the results. A sort of termination for values
struct DynamaticReturn : public ExecutableModel {
  bool tryExecute(ExecutableData &data, circt::Operation &op) override;
};

/// Verifies that all returns and memory operations are finished and terminates
/// the program
struct DynamaticEnd : public ExecutableModel {
  bool tryExecute(ExecutableData &data, circt::Operation &op) override;
<<<<<<< HEAD
  bool isEndPoint() const override { return true; }
};

//--- ARITH IR Models -------------------------------------------------------//

struct ArithAddF : public ExecutableModel {
  bool tryExecute(ExecutableData &data, circt::Operation &op) override;
};

struct ArithAddI : public ExecutableModel {
  bool tryExecute(ExecutableData &data, circt::Operation &op) override;
};

struct ConstantIndexOp : public ExecutableModel {
  bool tryExecute(ExecutableData &data, circt::Operation &op) override;
};

struct ConstantIntOp : public ExecutableModel {
  bool tryExecute(ExecutableData &data, circt::Operation &op) override;
};

struct XOrIOp : public ExecutableModel {
  bool tryExecute(ExecutableData &data, circt::Operation &op) override;
};

struct CmpIOp : public ExecutableModel {
  bool tryExecute(ExecutableData &data, circt::Operation &op) override;
};

struct CmpFOp : public ExecutableModel {
  bool tryExecute(ExecutableData &data, circt::Operation &op) override;
};

struct SubIOp : public ExecutableModel {
  bool tryExecute(ExecutableData &data, circt::Operation &op) override;
};

struct SubFOp : public ExecutableModel {
  bool tryExecute(ExecutableData &data, circt::Operation &op) override;
};

struct MulIOp : public ExecutableModel {
  bool tryExecute(ExecutableData &data, circt::Operation &op) override;
};

struct MulFOp : public ExecutableModel {
  bool tryExecute(ExecutableData &data, circt::Operation &op) override;
};

struct DivSIOp : public ExecutableModel {
  bool tryExecute(ExecutableData &data, circt::Operation &op) override;
};

struct DivUIOp : public ExecutableModel {
  bool tryExecute(ExecutableData &data, circt::Operation &op) override;
};

struct DivFOp : public ExecutableModel {
  bool tryExecute(ExecutableData &data, circt::Operation &op) override;
};

struct IndexCastOp : public ExecutableModel {
  bool tryExecute(ExecutableData &data, circt::Operation &op) override;
};

struct ExtSIOp : public ExecutableModel {
  bool tryExecute(ExecutableData &data, circt::Operation &op) override;
};

struct ExtUIOp : public ExecutableModel {
  bool tryExecute(ExecutableData &data, circt::Operation &op) override;
};

struct AllocOp : public ExecutableModel {
  bool tryExecute(ExecutableData &data, circt::Operation &op) override;
};

struct BranchOp : public ExecutableModel {
  bool tryExecute(ExecutableData &data, circt::Operation &op) override;
};

struct CondBranchOp : public ExecutableModel {
  bool tryExecute(ExecutableData &data, circt::Operation &op) override;
=======
>>>>>>> fc75d51f
};

} // namespace experimental
} // namespace dynamatic

#endif // EXPERIMENTAL_TOOLS_HANDSHAKESIMULATOR_EXECMODELS_H<|MERGE_RESOLUTION|>--- conflicted
+++ resolved
@@ -25,48 +25,26 @@
 
 struct ExecutableModel;
 
-<<<<<<< HEAD
 /// Maps operations to an internal state everyone can access
-using InternalDataMap = llvm::DenseMap<circt::Operation*, llvm::Any>;
+using InternalDataMap = llvm::DenseMap<circt::Operation *, llvm::Any>;
 
 /// Type for operations that only modify outs and ins
-using ExecuteFunction = const std::function<void(std::vector<llvm::Any> &, std::vector<llvm::Any> &,
-                             circt::Operation &)>;
+using ExecuteFunction = const std::function<void(
+    std::vector<llvm::Any> &, std::vector<llvm::Any> &, circt::Operation &)>;
 
 //--- Execution Models -------------------------------------------------------//
 
-=======
->>>>>>> fc75d51f
 /// Maps configurated execution models to their execution structure
 using ModelMap =
     std::map<std::string,
              std::unique_ptr<dynamatic::experimental::ExecutableModel>>;
 
-<<<<<<< HEAD
-=======
-/// Maps operations to an internal state everyone can access
-using StateMap = llvm::DenseMap<circt::Operation *, llvm::Any>;
-
-/// Data structure to hold memory controllers internal state
-struct MemoryControllerState {
-  /// Stores the accesses type in order
-  llvm::SmallVector<AccessTypeEnum> accesses;
-  /// Stores the index of the operands containing stores addr
-  llvm::SmallVector<unsigned> storesAddr;
-  /// Stores the index of the operands containing stores data
-  llvm::SmallVector<unsigned> storesData;
-  /// Stores the index of the operands containing loads addr
-  llvm::SmallVector<unsigned> loadsAddr;
-};
-
->>>>>>> fc75d51f
 /// Data structure to hold informations passed to tryExecute functions
 struct ExecutableData {
   /// Maps value (usually operands) to something to store
   /// (comparable to RAM)
   llvm::DenseMap<mlir::Value, llvm::Any> &valueMap;
   /// Maps memory controller ID to their offset value in store
-<<<<<<< HEAD
   /// (store[memoryMap[SOME_ID]] is the beginning of the allocated memory
   /// area for this memory controller)
   llvm::DenseMap<unsigned, unsigned> &memoryMap;
@@ -78,32 +56,13 @@
   InternalDataMap &internalDataMap;
   /// Reference to the cycle counter
   unsigned &currentCycle;
-=======
-  /// (store[memoryMap[SOME_ID]] is the begenning of the allocated memory
-  /// area for this memory controller)
-  llvm::DenseMap<unsigned, unsigned> &memoryMap;
-  /// Maps value (usually operands) to the clock cycle they were executed at
-  llvm::DenseMap<mlir::Value, double> &timeMap;
-  /// Program's memory. Accessed via loads and stores
-  std::vector<std::vector<llvm::Any>> &store;
-  /// List of scheduled operations
-  llvm::SmallVector<mlir::Value> &scheduleList;
-  /// Maps execution model name to their corresponding structure
-  ModelMap &models;
-  /// Maps operations to their corresponding internal state
-  StateMap &stateMap;
->>>>>>> fc75d51f
 };
 
 /// Data structure to hold functions to execute each components
 struct ExecutableModel {
   /// A wrapper function to do all the utility stuff in order to simulate
-<<<<<<< HEAD
-  /// the execution correctly. 
+  /// the execution correctly.
   /// Returns false if nothing was done, true if some type of jobs were done
-=======
-  /// the execution correctly
->>>>>>> fc75d51f
   virtual bool tryExecute(ExecutableData &data, circt::Operation &op) = 0;
 
   virtual ~ExecutableModel(){};
@@ -116,12 +75,11 @@
 mlir::LogicalResult initialiseMap(llvm::StringMap<std::string> &funcMap,
                                   ModelMap &models);
 
-
 //--- Memory controller ------------------------------------------------------//
 
 /// Data structure to hold informations about requests toward the mem controller
 struct MemoryRequest {
-  /// Whether a Load request or a Store request 
+  /// Whether a Load request or a Store request
   AccessTypeEnum type;
   /// Address index of related to the memory request in the mem controller op
   unsigned addressIdx;
@@ -136,7 +94,6 @@
   bool isReady;
 };
 
-<<<<<<< HEAD
 /// Data structure to hold memory controllers internal state
 struct MemoryControllerState {
   /// Stores all the store request towards the memory controller
@@ -145,13 +102,10 @@
   llvm::SmallVector<MemoryRequest> loadRequests;
 };
 
-
 //--- Simulation logging -----------------------------------------------------//
 
 /// All possible states
-enum class ChannelState {
-  NONE = 1, VALID = 2, READY = 3, VALID_READY = 4
-};
+enum class ChannelState { NONE = 1, VALID = 2, READY = 3, VALID_READY = 4 };
 
 /// Data structure to hold state of each value
 struct StateChange {
@@ -162,12 +116,6 @@
 };
 
 using ExecutionMap = llvm::DenseMap<mlir::Value, std::vector<StateChange>>;
-=======
-/// Initialises the mapping from operations to the configurated structure
-/// ADD YOUR STRUCT TO THE CORRESPONDING MAP IN THIS METHOD
-mlir::LogicalResult initialiseMap(llvm::StringMap<std::string> &funcMap,
-                                  ModelMap &models);
->>>>>>> fc75d51f
 
 //----------------------------------------------------------------------------//
 //                  Execution models structure definitions                    //
@@ -176,11 +124,7 @@
 //--- Default CIRCT models ---------------------------------------------------//
 
 struct DefaultFork : public ExecutableModel {
-<<<<<<< HEAD
-  bool tryExecute(ExecutableData &data, circt::Operation &op) override;
-=======
-  virtual bool tryExecute(ExecutableData &data, circt::Operation &op) override;
->>>>>>> fc75d51f
+  bool tryExecute(ExecutableData &data, circt::Operation &op) override;
 };
 
 struct DefaultMerge : public ExecutableModel {
@@ -242,7 +186,6 @@
 /// the program
 struct DynamaticEnd : public ExecutableModel {
   bool tryExecute(ExecutableData &data, circt::Operation &op) override;
-<<<<<<< HEAD
   bool isEndPoint() const override { return true; }
 };
 
@@ -326,8 +269,6 @@
 
 struct CondBranchOp : public ExecutableModel {
   bool tryExecute(ExecutableData &data, circt::Operation &op) override;
-=======
->>>>>>> fc75d51f
 };
 
 } // namespace experimental
