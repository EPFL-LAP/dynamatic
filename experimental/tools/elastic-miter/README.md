--- conflicted
+++ resolved
@@ -87,7 +87,8 @@
 $ ./bin/elastic-miter --lhs=$REWRITES/b_lhs.mlir --rhs=$REWRITES/b_rhs.mlir -o $OUT_DIR --seq_length="0+1=3" --seq_length="0=2" --loop_strict=0,1
 ```
 
-<<<<<<< HEAD
+**NOTE**: ElasticMiter only works in the dynamatic top-level directory.
+
 ## Visualizer
 
 When the `--cex` option is enabled and the equivalence check fails, counterexamples are included in the log file. These counterexamples can be visualized using Dynamatic's visualizer tool. For example:
@@ -100,7 +101,4 @@
 
 The script takes two arguments:
 1. The name of the top-level module, which can be found in the `funcOp` of the MLIR file or in the SMV file.
-2. The directory containing the `result.txt` and corresponding MLIR file.
-=======
-**NOTE**: ElasticMiter only works in the dynamatic top-level directory.
->>>>>>> c4af6556
+2. The directory containing the `result.txt` and corresponding MLIR file.