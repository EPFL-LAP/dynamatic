module {
  handshake.func @d_lhs(%d: !handshake.channel<i32>, %c: !handshake.channel<i1>, ...) -> (!handshake.channel<i32>) attributes {argNames = ["Dd", "Cd"], resNames = ["A"]} {
    %a = mux %index [%d, %f_0_buf] {handshake.bb = 1 : ui32, handshake.name = "mux"}  : <i1>, [<i32>, <i32>] to <i32>
    %c_forked:3 = fork [3] %c {handshake.bb = 1 : ui32, handshake.name = "fork_control"} : <i1>
    %index = init %c_forked#0 {handshake.bb = 1 : ui32, handshake.name = "init_buffer", hw.parameters = {INITIAL_TOKEN = 0 : i1, BUFFER_TYPE = "ONE_SLOT_BREAK_DV"}} : <i1>
    %c_not = not %c_forked#2 {handshake.bb = 1 : ui32, handshake.name = "not"} : <i1>
    %mux_forked:2 = fork [2] %a {handshake.bb = 1 : ui32, handshake.name = "fork_mux"} : <i32>
    %t_1, %f_1 = cond_br %c_forked#1, %mux_forked#1 {handshake.bb = 1 : ui32, handshake.name = "supp_br_0"} : <i1>, <i32>
    sink %t_1 {handshake.bb = 1 : ui32, handshake.name = "supp_sink_0"} : <i32>
    %t_0, %f_0 = cond_br %c_not, %mux_forked#0 {handshake.bb = 1 : ui32, handshake.name = "supp_br_1"} : <i1>, <i32>
    sink %t_0 {handshake.bb = 1 : ui32, handshake.name = "supp_sink_1"} : <i32>
<<<<<<< HEAD
    %f_0_buf = buffer %f_0 {handshake.bb = 1 : ui32, handshake.name = "buf", hw.parameters = {BUFFER_TYPE = "ONE_SLOT_BREAK_DV", NUM_SLOTS = 1 : ui32, TIMING = #handshake<timing {D: 1, V: 1, R: 0}>}} : <i32>
=======
    %f_0_buf = buffer %f_0 {handshake.bb = 1 : ui32, handshake.name = "buf", hw.parameters = {NUM_SLOTS = 1 : ui32, BUFFER_TYPE = "ONE_SLOT_BREAK_DV"}} : <i32>
>>>>>>> 0bcbe640
    end {handshake.bb = 4 : ui32, handshake.name = "end0"} %f_1 : <i32>
  }
}<|MERGE_RESOLUTION|>--- conflicted
+++ resolved
@@ -9,11 +9,7 @@
     sink %t_1 {handshake.bb = 1 : ui32, handshake.name = "supp_sink_0"} : <i32>
     %t_0, %f_0 = cond_br %c_not, %mux_forked#0 {handshake.bb = 1 : ui32, handshake.name = "supp_br_1"} : <i1>, <i32>
     sink %t_0 {handshake.bb = 1 : ui32, handshake.name = "supp_sink_1"} : <i32>
-<<<<<<< HEAD
     %f_0_buf = buffer %f_0 {handshake.bb = 1 : ui32, handshake.name = "buf", hw.parameters = {BUFFER_TYPE = "ONE_SLOT_BREAK_DV", NUM_SLOTS = 1 : ui32, TIMING = #handshake<timing {D: 1, V: 1, R: 0}>}} : <i32>
-=======
-    %f_0_buf = buffer %f_0 {handshake.bb = 1 : ui32, handshake.name = "buf", hw.parameters = {NUM_SLOTS = 1 : ui32, BUFFER_TYPE = "ONE_SLOT_BREAK_DV"}} : <i32>
->>>>>>> 0bcbe640
     end {handshake.bb = 4 : ui32, handshake.name = "end0"} %f_1 : <i32>
   }
 }