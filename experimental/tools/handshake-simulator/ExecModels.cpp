--- conflicted
+++ resolved
@@ -35,15 +35,15 @@
 //===----------------------------------------------------------------------===//
 
 /// Stores a value in a channel, and sets its state to VALID.
-void dynamatic::experimental::CircuitState::storeValue(mlir::Value channel,
-                                         std::optional<llvm::Any> data) {
+void dynamatic::experimental::CircuitState::storeValue(
+    mlir::Value channel, std::optional<llvm::Any> data) {
   channelMap[channel].state = DataflowState::VALID;
   channelMap[channel].data = std::move(data);
 }
 
 /// Performs multiples storeValue's at once.
-void dynamatic::experimental::CircuitState::storeValues(std::vector<llvm::Any> &values,
-                                          llvm::ArrayRef<mlir::Value> outs) {
+void dynamatic::experimental::CircuitState::storeValues(
+    std::vector<llvm::Any> &values, llvm::ArrayRef<mlir::Value> outs) {
   assert(values.size() == outs.size());
   for (unsigned long i = 0; i < outs.size(); ++i)
     storeValue(outs[i], values[i]);
@@ -327,9 +327,11 @@
     if (data.circuitState.getState(in.value()) == DataflowState::VALID) {
       if (found)
         op.emitOpError("More than one valid input to CMerge!");
-      data.circuitState.storeValue(op.getResult(), data.circuitState.getDataOpt(in.value()));
-      data.circuitState.storeValue(op.getIndex(),
-                 APInt(IndexType::kInternalStorageBitWidth, in.index()));
+      data.circuitState.storeValue(op.getResult(),
+                                   data.circuitState.getDataOpt(in.value()));
+      data.circuitState.storeValue(
+          op.getIndex(),
+          APInt(IndexType::kInternalStorageBitWidth, in.index()));
       // Consume the inputs.
       data.circuitState.removeValue(in.value());
       found = true;
@@ -428,11 +430,7 @@
   bool hasDoneStuff =
       false; // This might be different for the mem controller but ok
   unsigned bufferStart =
-<<<<<<< HEAD
-      llvm::any_cast<unsigned>(data.circuitState.getData(op.getMemref()));
-=======
-      llvm::any_cast<unsigned>(data.valueMap[op.getMemRef()]);
->>>>>>> c4a0c8d9
+      llvm::any_cast<unsigned>(data.circuitState.getData(op.getMemRef()));
 
   // Add an internal data to keep track of completed load/store requests
   if (!internalDataExists(opArg, data.internalDataMap))
@@ -537,7 +535,8 @@
   bool hasDoneStuff = false;
 
   // Send address to mem controller if available
-  if (data.circuitState.getState(op.getAddressResult()) == DataflowState::NONE) {
+  if (data.circuitState.getState(op.getAddressResult()) ==
+      DataflowState::NONE) {
     memoryTransfer(op.getAddress(), op.getAddressResult(), data);
     hasDoneStuff = true;
   }
@@ -557,7 +556,8 @@
 
   // Send address to mem controller if available
   if (data.circuitState.getState(op.getAddress()) == DataflowState::VALID &&
-      data.circuitState.getState(op.getAddressResult()) == DataflowState::NONE) {
+      data.circuitState.getState(op.getAddressResult()) ==
+          DataflowState::NONE) {
     memoryTransfer(op.getAddress(), op.getAddressResult(), data);
     hasDoneStuff = true;
   }
