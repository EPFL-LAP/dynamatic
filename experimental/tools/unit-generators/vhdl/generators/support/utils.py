--- conflicted
+++ resolved
@@ -1,35 +1,2 @@
-<<<<<<< HEAD
-class ExtraSignalMapping:
-  # List of tuples of (extra_signal_name, (msb, lsb))
-  mapping: list[tuple[str, tuple[int, int]]]
-  total_bitwidth: int
-
-  def __init__(self, extra_signals: dict[str, int]):
-    self.mapping = []
-    self.total_bitwidth = 0
-
-    for name, bitwidth in extra_signals.items():
-      self.add(name, bitwidth)
-
-  def add(self, name: str, bitwidth: int):
-    self.mapping.append(
-        (name, (self.total_bitwidth + bitwidth - 1, self.total_bitwidth)))
-    self.total_bitwidth += bitwidth
-
-  def has(self, name: str) -> bool:
-    return name in [name for name, _ in self.mapping]
-
-  def get(self, name: str):
-    return self.mapping[[name for name, _ in self.mapping].index(name)]
-
-
-def get_default_extra_signal_value(extra_signal_name: str):
-  return "\"0\""
-
-
-def get_concat_extra_signals_bitwidth(extra_signals: dict[str, int]):
-  return sum(extra_signals.values())
-=======
 def data(code: str, bitwidth: int) -> str:
-    return code if bitwidth else ""
->>>>>>> 71e0d4cb
+    return code if bitwidth else ""