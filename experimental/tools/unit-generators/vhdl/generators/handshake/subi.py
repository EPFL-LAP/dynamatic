from generators.support.signal_manager import generate_default_signal_manager
from generators.handshake.join import generate_join


def generate_subi(name, params):
    bitwidth = params["bitwidth"]
    extra_signals = params["extra_signals"]

    if extra_signals:
        return _generate_subi_signal_manager(name, bitwidth, extra_signals)
    else:
        return _generate_subi(name, bitwidth)


def _generate_subi(name, bitwidth):
    join_name = f"{name}_join"

    dependencies = generate_join(join_name, {"size": 2})

    entity = f"""
library ieee;
use ieee.std_logic_1164.all;
use ieee.numeric_std.all;

-- Entity of subi
entity {name} is
  port (
    -- inputs
    clk          : in std_logic;
    rst          : in std_logic;
    lhs          : in std_logic_vector({bitwidth} - 1 downto 0);
    lhs_valid    : in std_logic;
    rhs          : in std_logic_vector({bitwidth} - 1 downto 0);
    rhs_valid    : in std_logic;
    result_ready : in std_logic;
    -- outputs
    result       : out std_logic_vector({bitwidth} - 1 downto 0);
    result_valid : out std_logic;
    lhs_ready    : out std_logic;
    rhs_ready    : out std_logic
  );
end entity;
"""

    architecture = f"""
-- Architecture of subi
architecture arch of {name} is
begin
  join_inputs : entity work.{join_name}(arch)
    port map(
      -- inputs
      ins_valid(0) => lhs_valid,
      ins_valid(1) => rhs_valid,
      outs_ready   => result_ready,
      -- outputs
      outs_valid   => result_valid,
      ins_ready(0) => lhs_ready,
      ins_ready(1) => rhs_ready
    );

  result <= std_logic_vector(unsigned(lhs) - unsigned(rhs));
end architecture;
"""

    return dependencies + entity + architecture


def _generate_subi_signal_manager(name, bitwidth, extra_signals):
<<<<<<< HEAD
  return generate_default_signal_manager(
      name,
      [{
          "name": "lhs",
          "bitwidth": bitwidth,
          "extra_signals": extra_signals
      }, {
          "name": "rhs",
          "bitwidth": bitwidth,
          "extra_signals": extra_signals
      }],
      [{
          "name": "result",
          "bitwidth": bitwidth,
          "extra_signals": extra_signals
      }],
      extra_signals,
      lambda name: _generate_subi(name, bitwidth))
=======
    return generate_signal_manager(name, {
        "type": "normal",
        "in_ports": [{
            "name": "lhs",
            "bitwidth": bitwidth,
            "extra_signals": extra_signals
        }, {
            "name": "rhs",
            "bitwidth": bitwidth,
            "extra_signals": extra_signals
        }],
        "out_ports": [{
            "name": "result",
            "bitwidth": bitwidth,
            "extra_signals": extra_signals
        }],
        "extra_signals": extra_signals
    }, lambda name: _generate_subi(name, bitwidth))
>>>>>>> 1875891e
<|MERGE_RESOLUTION|>--- conflicted
+++ resolved
@@ -66,29 +66,9 @@
 
 
 def _generate_subi_signal_manager(name, bitwidth, extra_signals):
-<<<<<<< HEAD
-  return generate_default_signal_manager(
-      name,
-      [{
-          "name": "lhs",
-          "bitwidth": bitwidth,
-          "extra_signals": extra_signals
-      }, {
-          "name": "rhs",
-          "bitwidth": bitwidth,
-          "extra_signals": extra_signals
-      }],
-      [{
-          "name": "result",
-          "bitwidth": bitwidth,
-          "extra_signals": extra_signals
-      }],
-      extra_signals,
-      lambda name: _generate_subi(name, bitwidth))
-=======
-    return generate_signal_manager(name, {
-        "type": "normal",
-        "in_ports": [{
+    return generate_default_signal_manager(
+        name,
+        [{
             "name": "lhs",
             "bitwidth": bitwidth,
             "extra_signals": extra_signals
@@ -97,11 +77,10 @@
             "bitwidth": bitwidth,
             "extra_signals": extra_signals
         }],
-        "out_ports": [{
+        [{
             "name": "result",
             "bitwidth": bitwidth,
             "extra_signals": extra_signals
         }],
-        "extra_signals": extra_signals
-    }, lambda name: _generate_subi(name, bitwidth))
->>>>>>> 1875891e
+        extra_signals,
+        lambda name: _generate_subi(name, bitwidth))