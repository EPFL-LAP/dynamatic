--- conflicted
+++ resolved
@@ -2,7 +2,6 @@
 from generators.support.signal_manager.utils.concat import generate_concat_signal_decls_from_ports, ConcatLayout, generate_concat_port_assignments_from_ports
 from generators.support.signal_manager.utils.mapping import generate_inner_port_mapping, generate_concat_mappings
 from generators.support.signal_manager.utils.types import Port, ArrayPort
-from generators.support.signal_manager.utils.bbmerge import generate_bbmerge_lacking_spec_statements
 from generators.handshake.tehb import generate_tehb
 
 
@@ -179,26 +178,25 @@
   return dependencies + entity + architecture
 
 
-<<<<<<< HEAD
-def _generate_mux_signal_manager(name, size, index_bitwidth, data_bitwidth, input_extra_signals_list, output_extra_signals, index_extra_signals, spec_inputs):
+def _generate_mux_signal_manager(name, size, index_bitwidth, data_bitwidth, extra_signals):
   # Declare Ports
   data_in_port: ArrayPort = {
       "name": "ins",
       "bitwidth": data_bitwidth,
       "array": True,
       "size": size,
-      "extra_signals_list": input_extra_signals_list
+      "extra_signals": extra_signals
   }
   index_port: Port = {
       "name": "index",
       "bitwidth": index_bitwidth,
       # TODO: Extra signals for index port are not tested
-      "extra_signals": index_extra_signals
+      "extra_signals": extra_signals
   }
   data_out_port: Port = {
       "name": "outs",
       "bitwidth": data_bitwidth,
-      "extra_signals": output_extra_signals
+      "extra_signals": extra_signals
   }
 
   # Generate signal manager entity
@@ -209,16 +207,12 @@
   )
 
   # Layout info for how extra signals are packed into one std_logic_vector
-  concat_layout = ConcatLayout(output_extra_signals)
+  concat_layout = ConcatLayout(extra_signals)
   extra_signals_bitwidth = concat_layout.total_bitwidth
 
   inner_name = f"{name}_inner"
   inner = _generate_mux(inner_name, size, index_bitwidth,
                         extra_signals_bitwidth + data_bitwidth)
-
-  # Generate default `spec` bits for inputs that lack them
-  lacking_spec_port_decls, lacking_spec_port_assignments = generate_bbmerge_lacking_spec_statements(
-      spec_inputs, size, "ins")
 
   # Declare inner concatenated signals for all input/output ports
   concat_signal_decls = "\n  ".join(generate_concat_signal_decls_from_ports(
@@ -238,14 +232,9 @@
   architecture = f"""
 -- Architecture of signal manager (mux)
 architecture arch of {name} is
-  -- Lacking spec inputs
-  {lacking_spec_port_decls}
   -- Concatenated data and extra signals
   {concat_signal_decls}
 begin
-  -- Assign default spec bit values if not provided
-  {lacking_spec_port_assignments}
-
   -- Concatenate data and extra signals
   {concat_logic}
 
@@ -258,32 +247,4 @@
 end architecture;
 """
 
-  return inner + entity + architecture
-=======
-def _generate_mux_signal_manager(name, size, index_bitwidth, data_bitwidth, extra_signals):
-  extra_signals_bitwidth = get_concat_extra_signals_bitwidth(
-      extra_signals)
-  return generate_signal_manager(name, {
-      "type": "bbmerge",
-      "in_ports": [{
-          "name": "ins",
-          "bitwidth": data_bitwidth,
-          "2d": True,
-          "size": size,
-          "extra_signals": extra_signals
-      }, {
-          "name": "index",
-          "bitwidth": index_bitwidth,
-          # TODO: Extra signals for index port are not tested
-          "extra_signals": extra_signals
-      }],
-      "out_ports": [{
-          "name": "outs",
-          "bitwidth": data_bitwidth,
-          "extra_signals": extra_signals
-      }],
-      "index_name": "index",
-      "index_dir": "in",
-      "extra_signals": extra_signals
-  }, lambda name: _generate_mux(name, size, index_bitwidth, extra_signals_bitwidth + data_bitwidth))
->>>>>>> ed7b0003
+  return inner + entity + architecture