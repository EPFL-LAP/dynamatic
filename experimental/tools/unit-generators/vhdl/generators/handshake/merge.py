<<<<<<< HEAD
from generators.support.signal_manager import generate_signal_manager
from generators.support.utils import get_concat_extra_signals_bitwidth
=======
from generators.support.signal_manager import generate_concat_signal_manager
from generators.support.signal_manager.utils.concat import get_concat_extra_signals_bitwidth
>>>>>>> 71e0d4cb
from generators.handshake.merge_notehb import generate_merge_notehb
from generators.handshake.tehb import generate_tehb


def generate_merge(name, params):
<<<<<<< HEAD
  size = params["size"]
  bitwidth = params["bitwidth"]
  extra_signals = params.get("extra_signals", None)

  if extra_signals:
    if bitwidth == 0:
      return _generate_merge_signal_manager_dataless(name, size, extra_signals)
    else:
      return _generate_merge_signal_manager(name, size, bitwidth, extra_signals)
  elif bitwidth == 0:
    return _generate_merge_dataless(name, size)
  else:
    return _generate_merge(name, size, bitwidth)
=======
    # Number of intput ports
    size = params["size"]
    bitwidth = params["bitwidth"]
    extra_signals = params.get("extra_signals", None)

    if extra_signals:
        return _generate_merge_signal_manager(name, size, bitwidth, extra_signals)
    elif bitwidth == 0:
        return _generate_merge_dataless(name, size)
    else:
        return _generate_merge(name, size, bitwidth)
>>>>>>> 71e0d4cb


def _generate_merge_dataless(name, size):
    inner_name = f"{name}_inner"
    tehb_name = f"{name}_tehb"

    dependencies = generate_merge_notehb(inner_name, {"size": size}) + \
        generate_tehb(tehb_name, {"bitwidth": 0, "size": 0})

    entity = f"""
library ieee;
use ieee.std_logic_1164.all;
use ieee.numeric_std.all;

-- Entity of merge_dataless
entity {name} is
  port (
    clk, rst : in std_logic;
    -- input channels
    ins_valid : in  std_logic_vector({size} - 1 downto 0);
    ins_ready : out std_logic_vector({size} - 1 downto 0);
    -- output channel
    outs_valid : out std_logic;
    outs_ready : in  std_logic
  );
end entity;
"""

    architecture = f"""
-- Architecture of merge_dataless
architecture arch of {name} is
  signal tehb_pvalid : std_logic;
  signal tehb_ready  : std_logic;
begin
  merge_ins : entity work.{inner_name}(arch)
    port map(
      clk        => clk,
      rst        => rst,
      ins_valid  => ins_valid,
      outs_ready => tehb_ready,
      ins_ready  => ins_ready,
      outs_valid => tehb_pvalid
    );

  tehb : entity work.{tehb_name}(arch)
    port map(
      clk        => clk,
      rst        => rst,
      ins_valid  => tehb_pvalid,
      outs_ready => outs_ready,
      outs_valid => outs_valid,
      ins_ready  => tehb_ready
    );
end architecture;
"""

    return dependencies + entity + architecture


def _generate_merge(name, size, bitwidth):
    inner_name = f"{name}_inner"
    tehb_name = f"{name}_tehb"

    dependencies = \
        generate_merge_notehb(inner_name, {
            "size": size,
            "bitwidth": bitwidth,
        }) + \
        generate_tehb(tehb_name, {"bitwidth": bitwidth})

    entity = f"""
library ieee;
use ieee.std_logic_1164.all;
use ieee.numeric_std.all;
use work.types.all;

-- Entity of merge
entity {name} is
  port (
    clk, rst : in std_logic;
    -- input channels
    ins       : in  data_array({size} - 1 downto 0)({bitwidth} - 1 downto 0);
    ins_valid : in  std_logic_vector({size} - 1 downto 0);
    ins_ready : out std_logic_vector({size} - 1 downto 0);
    -- output channel
    outs       : out std_logic_vector({bitwidth} - 1 downto 0);
    outs_valid : out std_logic;
    outs_ready : in  std_logic
  );
end entity;
"""

    architecture = f"""
-- Architecture of merge
architecture arch of {name} is
  signal tehb_data_in : std_logic_vector({bitwidth} - 1 downto 0);
  signal tehb_pvalid  : std_logic;
  signal tehb_ready   : std_logic;
begin

  merge_ins : entity work.{inner_name}(arch)
    port map(
      clk        => clk,
      rst        => rst,
      ins        => ins,
      ins_valid  => ins_valid,
      outs_ready => tehb_ready,
      ins_ready  => ins_ready,
      outs       => tehb_data_in,
      outs_valid => tehb_pvalid
    );

  tehb : entity work.{tehb_name}(arch)
    port map(
      clk        => clk,
      rst        => rst,
      ins_valid  => tehb_pvalid,
      outs_ready => outs_ready,
      outs_valid => outs_valid,
      ins_ready  => tehb_ready,
      ins        => tehb_data_in,
      outs       => outs
    );
end architecture;
"""

<<<<<<< HEAD
  return dependencies + entity + architecture


def _generate_merge_signal_manager(name, size, bitwidth, extra_signals):
  # Haven't tested this function yet
  extra_signals_bitwidth = get_concat_extra_signals_bitwidth(extra_signals)
  return generate_signal_manager(name, {
      "type": "concat",
      "in_ports": [{
          "name": "ins",
          "bitwidth": bitwidth,
          "extra_signals": extra_signals,
          "2d": True,
          "size": size
      }],
      "out_ports": [{
          "name": "outs",
          "bitwidth": bitwidth,
          "extra_signals": extra_signals
      }],
      "extra_signals": extra_signals
  }, lambda name: _generate_merge(name, size, bitwidth + extra_signals_bitwidth))


def _generate_merge_signal_manager_dataless(name, size, extra_signals):
  # Haven't tested this function yet
  extra_signals_bitwidth = get_concat_extra_signals_bitwidth(extra_signals)
  return generate_signal_manager(name, {
      "type": "concat",
      "in_ports": [{
          "name": "ins",
          "bitwidth": 0,
          "extra_signals": extra_signals,
          "2d": True,
          "size": size
      }],
      "out_ports": [{
          "name": "outs",
          "bitwidth": 0,
          "extra_signals": extra_signals
      }],
      "extra_signals": extra_signals
  }, lambda name: _generate_merge(name, size, extra_signals_bitwidth))
=======
    return dependencies + entity + architecture


def _generate_merge_signal_manager(name, size, bitwidth, extra_signals):
    # Haven't tested this function yet
    extra_signals_bitwidth = get_concat_extra_signals_bitwidth(extra_signals)
    return generate_concat_signal_manager(
        name,
        [{
            "name": "ins",
            "bitwidth": bitwidth,
            "extra_signals": extra_signals,
            "size": size
        }],
        [{
            "name": "outs",
            "bitwidth": bitwidth,
            "extra_signals": extra_signals
        }],
        extra_signals,
        lambda name: _generate_merge(name, size, bitwidth + extra_signals_bitwidth))
>>>>>>> 71e0d4cb
<|MERGE_RESOLUTION|>--- conflicted
+++ resolved
@@ -1,30 +1,10 @@
-<<<<<<< HEAD
-from generators.support.signal_manager import generate_signal_manager
-from generators.support.utils import get_concat_extra_signals_bitwidth
-=======
 from generators.support.signal_manager import generate_concat_signal_manager
 from generators.support.signal_manager.utils.concat import get_concat_extra_signals_bitwidth
->>>>>>> 71e0d4cb
 from generators.handshake.merge_notehb import generate_merge_notehb
 from generators.handshake.tehb import generate_tehb
 
 
 def generate_merge(name, params):
-<<<<<<< HEAD
-  size = params["size"]
-  bitwidth = params["bitwidth"]
-  extra_signals = params.get("extra_signals", None)
-
-  if extra_signals:
-    if bitwidth == 0:
-      return _generate_merge_signal_manager_dataless(name, size, extra_signals)
-    else:
-      return _generate_merge_signal_manager(name, size, bitwidth, extra_signals)
-  elif bitwidth == 0:
-    return _generate_merge_dataless(name, size)
-  else:
-    return _generate_merge(name, size, bitwidth)
-=======
     # Number of intput ports
     size = params["size"]
     bitwidth = params["bitwidth"]
@@ -36,7 +16,6 @@
         return _generate_merge_dataless(name, size)
     else:
         return _generate_merge(name, size, bitwidth)
->>>>>>> 71e0d4cb
 
 
 def _generate_merge_dataless(name, size):
@@ -163,51 +142,6 @@
 end architecture;
 """
 
-<<<<<<< HEAD
-  return dependencies + entity + architecture
-
-
-def _generate_merge_signal_manager(name, size, bitwidth, extra_signals):
-  # Haven't tested this function yet
-  extra_signals_bitwidth = get_concat_extra_signals_bitwidth(extra_signals)
-  return generate_signal_manager(name, {
-      "type": "concat",
-      "in_ports": [{
-          "name": "ins",
-          "bitwidth": bitwidth,
-          "extra_signals": extra_signals,
-          "2d": True,
-          "size": size
-      }],
-      "out_ports": [{
-          "name": "outs",
-          "bitwidth": bitwidth,
-          "extra_signals": extra_signals
-      }],
-      "extra_signals": extra_signals
-  }, lambda name: _generate_merge(name, size, bitwidth + extra_signals_bitwidth))
-
-
-def _generate_merge_signal_manager_dataless(name, size, extra_signals):
-  # Haven't tested this function yet
-  extra_signals_bitwidth = get_concat_extra_signals_bitwidth(extra_signals)
-  return generate_signal_manager(name, {
-      "type": "concat",
-      "in_ports": [{
-          "name": "ins",
-          "bitwidth": 0,
-          "extra_signals": extra_signals,
-          "2d": True,
-          "size": size
-      }],
-      "out_ports": [{
-          "name": "outs",
-          "bitwidth": 0,
-          "extra_signals": extra_signals
-      }],
-      "extra_signals": extra_signals
-  }, lambda name: _generate_merge(name, size, extra_signals_bitwidth))
-=======
     return dependencies + entity + architecture
 
 
@@ -228,5 +162,4 @@
             "extra_signals": extra_signals
         }],
         extra_signals,
-        lambda name: _generate_merge(name, size, bitwidth + extra_signals_bitwidth))
->>>>>>> 71e0d4cb
+        lambda name: _generate_merge(name, size, bitwidth + extra_signals_bitwidth))