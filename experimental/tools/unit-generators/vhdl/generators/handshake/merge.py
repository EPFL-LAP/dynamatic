--- conflicted
+++ resolved
@@ -146,41 +146,20 @@
 
 
 def _generate_merge_signal_manager(name, size, bitwidth, extra_signals):
-<<<<<<< HEAD
-  # Haven't tested this function yet
-  extra_signals_bitwidth = get_concat_extra_signals_bitwidth(extra_signals)
-  return generate_concat_signal_manager(
-      name,
-      [{
-          "name": "ins",
-          "bitwidth": bitwidth,
-          "extra_signals": extra_signals,
-          "size": size
-      }],
-      [{
-          "name": "outs",
-          "bitwidth": bitwidth,
-          "extra_signals": extra_signals
-      }],
-      extra_signals,
-      lambda name: _generate_merge(name, size, bitwidth + extra_signals_bitwidth))
-=======
     # Haven't tested this function yet
     extra_signals_bitwidth = get_concat_extra_signals_bitwidth(extra_signals)
-    return generate_signal_manager(name, {
-        "type": "concat",
-        "in_ports": [{
+    return generate_concat_signal_manager(
+        name,
+        [{
             "name": "ins",
             "bitwidth": bitwidth,
             "extra_signals": extra_signals,
-            "2d": True,
             "size": size
         }],
-        "out_ports": [{
+        [{
             "name": "outs",
             "bitwidth": bitwidth,
             "extra_signals": extra_signals
         }],
-        "extra_signals": extra_signals
-    }, lambda name: _generate_merge(name, size, bitwidth + extra_signals_bitwidth))
->>>>>>> 1875891e
+        extra_signals,
+        lambda name: _generate_merge(name, size, bitwidth + extra_signals_bitwidth))