--- conflicted
+++ resolved
@@ -1,22 +1,8 @@
-<<<<<<< HEAD
-from generators.support.signal_manager import generate_signal_manager
-=======
 from generators.support.signal_manager import generate_default_signal_manager
->>>>>>> 71e0d4cb
 from generators.handshake.join import generate_join
 
 
 def generate_cmpi(name, params):
-<<<<<<< HEAD
-  bitwidth = params["bitwidth"]
-  predicate = params["predicate"]
-  extra_signals = params.get("extra_signals", None)
-
-  if extra_signals:
-    return _generate_cmpi_signal_manager(name, predicate, bitwidth, extra_signals)
-  else:
-    return _generate_cmpi(name, predicate, bitwidth)
-=======
     bitwidth = params["bitwidth"]
     predicate = params["predicate"]
     extra_signals = params.get("extra_signals", None)
@@ -25,7 +11,6 @@
         return _generate_cmpi_signal_manager(name, predicate, bitwidth, extra_signals)
     else:
         return _generate_cmpi(name, predicate, bitwidth)
->>>>>>> 71e0d4cb
 
 
 def _get_symbol_from_predicate(pred):
@@ -111,30 +96,6 @@
 end architecture;
 """
 
-<<<<<<< HEAD
-  return dependencies + entity + architecture
-
-
-def _generate_cmpi_signal_manager(name, predicate, bitwidth, extra_signals):
-  return generate_signal_manager(name, {
-      "type": "normal",
-      "in_ports": [{
-          "name": "lhs",
-          "bitwidth": bitwidth,
-          "extra_signals": extra_signals
-      }, {
-          "name": "rhs",
-          "bitwidth": bitwidth,
-          "extra_signals": extra_signals
-      }],
-      "out_ports": [{
-          "name": "result",
-          "bitwidth": 1,
-          "extra_signals": extra_signals
-      }],
-      "extra_signals": extra_signals
-  }, lambda name: _generate_cmpi(name, predicate, bitwidth))
-=======
     return dependencies + entity + architecture
 
 
@@ -156,5 +117,4 @@
             "extra_signals": extra_signals
         }],
         extra_signals,
-        lambda name: _generate_cmpi(name, predicate, bitwidth))
->>>>>>> 71e0d4cb
+        lambda name: _generate_cmpi(name, predicate, bitwidth))