from generators.support.signal_manager.utils.forwarding import get_default_extra_signal_value
from generators.support.signal_manager.utils.concat import ConcatLayout
from generators.support.signal_manager.utils.generation import generate_concat, generate_slice
from generators.support.signal_manager.utils.entity import generate_entity
from generators.support.utils import data


def generate_non_spec(name, params):
    bitwidth = params["bitwidth"]
    extra_signals = params["extra_signals"]

    # Always contains spec signal
    if len(extra_signals) > 1:
        return _generate_non_spec_signal_manager(name, bitwidth, extra_signals)
    return _generate_non_spec(name, bitwidth)


def _generate_non_spec(name, bitwidth):
    entity = f"""
library ieee;
use ieee.std_logic_1164.all;
use ieee.numeric_std.all;
use work.types.all;

-- Entity of non_spec
entity {name} is
  port (
    clk, rst : in  std_logic;
    {data(f"dataIn : in std_logic_vector({bitwidth} - 1 downto 0);", bitwidth)}
    dataIn_valid : in std_logic;
    dataIn_ready : out std_logic;
    {data(f"dataOut : out std_logic_vector({bitwidth} - 1 downto 0);", bitwidth)}
    dataOut_valid : out std_logic;
    dataOut_ready : in std_logic;
    dataOut_spec : out std_logic_vector(0 downto 0)
  );
end entity;
"""

    architecture = f"""
-- Architecture of non_spec
architecture arch of {name} is
begin
  {data("dataOut <= dataIn;", bitwidth)}
  dataOut_valid <= dataIn_valid;
  dataIn_ready <= dataOut_ready;
  dataOut_spec <= {get_default_extra_signal_value("spec")};
end architecture;
"""

    return entity + architecture


def _generate_non_spec_signal_manager(name, bitwidth, extra_signals):
<<<<<<< HEAD
  # Concat signals except spec

  extra_signals_without_spec = extra_signals.copy()
  extra_signals_without_spec.pop("spec")

  concat_layout = ConcatLayout(extra_signals_without_spec)
  extra_signals_without_spec_bitwidth = concat_layout.total_bitwidth

  inner_name = f"{name}_inner"
  inner = _generate_non_spec(inner_name, extra_signals_without_spec_bitwidth)

  entity = generate_entity(name, [{
      "name": "dataIn",
      "bitwidth": bitwidth,
      "extra_signals": extra_signals_without_spec
  }], [{
      "name": "dataOut",
      "bitwidth": bitwidth,
      "extra_signals": extra_signals
  }])

  assignments = []

  # Concat dataIn data and extra signals to create dataIn_concat
  assignments.extend(generate_concat(
      "dataIn", bitwidth, "dataIn_concat", concat_layout))

  # Slice dataOut_concat to create dataOut data and extra signals (except spec)
  assignments.extend(generate_slice(
      "dataOut_concat", "dataOut", bitwidth, concat_layout))

  architecture = f"""
-- Architecture of non_spec signal manager
architecture arch of {name} is
  signal dataIn_concat, dataOut_concat : std_logic_vector({bitwidth + extra_signals_without_spec_bitwidth} - 1 downto 0);
begin
  {"\n  ".join(assignments)}
  inner : entity work.{inner_name}(arch)
    port map(
      clk => clk,
      rst => rst,
      dataIn => dataIn_concat,
      dataIn_valid => dataIn_valid,
      dataIn_ready => dataIn_ready,
      dataOut => dataOut_concat,
      dataOut_valid => dataOut_valid,
      dataOut_ready => dataOut_ready,
      -- Forward spec signal
      dataOut_spec => dataOut_spec
    );
end architecture;
"""

  return inner + entity + architecture
=======
    extra_signals_without_spec = extra_signals.copy()
    extra_signals_without_spec.pop("spec")

    extra_signals_bitwidth = get_concat_extra_signals_bitwidth(
        extra_signals)
    return generate_signal_manager(name, {
        "type": "concat",
        "in_ports": [{
            "name": "dataIn",
            "bitwidth": bitwidth,
            "extra_signals": extra_signals
        }],
        "out_ports": [{
            "name": "dataOut",
            "bitwidth": bitwidth,
            "extra_signals": extra_signals_without_spec,
        }],
        "extra_signals": extra_signals_without_spec
    }, lambda name: _generate_non_spec(name, bitwidth + extra_signals_bitwidth - 1))
>>>>>>> 1875891e
<|MERGE_RESOLUTION|>--- conflicted
+++ resolved
@@ -52,39 +52,38 @@
 
 
 def _generate_non_spec_signal_manager(name, bitwidth, extra_signals):
-<<<<<<< HEAD
-  # Concat signals except spec
+    # Concat signals except spec
 
-  extra_signals_without_spec = extra_signals.copy()
-  extra_signals_without_spec.pop("spec")
+    extra_signals_without_spec = extra_signals.copy()
+    extra_signals_without_spec.pop("spec")
 
-  concat_layout = ConcatLayout(extra_signals_without_spec)
-  extra_signals_without_spec_bitwidth = concat_layout.total_bitwidth
+    concat_layout = ConcatLayout(extra_signals_without_spec)
+    extra_signals_without_spec_bitwidth = concat_layout.total_bitwidth
 
-  inner_name = f"{name}_inner"
-  inner = _generate_non_spec(inner_name, extra_signals_without_spec_bitwidth)
+    inner_name = f"{name}_inner"
+    inner = _generate_non_spec(inner_name, extra_signals_without_spec_bitwidth)
 
-  entity = generate_entity(name, [{
-      "name": "dataIn",
-      "bitwidth": bitwidth,
-      "extra_signals": extra_signals_without_spec
-  }], [{
-      "name": "dataOut",
-      "bitwidth": bitwidth,
-      "extra_signals": extra_signals
-  }])
+    entity = generate_entity(name, [{
+        "name": "dataIn",
+        "bitwidth": bitwidth,
+        "extra_signals": extra_signals_without_spec
+    }], [{
+        "name": "dataOut",
+        "bitwidth": bitwidth,
+        "extra_signals": extra_signals
+    }])
 
-  assignments = []
+    assignments = []
 
-  # Concat dataIn data and extra signals to create dataIn_concat
-  assignments.extend(generate_concat(
-      "dataIn", bitwidth, "dataIn_concat", concat_layout))
+    # Concat dataIn data and extra signals to create dataIn_concat
+    assignments.extend(generate_concat(
+        "dataIn", bitwidth, "dataIn_concat", concat_layout))
 
-  # Slice dataOut_concat to create dataOut data and extra signals (except spec)
-  assignments.extend(generate_slice(
-      "dataOut_concat", "dataOut", bitwidth, concat_layout))
+    # Slice dataOut_concat to create dataOut data and extra signals (except spec)
+    assignments.extend(generate_slice(
+        "dataOut_concat", "dataOut", bitwidth, concat_layout))
 
-  architecture = f"""
+    architecture = f"""
 -- Architecture of non_spec signal manager
 architecture arch of {name} is
   signal dataIn_concat, dataOut_concat : std_logic_vector({bitwidth + extra_signals_without_spec_bitwidth} - 1 downto 0);
@@ -106,25 +105,4 @@
 end architecture;
 """
 
-  return inner + entity + architecture
-=======
-    extra_signals_without_spec = extra_signals.copy()
-    extra_signals_without_spec.pop("spec")
-
-    extra_signals_bitwidth = get_concat_extra_signals_bitwidth(
-        extra_signals)
-    return generate_signal_manager(name, {
-        "type": "concat",
-        "in_ports": [{
-            "name": "dataIn",
-            "bitwidth": bitwidth,
-            "extra_signals": extra_signals
-        }],
-        "out_ports": [{
-            "name": "dataOut",
-            "bitwidth": bitwidth,
-            "extra_signals": extra_signals_without_spec,
-        }],
-        "extra_signals": extra_signals_without_spec
-    }, lambda name: _generate_non_spec(name, bitwidth + extra_signals_bitwidth - 1))
->>>>>>> 1875891e
+    return inner + entity + architecture