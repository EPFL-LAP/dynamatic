--- conflicted
+++ resolved
@@ -145,39 +145,14 @@
 
 
 def _generate_spec_commit_signal_manager(name, bitwidth, extra_signals):
-<<<<<<< HEAD
-  extra_signals_without_spec = extra_signals.copy()
-  extra_signals_without_spec.pop("spec")
-
-  extra_signals_bitwidth = get_concat_extra_signals_bitwidth(
-      extra_signals)
-  return generate_spec_units_signal_manager(
-      name,
-      [{
-          "name": "ins",
-          "bitwidth": bitwidth,
-          "extra_signals": extra_signals
-      }, {
-          "name": "ctrl",
-          "bitwidth": 1
-      }],
-      [{
-          "name": "outs",
-          "bitwidth": bitwidth,
-          "extra_signals": extra_signals_without_spec,
-      }],
-      extra_signals_without_spec,
-      ["ctrl"],
-      lambda name: _generate_spec_commit(name, bitwidth + extra_signals_bitwidth - 1))
-=======
     extra_signals_without_spec = extra_signals.copy()
     extra_signals_without_spec.pop("spec")
 
     extra_signals_bitwidth = get_concat_extra_signals_bitwidth(
         extra_signals)
-    return generate_signal_manager(name, {
-        "type": "concat",
-        "in_ports": [{
+    return generate_spec_units_signal_manager(
+        name,
+        [{
             "name": "ins",
             "bitwidth": bitwidth,
             "extra_signals": extra_signals
@@ -185,12 +160,11 @@
             "name": "ctrl",
             "bitwidth": 1
         }],
-        "out_ports": [{
+        [{
             "name": "outs",
             "bitwidth": bitwidth,
             "extra_signals": extra_signals_without_spec,
         }],
-        "extra_signals": extra_signals_without_spec,
-        "ignore_ports": ["ctrl"]
-    }, lambda name: _generate_spec_commit(name, bitwidth + extra_signals_bitwidth - 1))
->>>>>>> 1875891e
+        extra_signals_without_spec,
+        ["ctrl"],
+        lambda name: _generate_spec_commit(name, bitwidth + extra_signals_bitwidth - 1))