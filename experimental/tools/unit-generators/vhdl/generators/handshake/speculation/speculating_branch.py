from generators.handshake.cond_br import generate_cond_br
from generators.support.utils import data
from generators.support.signal_manager.utils.entity import generate_entity


def generate_speculating_branch(name, params):
    data_bitwidth = params["data_bitwidth"]
    spec_tag_bitwidth = params["spec_tag_bitwidth"]
    extra_signals = params["extra_signals"]

    # Always contains spec signal
    if len(extra_signals) > 1:
        return _generate_speculating_branch_signal_manager(name, data_bitwidth, spec_tag_bitwidth, extra_signals)
    return _generate_speculating_branch(name, data_bitwidth, spec_tag_bitwidth)


def _generate_speculating_branch(name, data_bitwidth, spec_tag_data_bitwidth):
    inner_name = f"{name}_inner"

    dependencies = generate_cond_br(inner_name, {
        "bitwidth": data_bitwidth,
        "extra_signals": {"spec": 1}
    })

    entity = f"""
library ieee;
use ieee.std_logic_1164.all;

-- Entity of speculating_branch
entity {name} is
  port(
    clk, rst : in std_logic;
    -- data input channel
    {data(f"data       : in  std_logic_vector({data_bitwidth} - 1 downto 0);", data_bitwidth)}
    data_valid : in  std_logic;
    data_spec : in std_logic_vector(0 downto 0);
    data_ready : out std_logic;
    -- spec_tag_data used for condition
    {data(f"spec_tag_data       : in  std_logic_vector({spec_tag_data_bitwidth} - 1 downto 0);", spec_tag_data_bitwidth)}
    spec_tag_data_valid : in  std_logic;
    spec_tag_data_spec : in std_logic_vector(0 downto 0);
    spec_tag_data_ready : out std_logic;
    -- true output channel
    {data(f"trueOut       : out std_logic_vector({data_bitwidth} - 1 downto 0);", data_bitwidth)}
    trueOut_valid : out std_logic;
    trueOut_ready : in  std_logic;
    -- false output channel
    {data(f"falseOut       : out std_logic_vector({data_bitwidth} - 1 downto 0);", data_bitwidth)}
    falseOut_valid : out std_logic;
    falseOut_ready : in  std_logic
  );
end entity;
"""

    architecture = f"""
-- Architecture of speculating_branch
architecture arch of {name} is
  signal cond_br_condition : std_logic_vector(0 downto 0);
begin

  cond_br_condition <= spec_tag_data_spec;
  cond_br : entity work.{inner_name}(arch)
    port map (
      clk => clk,
      rst => rst,
      {data("data => data,", data_bitwidth)}
      data_valid => data_valid,
      data_spec => data_spec,
      data_ready => data_ready,
      condition => cond_br_condition,
      condition_valid => spec_tag_data_valid,
      condition_spec => data_spec,
      condition_ready => spec_tag_data_ready,
      {data("trueOut => trueOut,", data_bitwidth)}
      trueOut_valid => trueOut_valid,
      trueOut_spec => open,
      trueOut_ready => trueOut_ready,
      {data("falseOut => falseOut,", data_bitwidth)}
      falseOut_valid => falseOut_valid,
      falseOut_spec => open,
      falseOut_ready => falseOut_ready
    );

end architecture;
"""

    return dependencies + entity + architecture


def _generate_speculating_branch_signal_manager(name, data_bitwidth, spec_tag_data_bitwidth, extra_signals):
<<<<<<< HEAD
  # Extra signals are discarded except for `spec`

  inner_name = f"{name}_inner"
  inner = _generate_speculating_branch(
      inner_name, data_bitwidth, spec_tag_data_bitwidth)

  entity = generate_entity(name, [{
      "name": "data",
      "bitwidth": data_bitwidth,
      "extra_signals": extra_signals
  }, {
      "name": "spec_tag_data",
      "bitwidth": spec_tag_data_bitwidth,
      "extra_signals": extra_signals
  }], [{
      "name": "trueOut",
      "bitwidth": data_bitwidth,
      "extra_signals": {}
  }, {
      "name": "falseOut",
      "bitwidth": data_bitwidth,
      "extra_signals": {}
  }])

  architecture = f"""
-- Architecture of speculating_branch signal manager
architecture arch of {name} is
begin
  inner : entity work.{inner_name}(arch)
    port map(
      clk => clk,
      rst => rst,
      {data("data => data,", data_bitwidth)}
      data_valid => data_valid,
      data_ready => data_ready,
      data_spec => data_spec,
      {data("spec_tag_data => spec_tag_data,", spec_tag_data_bitwidth)}
      spec_tag_data_valid => spec_tag_data_valid,
      spec_tag_data_ready => spec_tag_data_ready,
      spec_tag_data_spec => spec_tag_data_spec,
      {data("trueOut => trueOut_inner,", data_bitwidth)}
      trueOut_valid => trueOut_inner_valid,
      trueOut_ready => trueOut_inner_ready,
      {data("falseOut => falseOut_inner,", data_bitwidth)}
      falseOut_valid => falseOut_inner_valid,
      falseOut_ready => falseOut_inner_ready
    );
end architecture;
"""

  return inner + entity + architecture
=======
    extra_signals_without_spec = extra_signals.copy()
    extra_signals_without_spec.pop("spec")

    extra_signals_bitwidth = get_concat_extra_signals_bitwidth(
        extra_signals)
    return generate_signal_manager(name, {
        "type": "concat",
        "in_ports": [{
            "name": "data",
            "bitwidth": data_bitwidth,
            "extra_signals": extra_signals
        }, {
            "name": "spec_tag_data",
            "bitwidth": spec_tag_data_bitwidth,
            "extra_signals": extra_signals
        }],
        "out_ports": [{
            "name": "trueOut",
            "bitwidth": data_bitwidth,
            "extra_signals": extra_signals_without_spec
        }, {
            "name": "falseOut",
            "bitwidth": data_bitwidth,
            "extra_signals": extra_signals_without_spec
        }],
        "extra_signals": extra_signals_without_spec
    }, lambda name: _generate_speculating_branch(
        name,
        data_bitwidth + extra_signals_bitwidth - 1,
        spec_tag_data_bitwidth + extra_signals_bitwidth - 1))
>>>>>>> 1875891e
<|MERGE_RESOLUTION|>--- conflicted
+++ resolved
@@ -88,32 +88,31 @@
 
 
 def _generate_speculating_branch_signal_manager(name, data_bitwidth, spec_tag_data_bitwidth, extra_signals):
-<<<<<<< HEAD
-  # Extra signals are discarded except for `spec`
+    # Extra signals are discarded except for `spec`
 
-  inner_name = f"{name}_inner"
-  inner = _generate_speculating_branch(
-      inner_name, data_bitwidth, spec_tag_data_bitwidth)
+    inner_name = f"{name}_inner"
+    inner = _generate_speculating_branch(
+        inner_name, data_bitwidth, spec_tag_data_bitwidth)
 
-  entity = generate_entity(name, [{
-      "name": "data",
-      "bitwidth": data_bitwidth,
-      "extra_signals": extra_signals
-  }, {
-      "name": "spec_tag_data",
-      "bitwidth": spec_tag_data_bitwidth,
-      "extra_signals": extra_signals
-  }], [{
-      "name": "trueOut",
-      "bitwidth": data_bitwidth,
-      "extra_signals": {}
-  }, {
-      "name": "falseOut",
-      "bitwidth": data_bitwidth,
-      "extra_signals": {}
-  }])
+    entity = generate_entity(name, [{
+        "name": "data",
+        "bitwidth": data_bitwidth,
+        "extra_signals": extra_signals
+    }, {
+        "name": "spec_tag_data",
+        "bitwidth": spec_tag_data_bitwidth,
+        "extra_signals": extra_signals
+    }], [{
+        "name": "trueOut",
+        "bitwidth": data_bitwidth,
+        "extra_signals": {}
+    }, {
+        "name": "falseOut",
+        "bitwidth": data_bitwidth,
+        "extra_signals": {}
+    }])
 
-  architecture = f"""
+    architecture = f"""
 -- Architecture of speculating_branch signal manager
 architecture arch of {name} is
 begin
@@ -139,36 +138,4 @@
 end architecture;
 """
 
-  return inner + entity + architecture
-=======
-    extra_signals_without_spec = extra_signals.copy()
-    extra_signals_without_spec.pop("spec")
-
-    extra_signals_bitwidth = get_concat_extra_signals_bitwidth(
-        extra_signals)
-    return generate_signal_manager(name, {
-        "type": "concat",
-        "in_ports": [{
-            "name": "data",
-            "bitwidth": data_bitwidth,
-            "extra_signals": extra_signals
-        }, {
-            "name": "spec_tag_data",
-            "bitwidth": spec_tag_data_bitwidth,
-            "extra_signals": extra_signals
-        }],
-        "out_ports": [{
-            "name": "trueOut",
-            "bitwidth": data_bitwidth,
-            "extra_signals": extra_signals_without_spec
-        }, {
-            "name": "falseOut",
-            "bitwidth": data_bitwidth,
-            "extra_signals": extra_signals_without_spec
-        }],
-        "extra_signals": extra_signals_without_spec
-    }, lambda name: _generate_speculating_branch(
-        name,
-        data_bitwidth + extra_signals_bitwidth - 1,
-        spec_tag_data_bitwidth + extra_signals_bitwidth - 1))
->>>>>>> 1875891e
+    return inner + entity + architecture