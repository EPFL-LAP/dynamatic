from generators.support.signal_manager import generate_buffered_signal_manager
from generators.handshake.join import generate_join
from generators.support.delay_buffer import generate_delay_buffer
from generators.handshake.oehb import generate_oehb


def generate_muli(name, params):
    bitwidth = params["bitwidth"]
    extra_signals = params.get("extra_signals", None)

    if extra_signals:
        return _generate_muli_signal_manager(name, bitwidth, extra_signals)
    else:
        return _generate_muli(name, bitwidth)


def _get_latency():
    return 4


def _generate_mul_4_stage(name, bitwidth):
    entity = f"""
library ieee;
use ieee.std_logic_1164.all;
use ieee.numeric_std.all;

-- Entity of mul_4_stage
entity {name} is
  port (
    clk : in  std_logic;
    ce  : in  std_logic;
    a   : in  std_logic_vector({bitwidth} - 1 downto 0);
    b   : in  std_logic_vector({bitwidth} - 1 downto 0);
    p   : out std_logic_vector({bitwidth} - 1 downto 0));
end entity;
"""

    architecture = f"""
-- Architecture of mul_4_stage
architecture behav of {name} is

  signal a_reg : std_logic_vector({bitwidth} - 1 downto 0);
  signal b_reg : std_logic_vector({bitwidth} - 1 downto 0);
  signal q0    : std_logic_vector({bitwidth} - 1 downto 0);
  signal q1    : std_logic_vector({bitwidth} - 1 downto 0);
  signal q2    : std_logic_vector({bitwidth} - 1 downto 0);
  signal mul   : std_logic_vector({bitwidth} - 1 downto 0);

begin

  mul <= std_logic_vector(resize(unsigned(std_logic_vector(signed(a_reg) * signed(b_reg))), {bitwidth}));

  process (clk)
  begin
    if (clk'event and clk = '1') then
      if (ce = '1') then
        a_reg <= a;
        b_reg <= b;
        q0    <= mul;
        q1    <= q0;
        q2    <= q1;
      end if;
    end if;
  end process;

  p <= q2;
end architecture;
"""

    return entity + architecture


def _generate_muli(name, bitwidth):
    join_name = f"{name}_join"
    mul_4_stage_name = f"{name}_mul_4_stage"
    buff_name = f"{name}_buff"
    oehb_name = f"{name}_oehb"

    dependencies = \
        generate_join(join_name, {"size": 2}) + \
        _generate_mul_4_stage(mul_4_stage_name, bitwidth) + \
        generate_delay_buffer(buff_name, {"slots": _get_latency() - 1}) + \
        generate_oehb(oehb_name, {"bitwidth": bitwidth})

    entity = f"""
library ieee;
use ieee.std_logic_1164.all;
use ieee.numeric_std.all;

-- Entity of muli
entity {name} is
  port (
    -- inputs
    clk, rst     : in std_logic;
    lhs          : in std_logic_vector({bitwidth} - 1 downto 0);
    lhs_valid    : in std_logic;
    rhs          : in std_logic_vector({bitwidth} - 1 downto 0);
    rhs_valid    : in std_logic;
    result_ready : in std_logic;
    -- outputs
    result       : out std_logic_vector({bitwidth} - 1 downto 0);
    result_valid : out std_logic;
    lhs_ready    : out std_logic;
    rhs_ready    : out std_logic
  );
end entity;
"""

    architecture = f"""
-- Architecture of muli
architecture arch of {name} is
  signal join_valid                         : std_logic;
  signal buff_valid, oehb_valid, oehb_ready : std_logic;
  signal oehb_dataOut, oehb_datain          : std_logic_vector({bitwidth} - 1 downto 0);
begin
  join_inputs : entity work.{join_name}(arch)
    port map(
      -- inputs
      ins_valid(0) => lhs_valid,
      ins_valid(1) => rhs_valid,
      outs_ready   => oehb_ready,
      -- outputs
      outs_valid   => join_valid,
      ins_ready(0) => lhs_ready,
      ins_ready(1) => rhs_ready
    );

  multiply_unit : entity work.{mul_4_stage_name}(behav)
    port map(
      clk => clk,
      ce  => oehb_ready,
      a   => lhs,
      b   => rhs,
      p   => result
    );

  buff : entity work.{buff_name}(arch)
    port map(
      clk,
      rst,
      join_valid,
      oehb_ready,
      buff_valid
    );

  oehb : entity work.{oehb_name}(arch)
    port map(
      clk        => clk,
      rst        => rst,
      ins_valid  => buff_valid,
      outs_ready => result_ready,
      outs_valid => result_valid,
      ins_ready  => oehb_ready,
      ins        => oehb_datain,
      outs       => oehb_dataOut
    );
end architecture;
"""

    return dependencies + entity + architecture


def _generate_muli_signal_manager(name, bitwidth, extra_signals):
<<<<<<< HEAD
  return generate_buffered_signal_manager(
      name,
      [{
          "name": "lhs",
          "bitwidth": bitwidth,
          "extra_signals": extra_signals
      }, {
          "name": "rhs",
          "bitwidth": bitwidth,
          "extra_signals": extra_signals
      }],
      [{
          "name": "result",
          "bitwidth": bitwidth,
          "extra_signals": extra_signals
      }],
      extra_signals,
      lambda name: _generate_muli(name, bitwidth),
      _get_latency())
=======
    return generate_signal_manager(name, {
        "type": "buffered",
        "latency": _get_latency(),
        "in_ports": [{
            "name": "lhs",
            "bitwidth": bitwidth,
            "extra_signals": extra_signals
        }, {
            "name": "rhs",
            "bitwidth": bitwidth,
            "extra_signals": extra_signals
        }],
        "out_ports": [{
            "name": "result",
            "bitwidth": bitwidth,
            "extra_signals": extra_signals
        }],
        "extra_signals": extra_signals
    }, lambda name: _generate_muli(name, bitwidth))
>>>>>>> 1875891e
<|MERGE_RESOLUTION|>--- conflicted
+++ resolved
@@ -161,31 +161,9 @@
 
 
 def _generate_muli_signal_manager(name, bitwidth, extra_signals):
-<<<<<<< HEAD
-  return generate_buffered_signal_manager(
-      name,
-      [{
-          "name": "lhs",
-          "bitwidth": bitwidth,
-          "extra_signals": extra_signals
-      }, {
-          "name": "rhs",
-          "bitwidth": bitwidth,
-          "extra_signals": extra_signals
-      }],
-      [{
-          "name": "result",
-          "bitwidth": bitwidth,
-          "extra_signals": extra_signals
-      }],
-      extra_signals,
-      lambda name: _generate_muli(name, bitwidth),
-      _get_latency())
-=======
-    return generate_signal_manager(name, {
-        "type": "buffered",
-        "latency": _get_latency(),
-        "in_ports": [{
+    return generate_buffered_signal_manager(
+        name,
+        [{
             "name": "lhs",
             "bitwidth": bitwidth,
             "extra_signals": extra_signals
@@ -194,11 +172,11 @@
             "bitwidth": bitwidth,
             "extra_signals": extra_signals
         }],
-        "out_ports": [{
+        [{
             "name": "result",
             "bitwidth": bitwidth,
             "extra_signals": extra_signals
         }],
-        "extra_signals": extra_signals
-    }, lambda name: _generate_muli(name, bitwidth))
->>>>>>> 1875891e
+        extra_signals,
+        lambda name: _generate_muli(name, bitwidth),
+        _get_latency())