--- conflicted
+++ resolved
@@ -1,23 +1,10 @@
-<<<<<<< HEAD
-from generators.support.signal_manager import generate_signal_manager
-=======
 from generators.support.signal_manager import generate_buffered_signal_manager
->>>>>>> 71e0d4cb
 from generators.handshake.join import generate_join
 from generators.support.delay_buffer import generate_delay_buffer
 from generators.handshake.oehb import generate_oehb
 
 
 def generate_muli(name, params):
-<<<<<<< HEAD
-  bitwidth = params["bitwidth"]
-  extra_signals = params.get("extra_signals", None)
-
-  if extra_signals:
-    return _generate_muli_signal_manager(name, bitwidth, extra_signals)
-  else:
-    return _generate_muli(name, bitwidth)
-=======
     bitwidth = params["bitwidth"]
     extra_signals = params.get("extra_signals", None)
 
@@ -25,7 +12,6 @@
         return _generate_muli_signal_manager(name, bitwidth, extra_signals)
     else:
         return _generate_muli(name, bitwidth)
->>>>>>> 71e0d4cb
 
 
 def _get_latency():
@@ -171,31 +157,6 @@
 end architecture;
 """
 
-<<<<<<< HEAD
-  return dependencies + entity + architecture
-
-
-def _generate_muli_signal_manager(name, bitwidth, extra_signals):
-  return generate_signal_manager(name, {
-      "type": "buffered",
-      "latency": _get_latency(),
-      "in_ports": [{
-          "name": "lhs",
-          "bitwidth": bitwidth,
-          "extra_signals": extra_signals
-      }, {
-          "name": "rhs",
-          "bitwidth": bitwidth,
-          "extra_signals": extra_signals
-      }],
-      "out_ports": [{
-          "name": "result",
-          "bitwidth": bitwidth,
-          "extra_signals": extra_signals
-      }],
-      "extra_signals": extra_signals
-  }, lambda name: _generate_muli(name, bitwidth))
-=======
     return dependencies + entity + architecture
 
 
@@ -218,5 +179,4 @@
         }],
         extra_signals,
         lambda name: _generate_muli(name, bitwidth),
-        _get_latency())
->>>>>>> 71e0d4cb
+        _get_latency())