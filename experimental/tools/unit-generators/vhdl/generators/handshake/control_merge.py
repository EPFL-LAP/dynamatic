--- conflicted
+++ resolved
@@ -185,10 +185,7 @@
       "out_ports": [{
           "name": "index",
           "bitwidth": index_bitwidth,
-<<<<<<< HEAD
-=======
           # Note: Extra signals at index are not supported
->>>>>>> f6803efd
           "extra_signals": {}
       }, {
           "name": "outs",
@@ -218,10 +215,7 @@
       "out_ports": [{
           "name": "index",
           "bitwidth": index_bitwidth,
-<<<<<<< HEAD
-=======
           # Note: Extra signals at index are not supported
->>>>>>> f6803efd
           "extra_signals": {}
       }, {
           "name": "outs",
