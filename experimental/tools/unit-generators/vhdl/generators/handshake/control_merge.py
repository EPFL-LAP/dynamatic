--- conflicted
+++ resolved
@@ -3,14 +3,9 @@
 from generators.support.signal_manager.utils.concat import ConcatLayout
 from generators.support.signal_manager.utils.generation import generate_concat_and_handshake, generate_slice_and_handshake
 from generators.support.signal_manager.utils.types import ExtraSignals
-<<<<<<< HEAD
-from generators.handshake.tehb import generate_tehb
+from generators.handshake.buffers.one_slot_break_r import generate_one_slot_break_r
+from generators.handshake.fork import generate_fork
 from generators.handshake.merge import generate_merge
-=======
-from generators.handshake.buffers.one_slot_break_r import generate_one_slot_break_r
-from generators.handshake.merge_notehb import generate_merge_notehb
->>>>>>> 89ed97ac
-from generators.handshake.fork import generate_fork
 
 
 def generate_control_merge(name, params):
@@ -36,13 +31,8 @@
     one_slot_break_r_name = f"{name}_one_slot_break_r"
     fork_name = f"{name}_fork"
 
-<<<<<<< HEAD
     dependencies = generate_merge(merge_name, {"size": size, "bitwidth": 0}) + \
-        generate_tehb(tehb_name, {"bitwidth": index_bitwidth}) + \
-=======
-    dependencies = generate_merge_notehb(merge_name, {"size": size}) + \
         generate_one_slot_break_r(one_slot_break_r_name, {"bitwidth": index_bitwidth}) + \
->>>>>>> 89ed97ac
         generate_fork(fork_name, {"size": 2, "bitwidth": 0})
 
     entity = f"""
