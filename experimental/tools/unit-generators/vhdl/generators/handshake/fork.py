--- conflicted
+++ resolved
@@ -1,10 +1,5 @@
-<<<<<<< HEAD
-from generators.support.signal_manager import generate_signal_manager
-from generators.support.utils import get_concat_extra_signals_bitwidth
-=======
 from generators.support.signal_manager import generate_concat_signal_manager
 from generators.support.signal_manager.utils.concat import get_concat_extra_signals_bitwidth
->>>>>>> 71e0d4cb
 from generators.support.logic import generate_or_n
 from generators.support.eager_fork_register_block import (
     generate_eager_fork_register_block,
@@ -12,21 +7,6 @@
 
 
 def generate_fork(name, params):
-<<<<<<< HEAD
-  bitwidth = params["bitwidth"]
-  size = params["size"]
-  extra_signals = params.get("extra_signals", None)
-
-  if extra_signals:
-    if bitwidth == 0:
-      return _generate_fork_signal_manager_dataless(name, size, extra_signals)
-    else:
-      return _generate_fork_signal_manager(name, size, bitwidth, extra_signals)
-  elif bitwidth == 0:
-    return _generate_fork_dataless(name, size)
-  else:
-    return _generate_fork(name, size, bitwidth)
-=======
     # Number of output ports
     size = params["size"]
 
@@ -39,7 +19,6 @@
         return _generate_fork_dataless(name, size)
     else:
         return _generate_fork(name, size, bitwidth)
->>>>>>> 71e0d4cb
 
 
 def _generate_fork_dataless(name, size):
@@ -155,49 +134,6 @@
 end architecture;
 """
 
-<<<<<<< HEAD
-  return dependencies + entity + architecture
-
-
-def _generate_fork_signal_manager(name, size, bitwidth, extra_signals):
-  extra_signals_bitwidth = get_concat_extra_signals_bitwidth(extra_signals)
-  return generate_signal_manager(name, {
-      "type": "concat",
-      "in_ports": [{
-          "name": "ins",
-          "bitwidth": bitwidth,
-          "extra_signals": extra_signals
-      }],
-      "out_ports": [{
-          "name": "outs",
-          "bitwidth": bitwidth,
-          "extra_signals": extra_signals,
-          "2d": True,
-          "size": size
-      }],
-      "extra_signals": extra_signals
-  }, lambda name: _generate_fork(name, size, bitwidth + extra_signals_bitwidth))
-
-
-def _generate_fork_signal_manager_dataless(name, size, extra_signals):
-  extra_signals_bitwidth = get_concat_extra_signals_bitwidth(extra_signals)
-  return generate_signal_manager(name, {
-      "type": "concat",
-      "in_ports": [{
-          "name": "ins",
-          "bitwidth": 0,
-          "extra_signals": extra_signals
-      }],
-      "out_ports": [{
-          "name": "outs",
-          "bitwidth": 0,
-          "extra_signals": extra_signals,
-          "2d": True,
-          "size": size
-      }],
-      "extra_signals": extra_signals
-  }, lambda name: _generate_fork(name, size,  extra_signals_bitwidth))
-=======
     return dependencies + entity + architecture
 
 
@@ -217,5 +153,4 @@
             "size": size
         }],
         extra_signals,
-        lambda name: _generate_fork(name, size, bitwidth + extra_signals_bitwidth))
->>>>>>> 71e0d4cb
+        lambda name: _generate_fork(name, size, bitwidth + extra_signals_bitwidth))