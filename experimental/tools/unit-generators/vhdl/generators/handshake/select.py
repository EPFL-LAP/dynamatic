from generators.support.signal_manager.utils.concat import ConcatLayout
from generators.support.signal_manager.utils.entity import generate_entity
from generators.support.signal_manager.utils.generation import generate_concat_and_handshake, generate_slice_and_handshake, generate_signal_wise_forwarding, generate_channel_decls


def generate_select(name, parameters):
    bitwidth = parameters["bitwidth"]
    extra_signals = parameters["extra_signals"]

    if extra_signals:
        return _generate_select_signal_manager(name, bitwidth, extra_signals)
    else:
        return _generate_select(name, bitwidth)


def _generate_antitokens(name):
    return f"""
library ieee;
use ieee.std_logic_1164.all;
use ieee.numeric_std.all;

-- Entity of antitokens
entity {name} is
  port (
    clk, rst                   : in  std_logic;
    pvalid1, pvalid0           : in  std_logic;
    kill1, kill0               : out std_logic;
    generate_at1, generate_at0 : in  std_logic;
    stop_valid                 : out std_logic
  );
end entity;

-- Architecture of antitokens
architecture arch of {name} is
  signal reg_in0, reg_in1, reg_out0, reg_out1 : std_logic;
begin

  reg0 : process (clk)
  begin
    if (rising_edge(clk)) then
      if (rst = '1') then
        reg_out0 <= '0';
      else
        reg_out0 <= reg_in0;
      end if;
    end if;
  end process reg0;

  reg1 : process (clk)
  begin
    if (rising_edge(clk)) then
      if (rst = '1') then
        reg_out1 <= '0';
      else
        reg_out1 <= reg_in1;
      end if;
    end if;
  end process reg1;

  reg_in0 <= not pvalid0 and (generate_at0 or reg_out0);
  reg_in1 <= not pvalid1 and (generate_at1 or reg_out1);

  stop_valid <= reg_out0 or reg_out1;

  kill0 <= generate_at0 or reg_out0;
  kill1 <= generate_at1 or reg_out1;
end architecture;
"""


def _generate_select(name, bitwidth):
    antitokens_name = f"{name}_antitokens"
    antitokens = _generate_antitokens(antitokens_name)

    entity = f"""
library ieee;
use ieee.std_logic_1164.all;
use ieee.numeric_std.all;

-- Entity of selector
entity {name} is
  port (
    -- inputs
    clk, rst         : in std_logic;
    condition        : in std_logic_vector(0 downto 0);
    condition_valid  : in std_logic;
    trueValue        : in std_logic_vector({bitwidth} - 1 downto 0);
    trueValue_valid  : in std_logic;
    falseValue       : in std_logic_vector({bitwidth} - 1 downto 0);
    falseValue_valid : in std_logic;
    result_ready     : in std_logic;
    -- outputs
    result           : out std_logic_vector({bitwidth} - 1 downto 0);
    result_valid     : out std_logic;
    condition_ready  : out std_logic;
    trueValue_ready  : out std_logic;
    falseValue_ready : out std_logic
  );
end entity;
"""

    architecture = f"""
-- Architecture of selector
architecture arch of {name} is
  signal ee, validInternal : std_logic;
  signal kill0, kill1      : std_logic;
  signal antitokenStop     : std_logic;
  signal g0, g1            : std_logic;
begin

  ee            <= condition_valid and ((not condition(0) and falseValue_valid) or (condition(0) and trueValue_valid)); --condition(0) and one input
  validInternal <= ee and not antitokenStop; -- propagate ee if not stopped by antitoken

  g0 <= not trueValue_valid and validInternal and result_ready;
  g1 <= not falseValue_valid and validInternal and result_ready;

  result_valid     <= validInternal;
  trueValue_ready  <= (not trueValue_valid) or (validInternal and result_ready) or kill0; -- normal join or antitoken
  falseValue_ready <= (not falseValue_valid) or (validInternal and result_ready) or kill1; --normal join or antitoken
  condition_ready  <= (not condition_valid) or (validInternal and result_ready); --like normal join

  result <= falseValue when (condition(0) = '0') else
            trueValue;

  Antitokens : entity work.{antitokens_name}
    port map(
      clk, rst,
      falseValue_valid, trueValue_valid,
      kill1, kill0,
      g1, g0,
      antitokenStop
    );

end architecture;
"""

    return antitokens + entity + architecture


def _generate_concat(bitwidth: int, concat_layout: ConcatLayout):
  concat_decls = []
  concat_assignments = []

  # Declare trueValue_inner and falseValue_inner channels
  concat_decls.extend(generate_channel_decls({
      "name": "trueValue_inner",
      "bitwidth": bitwidth + concat_layout.total_bitwidth
  }))
  concat_decls.extend(generate_channel_decls({
      "name": "falseValue_inner",
      "bitwidth": bitwidth + concat_layout.total_bitwidth
  }))

  # Concatenate trueValue data and extra signals to create trueValue_inner
  concat_assignments.extend(generate_concat_and_handshake(
      "trueValue", bitwidth, "trueValue_inner", concat_layout))

  # Concatenate falseValue data and extra signals to create falseValue_inner
  concat_assignments.extend(generate_concat_and_handshake(
      "falseValue", bitwidth, "falseValue_inner", concat_layout))

  return concat_assignments, concat_decls


def _generate_slice(bitwidth: int, concat_layout: ConcatLayout):
  slice_decls = []
  slice_assignments = []

  # Declare both result_inner_concat and result_inner channels
  slice_decls.extend(generate_channel_decls({
      "name": "result_inner_concat",
      "bitwidth": bitwidth + concat_layout.total_bitwidth
  }))
  slice_decls.extend(generate_channel_decls({
      "name": "result_inner",
      "bitwidth": bitwidth,
      "extra_signals": concat_layout.extra_signals
  }))

  # Slice result_inner_concat to create result_inner data and extra signals
  slice_assignments.extend(generate_slice_and_handshake(
      "result_inner_concat", "result_inner", bitwidth, concat_layout))

  return slice_assignments, slice_decls


def _generate_select_signal_manager(name, bitwidth, extra_signals):
<<<<<<< HEAD
  # Layout info for how extra signals are packed into one std_logic_vector
  concat_layout = ConcatLayout(extra_signals)
  extra_signals_total_bitwidth = concat_layout.total_bitwidth

  inner_name = f"{name}_inner"
  inner = _generate_select(inner_name, bitwidth + extra_signals_total_bitwidth)

  entity = generate_entity(name, [{
      "name": "condition",
      "bitwidth": 1,
      "extra_signals": extra_signals
  }, {
      "name": "trueValue",
      "bitwidth": bitwidth,
      "extra_signals": extra_signals
  }, {
      "name": "falseValue",
      "bitwidth": bitwidth,
      "extra_signals": extra_signals
  }], [{
      "name": "result",
      "bitwidth": bitwidth,
      "extra_signals": extra_signals
  }])

  concat_assignments, concat_decls = _generate_concat(
      bitwidth, concat_layout)
  slice_assignments, slice_decls = _generate_slice(
      bitwidth, concat_layout)

  forwarding_assignments = []
  # Signal-wise forwarding of extra signals from condition and result_inner to result
  for signal_name in extra_signals:
    forwarding_assignments.extend(generate_signal_wise_forwarding(
        ["condition", "result_inner"], ["result"], signal_name))

  architecture = f"""
-- Architecture of selector signal manager
architecture arch of {name} is
  {"\n  ".join(concat_decls)}
  {"\n  ".join(slice_decls)}
begin
  -- Concatenate extra signals
  {"\n  ".join(concat_assignments)}
  {"\n  ".join(slice_assignments)}

  -- Forwarding logic
  {"\n  ".join(forwarding_assignments)}

  result <= result_inner;
  result_valid <= result_inner_valid;
  result_inner_ready <= result_ready;

  inner : entity work.{inner_name}(arch)
    port map(
      clk => clk,
      rst => rst,
      condition => condition,
      condition_valid => condition_valid,
      condition_ready => condition_ready,
      trueValue => trueValue_inner,
      trueValue_valid => trueValue_inner_valid,
      trueValue_ready => trueValue_inner_ready,
      falseValue => falseValue_inner,
      falseValue_valid => falseValue_inner_valid,
      falseValue_ready => falseValue_inner_ready,
      result => result_inner_concat,
      result_ready => result_inner_concat_ready,
      result_valid => result_inner_concat_valid
    );
end architecture;
"""

  return inner + entity + architecture
=======
    # TODO: Normal signal manager doesn't work for select op.
    # I'll fix it after the refactoring of signal manager functions.
    return generate_signal_manager(name, {
        "type": "normal",
        "in_ports": [{
            "name": "condition",
            "bitwidth": 1,
            "extra_signals": extra_signals
        }, {
            "name": "trueValue",
            "bitwidth": bitwidth,
            "extra_signals": extra_signals
        }, {
            "name": "falseValue",
            "bitwidth": bitwidth,
            "extra_signals": extra_signals
        }],
        "out_ports": [{
            "name": "result",
            "bitwidth": bitwidth,
            "extra_signals": extra_signals
        }],
        "extra_signals": extra_signals
    }, lambda name: _generate_select(name, bitwidth))
>>>>>>> 1875891e
<|MERGE_RESOLUTION|>--- conflicted
+++ resolved
@@ -138,91 +138,91 @@
 
 
 def _generate_concat(bitwidth: int, concat_layout: ConcatLayout):
-  concat_decls = []
-  concat_assignments = []
-
-  # Declare trueValue_inner and falseValue_inner channels
-  concat_decls.extend(generate_channel_decls({
-      "name": "trueValue_inner",
-      "bitwidth": bitwidth + concat_layout.total_bitwidth
-  }))
-  concat_decls.extend(generate_channel_decls({
-      "name": "falseValue_inner",
-      "bitwidth": bitwidth + concat_layout.total_bitwidth
-  }))
-
-  # Concatenate trueValue data and extra signals to create trueValue_inner
-  concat_assignments.extend(generate_concat_and_handshake(
-      "trueValue", bitwidth, "trueValue_inner", concat_layout))
-
-  # Concatenate falseValue data and extra signals to create falseValue_inner
-  concat_assignments.extend(generate_concat_and_handshake(
-      "falseValue", bitwidth, "falseValue_inner", concat_layout))
-
-  return concat_assignments, concat_decls
+    concat_decls = []
+    concat_assignments = []
+
+    # Declare trueValue_inner and falseValue_inner channels
+    concat_decls.extend(generate_channel_decls({
+        "name": "trueValue_inner",
+        "bitwidth": bitwidth + concat_layout.total_bitwidth
+    }))
+    concat_decls.extend(generate_channel_decls({
+        "name": "falseValue_inner",
+        "bitwidth": bitwidth + concat_layout.total_bitwidth
+    }))
+
+    # Concatenate trueValue data and extra signals to create trueValue_inner
+    concat_assignments.extend(generate_concat_and_handshake(
+        "trueValue", bitwidth, "trueValue_inner", concat_layout))
+
+    # Concatenate falseValue data and extra signals to create falseValue_inner
+    concat_assignments.extend(generate_concat_and_handshake(
+        "falseValue", bitwidth, "falseValue_inner", concat_layout))
+
+    return concat_assignments, concat_decls
 
 
 def _generate_slice(bitwidth: int, concat_layout: ConcatLayout):
-  slice_decls = []
-  slice_assignments = []
-
-  # Declare both result_inner_concat and result_inner channels
-  slice_decls.extend(generate_channel_decls({
-      "name": "result_inner_concat",
-      "bitwidth": bitwidth + concat_layout.total_bitwidth
-  }))
-  slice_decls.extend(generate_channel_decls({
-      "name": "result_inner",
-      "bitwidth": bitwidth,
-      "extra_signals": concat_layout.extra_signals
-  }))
-
-  # Slice result_inner_concat to create result_inner data and extra signals
-  slice_assignments.extend(generate_slice_and_handshake(
-      "result_inner_concat", "result_inner", bitwidth, concat_layout))
-
-  return slice_assignments, slice_decls
+    slice_decls = []
+    slice_assignments = []
+
+    # Declare both result_inner_concat and result_inner channels
+    slice_decls.extend(generate_channel_decls({
+        "name": "result_inner_concat",
+        "bitwidth": bitwidth + concat_layout.total_bitwidth
+    }))
+    slice_decls.extend(generate_channel_decls({
+        "name": "result_inner",
+        "bitwidth": bitwidth,
+        "extra_signals": concat_layout.extra_signals
+    }))
+
+    # Slice result_inner_concat to create result_inner data and extra signals
+    slice_assignments.extend(generate_slice_and_handshake(
+        "result_inner_concat", "result_inner", bitwidth, concat_layout))
+
+    return slice_assignments, slice_decls
 
 
 def _generate_select_signal_manager(name, bitwidth, extra_signals):
-<<<<<<< HEAD
-  # Layout info for how extra signals are packed into one std_logic_vector
-  concat_layout = ConcatLayout(extra_signals)
-  extra_signals_total_bitwidth = concat_layout.total_bitwidth
-
-  inner_name = f"{name}_inner"
-  inner = _generate_select(inner_name, bitwidth + extra_signals_total_bitwidth)
-
-  entity = generate_entity(name, [{
-      "name": "condition",
-      "bitwidth": 1,
-      "extra_signals": extra_signals
-  }, {
-      "name": "trueValue",
-      "bitwidth": bitwidth,
-      "extra_signals": extra_signals
-  }, {
-      "name": "falseValue",
-      "bitwidth": bitwidth,
-      "extra_signals": extra_signals
-  }], [{
-      "name": "result",
-      "bitwidth": bitwidth,
-      "extra_signals": extra_signals
-  }])
-
-  concat_assignments, concat_decls = _generate_concat(
-      bitwidth, concat_layout)
-  slice_assignments, slice_decls = _generate_slice(
-      bitwidth, concat_layout)
-
-  forwarding_assignments = []
-  # Signal-wise forwarding of extra signals from condition and result_inner to result
-  for signal_name in extra_signals:
-    forwarding_assignments.extend(generate_signal_wise_forwarding(
-        ["condition", "result_inner"], ["result"], signal_name))
-
-  architecture = f"""
+    # Layout info for how extra signals are packed into one std_logic_vector
+    concat_layout = ConcatLayout(extra_signals)
+    extra_signals_total_bitwidth = concat_layout.total_bitwidth
+
+    inner_name = f"{name}_inner"
+    inner = _generate_select(inner_name, bitwidth +
+                             extra_signals_total_bitwidth)
+
+    entity = generate_entity(name, [{
+        "name": "condition",
+        "bitwidth": 1,
+        "extra_signals": extra_signals
+    }, {
+        "name": "trueValue",
+        "bitwidth": bitwidth,
+        "extra_signals": extra_signals
+    }, {
+        "name": "falseValue",
+        "bitwidth": bitwidth,
+        "extra_signals": extra_signals
+    }], [{
+        "name": "result",
+        "bitwidth": bitwidth,
+        "extra_signals": extra_signals
+    }])
+
+    concat_assignments, concat_decls = _generate_concat(
+        bitwidth, concat_layout)
+    slice_assignments, slice_decls = _generate_slice(
+        bitwidth, concat_layout)
+
+    forwarding_assignments = []
+    # Signal-wise forwarding of extra signals from condition and result_inner to result
+    for signal_name in extra_signals:
+        forwarding_assignments.extend(generate_signal_wise_forwarding(
+            ["condition", "result_inner"], ["result"], signal_name))
+
+    architecture = f"""
 -- Architecture of selector signal manager
 architecture arch of {name} is
   {"\n  ".join(concat_decls)}
@@ -259,30 +259,4 @@
 end architecture;
 """
 
-  return inner + entity + architecture
-=======
-    # TODO: Normal signal manager doesn't work for select op.
-    # I'll fix it after the refactoring of signal manager functions.
-    return generate_signal_manager(name, {
-        "type": "normal",
-        "in_ports": [{
-            "name": "condition",
-            "bitwidth": 1,
-            "extra_signals": extra_signals
-        }, {
-            "name": "trueValue",
-            "bitwidth": bitwidth,
-            "extra_signals": extra_signals
-        }, {
-            "name": "falseValue",
-            "bitwidth": bitwidth,
-            "extra_signals": extra_signals
-        }],
-        "out_ports": [{
-            "name": "result",
-            "bitwidth": bitwidth,
-            "extra_signals": extra_signals
-        }],
-        "extra_signals": extra_signals
-    }, lambda name: _generate_select(name, bitwidth))
->>>>>>> 1875891e
+    return inner + entity + architecture