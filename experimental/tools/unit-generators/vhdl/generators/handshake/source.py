--- conflicted
+++ resolved
@@ -40,26 +40,13 @@
 
 
 def _generate_source_signal_manager(name, extra_signals):
-<<<<<<< HEAD
-  return generate_default_signal_manager(
-      name,
-      [],
-      [{
-          "name": "outs",
-          "bitwidth": 0,
-          "extra_signals": extra_signals
-      }],
-      extra_signals,
-      lambda name: _generate_source(name))
-=======
-    return generate_signal_manager(name, {
-        "type": "normal",
-        "in_ports": [],
-        "out_ports": [{
+    return generate_default_signal_manager(
+        name,
+        [],
+        [{
             "name": "outs",
             "bitwidth": 0,
             "extra_signals": extra_signals
         }],
-        "extra_signals": extra_signals
-    }, lambda name: _generate_source(name))
->>>>>>> 1875891e
+        extra_signals,
+        lambda name: _generate_source(name))