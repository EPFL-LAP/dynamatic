--- conflicted
+++ resolved
@@ -91,54 +91,9 @@
 
 
 def _generate_load_signal_manager(name, data_bitwidth, addr_bitwidth, extra_signals):
-<<<<<<< HEAD
-  # Get concatenation details for extra signals
-  concat_layout = ConcatLayout(extra_signals)
-  extra_signals_total_bitwidth = concat_layout.total_bitwidth
-
-  inner_name = f"{name}_inner"
-  inner = _generate_load(inner_name, data_bitwidth, addr_bitwidth)
-
-  # Generate ofifo to store extra signals for in-flight memory requests
-  ofifo_name = f"{name}_ofifo"
-  ofifo = generate_ofifo(ofifo_name, {
-      "bitwidth": extra_signals_total_bitwidth,
-      "num_slots": 1  # Assume LoadOp is connected to a memory controller
-  })
-
-  entity = generate_entity(name, [{
-      "name": "addrIn",
-      "bitwidth": addr_bitwidth,
-      "extra_signals": extra_signals
-  }, {
-      "name": "dataFromMem",
-      "bitwidth": data_bitwidth,
-      "extra_signals": {}
-  }], [{
-      "name": "addrOut",
-      "bitwidth": addr_bitwidth,
-      "extra_signals": {}
-  }, {
-      "name": "dataOut",
-      "bitwidth": data_bitwidth,
-      "extra_signals": extra_signals
-  }])
-
-  assignments = []
-
-  # Concatenate addrIn extra signals to create signals_pre_buffer
-  assignments.extend(generate_concat(
-      "addrIn", 0, "signals_pre_buffer", concat_layout))
-
-  # Slice signals_post_buffer to create dataOut data and extra signals
-  assignments.extend(generate_slice(
-      "signals_post_buffer", "dataOut", 0, concat_layout))
-
-  architecture = f"""
-=======
     # Get concatenation details for extra signals
-    concat_info = ConcatenationInfo(extra_signals)
-    extra_signals_total_bitwidth = concat_info.total_bitwidth
+    concat_layout = ConcatLayout(extra_signals)
+    extra_signals_total_bitwidth = concat_layout.total_bitwidth
 
     inner_name = f"{name}_inner"
     inner = _generate_load(inner_name, data_bitwidth, addr_bitwidth)
@@ -168,24 +123,17 @@
         "extra_signals": extra_signals
     }])
 
-    # Only extra signals (not data) are concatenated, so set inner port bitwidth to 0.
-    addrIn_inner_port = {
-        "name": "addrIn",
-        "bitwidth": 0,
-        "extra_signals": extra_signals
-    }
-    dataOut_inner_port = {
-        "name": "dataOut",
-        "bitwidth": 0,
-        "extra_signals": extra_signals
-    }
-    concat_signal_decls = generate_concat_signal_decls(
-        [addrIn_inner_port, dataOut_inner_port], extra_signals_total_bitwidth)
-    concat_signal_logic = generate_concat_logic(
-        [addrIn_inner_port], [dataOut_inner_port], concat_info)
+    assignments = []
+
+    # Concatenate addrIn extra signals to create signals_pre_buffer
+    assignments.extend(generate_concat(
+        "addrIn", 0, "signals_pre_buffer", concat_layout))
+
+    # Slice signals_post_buffer to create dataOut data and extra signals
+    assignments.extend(generate_slice(
+        "signals_post_buffer", "dataOut", 0, concat_layout))
 
     architecture = f"""
->>>>>>> 1875891e
 -- Architecture of load signal manager
 architecture arch of {name} is
   signal signals_pre_buffer, signals_post_buffer : std_logic_vector({concat_layout.total_bitwidth} - 1 downto 0);
