--- conflicted
+++ resolved
@@ -42,26 +42,13 @@
 
 
 def _generate_sink_signal_manager(name, bitwidth, extra_signals):
-<<<<<<< HEAD
-  return generate_default_signal_manager(
-      name,
-      [{
-          "name": "ins",
-          "bitwidth": bitwidth,
-          "extra_signals": extra_signals
-      }],
-      [],
-      extra_signals,
-      lambda name: _generate_sink(name, bitwidth))
-=======
-    return generate_signal_manager(name, {
-        "type": "normal",
-        "in_ports": [{
+    return generate_default_signal_manager(
+        name,
+        [{
             "name": "ins",
             "bitwidth": bitwidth,
             "extra_signals": extra_signals
         }],
-        "out_ports": [],
-        "extra_signals": extra_signals
-    }, lambda name: _generate_sink(name, bitwidth))
->>>>>>> 1875891e
+        [],
+        extra_signals,
+        lambda name: _generate_sink(name, bitwidth))