from generators.support.signal_manager import generate_buffered_signal_manager
from generators.handshake.join import generate_join
from generators.support.delay_buffer import generate_delay_buffer
from generators.handshake.oehb import generate_oehb


def generate_subf(name, params):
    is_double = params["is_double"]
    extra_signals = params["extra_signals"]

    if extra_signals:
        return _generate_subf_signal_manager(name, is_double, extra_signals)
    else:
        return _generate_subf(name, is_double)


def _generate_subf(name, is_double):
    if is_double:
        return _generate_subf_double_precision(name)
    else:
        return _generate_subf_single_precision(name)


def _get_latency(is_double):
    return 12 if is_double else 9  # todo


def _generate_subf_single_precision(name):
    join_name = f"{name}_join"
    oehb_name = f"{name}_oehb"
    buff_name = f"{name}_buff"

    dependencies = generate_join(join_name, {"size": 2}) + \
        generate_oehb(oehb_name, {"bitwidth": 0}) + \
        generate_delay_buffer(
        buff_name, {"slots": _get_latency(is_double=False) - 1})

    entity = f"""
library ieee;
use ieee.std_logic_1164.all;
use ieee.numeric_std.all;

-- Entity of subf_single_precision
entity {name} is
  port (
    -- inputs
    clk : in std_logic;
    rst : in std_logic;
    lhs : in std_logic_vector(32 - 1 downto 0);
    lhs_valid : in std_logic;
    rhs : in std_logic_vector(32 - 1 downto 0);
    rhs_valid : in std_logic;
    result_ready : in std_logic;
    -- outputs
    result : out std_logic_vector(32 - 1 downto 0);
    result_valid : out std_logic;
    lhs_ready : out std_logic;
    rhs_ready : out std_logic
  );
end entity;
"""

    architecture = f"""
-- Architecture of subf_single_precision
architecture arch of {name} is
  signal join_valid : std_logic;
  signal buff_valid, oehb_valid, oehb_ready : std_logic;

  -- subf is the same as addf, but we flip the sign bit of rhs
  signal rhs_neg : std_logic_vector(32 - 1 downto 0);

  -- intermediate input signals for IEEE-754 to Flopoco-simple-float conversion
  signal ip_lhs, ip_rhs : std_logic_vector(32 + 1 downto 0);

  -- intermediate output signal for Flopoco-simple-float to IEEE-754 conversion
  signal ip_result : std_logic_vector(32 + 1 downto 0);
begin
  join_inputs : entity work.{join_name}(arch)
    port map(
      -- inputs
      ins_valid(0) => lhs_valid,
      ins_valid(1) => rhs_valid,
      outs_ready => oehb_ready,
      -- outputs
      outs_valid => join_valid,
      ins_ready(0) => lhs_ready,
      ins_ready(1) => rhs_ready
    );

  oehb : entity work.{oehb_name}(arch)
    port map(
      clk => clk,
      rst => rst,
      ins_valid => buff_valid,
      outs_ready => result_ready,
      outs_valid => result_valid,
      ins_ready => oehb_ready
    );

  rhs_neg <= not rhs(32 - 1) & rhs(32 - 2 downto 0);

  buff : entity work.{buff_name}(arch)
    port map(
      clk,
      rst,
      join_valid,
      oehb_ready,
      buff_valid
    );

  ieee2nfloat_0 : entity work.InputIEEE_32bit(arch)
    port map(
      X => lhs,
      R => ip_lhs
    );

  ieee2nfloat_1 : entity work.InputIEEE_32bit(arch)
    port map(
      X => rhs_neg,
      R => ip_rhs
    );

  nfloat2ieee : entity work.OutputIEEE_32bit(arch)
    port map(
      X => ip_result,
      R => result
    );

  operator : entity work.FloatingPointAdder(arch)
    port map(
      clk => clk,
      ce => oehb_ready,
      X => ip_lhs,
      Y => ip_rhs,
      R => ip_result
    );
end architecture;
"""

    return dependencies + entity + architecture


def _generate_subf_double_precision(name):
    join_name = f"{name}_join"
    oehb_name = f"{name}_oehb"
    buff_name = f"{name}_buff"

    dependencies = generate_join(join_name, {"size": 2}) + \
        generate_oehb(oehb_name, {"bitwidth": 1}) + \
        generate_delay_buffer(
        buff_name, {"slots": _get_latency(is_double=True) - 1})

    entity = f"""
library ieee;
use ieee.std_logic_1164.all;
use ieee.numeric_std.all;

-- Entity of subf_double_precision
entity {name} is
  port (
    -- inputs
    clk : in std_logic;
    rst : in std_logic;
    lhs : in std_logic_vector(64 - 1 downto 0);
    lhs_valid : in std_logic;
    rhs : in std_logic_vector(64 - 1 downto 0);
    rhs_valid : in std_logic;
    result_ready : in std_logic;
    -- outputs
    result : out std_logic_vector(64 - 1 downto 0);
    result_valid : out std_logic;
    lhs_ready : out std_logic;
    rhs_ready : out std_logic
  );
end entity;
"""

    architecture = f"""
-- Architecture of subf_double_precision
architecture arch of {name} is
  signal join_valid : std_logic;
  signal buff_valid, oehb_valid, oehb_ready : std_logic;

  -- subf is the same as addf, but we flip the sign bit of rhs
  signal rhs_neg : std_logic_vector(64 - 1 downto 0);

  -- intermediate input signals for IEEE-754 to Flopoco-simple-float conversion
  signal ip_lhs, ip_rhs : std_logic_vector(64 + 1 downto 0);

  -- intermediate output signal for Flopoco-simple-float to IEEE-754 conversion
  signal ip_result : std_logic_vector(64 + 1 downto 0);
begin
  join_inputs : entity work.{join_name}(arch)
    port map(
      -- inputs
      ins_valid(0) => lhs_valid,
      ins_valid(1) => rhs_valid,
      outs_ready => oehb_ready,
      -- outputs
      outs_valid => join_valid,
      ins_ready(0) => lhs_ready,
      ins_ready(1) => rhs_ready
    );
  oehb : entity work.{oehb_name}(arch)
    port map(
      clk => clk,
      rst => rst,
      ins_valid => buff_valid,
      outs_ready => result_ready,
      outs_valid => result_valid,
      ins_ready => oehb_ready,
      ins(0) => '0',
      outs => open
    );

  rhs_neg <= not rhs(64 - 1) & rhs(64 - 2 downto 0);

  buff : entity work.{buff_name}(arch)
    port map(
      clk,
      rst,
      join_valid,
      oehb_ready,
      buff_valid
    );

  ieee2nfloat_0 : entity work.InputIEEE_64bit(arch)
    port map(
      X => lhs,
      R => ip_lhs
    );

  ieee2nfloat_1 : entity work.InputIEEE_64bit(arch)
    port map(
      X => rhs_neg,
      R => ip_rhs
    );

  nfloat2ieee : entity work.OutputIEEE_64bit(arch)
    port map(
      X => ip_result,
      R => result
    );

  operator : entity work.FPAdd_64bit(arch)
    port map(
      clk => clk,
      ce => oehb_ready,
      X => ip_lhs,
      Y => ip_rhs,
      R => ip_result
    );

end architecture;
"""

    return dependencies + entity + architecture


def _generate_subf_signal_manager(name, is_double, extra_signals):
<<<<<<< HEAD
  bitwidth = 64 if is_double else 32
  return generate_buffered_signal_manager(
      name,
      [{
          "name": "lhs",
          "bitwidth": bitwidth,
          "extra_signals": extra_signals
      }, {
          "name": "rhs",
          "bitwidth": bitwidth,
          "extra_signals": extra_signals
      }],
      [{
          "name": "result",
          "bitwidth": bitwidth,
          "extra_signals": extra_signals
      }],
      extra_signals,
      lambda name: _generate_subf(name, is_double),
      _get_latency(is_double))
=======
    bitwidth = 64 if is_double else 32
    return generate_signal_manager(name, {
        "type": "buffered",
        "latency": _get_latency(is_double),
        "in_ports": [{
            "name": "lhs",
            "bitwidth": bitwidth,
            "extra_signals": extra_signals
        }, {
            "name": "rhs",
            "bitwidth": bitwidth,
            "extra_signals": extra_signals
        }],
        "out_ports": [{
            "name": "result",
            "bitwidth": bitwidth,
            "extra_signals": extra_signals
        }],
        "extra_signals": extra_signals
    }, lambda name: _generate_subf(name, is_double))
>>>>>>> 1875891e
<|MERGE_RESOLUTION|>--- conflicted
+++ resolved
@@ -258,33 +258,10 @@
 
 
 def _generate_subf_signal_manager(name, is_double, extra_signals):
-<<<<<<< HEAD
-  bitwidth = 64 if is_double else 32
-  return generate_buffered_signal_manager(
-      name,
-      [{
-          "name": "lhs",
-          "bitwidth": bitwidth,
-          "extra_signals": extra_signals
-      }, {
-          "name": "rhs",
-          "bitwidth": bitwidth,
-          "extra_signals": extra_signals
-      }],
-      [{
-          "name": "result",
-          "bitwidth": bitwidth,
-          "extra_signals": extra_signals
-      }],
-      extra_signals,
-      lambda name: _generate_subf(name, is_double),
-      _get_latency(is_double))
-=======
     bitwidth = 64 if is_double else 32
-    return generate_signal_manager(name, {
-        "type": "buffered",
-        "latency": _get_latency(is_double),
-        "in_ports": [{
+    return generate_buffered_signal_manager(
+        name,
+        [{
             "name": "lhs",
             "bitwidth": bitwidth,
             "extra_signals": extra_signals
@@ -293,11 +270,11 @@
             "bitwidth": bitwidth,
             "extra_signals": extra_signals
         }],
-        "out_ports": [{
+        [{
             "name": "result",
             "bitwidth": bitwidth,
             "extra_signals": extra_signals
         }],
-        "extra_signals": extra_signals
-    }, lambda name: _generate_subf(name, is_double))
->>>>>>> 1875891e
+        extra_signals,
+        lambda name: _generate_subf(name, is_double),
+        _get_latency(is_double))