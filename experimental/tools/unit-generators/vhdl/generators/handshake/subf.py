--- conflicted
+++ resolved
@@ -146,11 +146,7 @@
     buff_name = f"{name}_buff"
 
     dependencies = generate_join(join_name, {"size": 2}) + \
-<<<<<<< HEAD
-        generate_oehb(oehb_name, {"bitwidth": 0}) + \
-=======
         generate_one_slot_break_dv(one_slot_break_dv_name, {"bitwidth": 1}) + \
->>>>>>> 49e2bf08
         generate_delay_buffer(
         buff_name, {"slots": _get_latency(is_double=True) - 1})
 
@@ -212,13 +208,9 @@
       ins_valid => buff_valid,
       outs_ready => result_ready,
       outs_valid => result_valid,
-<<<<<<< HEAD
-      ins_ready => oehb_ready
-=======
       ins_ready => one_slot_break_dv_ready,
       ins(0) => '0',
       outs => open
->>>>>>> 49e2bf08
     );
 
   rhs_neg <= not rhs(64 - 1) & rhs(64 - 2 downto 0);
