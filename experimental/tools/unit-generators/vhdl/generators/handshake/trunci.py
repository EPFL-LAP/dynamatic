<<<<<<< HEAD
from generators.support.signal_manager import generate_signal_manager


def generate_trunci(name, params):
  input_bitwidth = params["input_bitwidth"]
  output_bitwidth = params["output_bitwidth"]
  extra_signals = params.get("extra_signals", None)

  if extra_signals:
    return _generate_trunci_signal_manager(name, input_bitwidth, output_bitwidth, extra_signals)
  else:
    return _generate_trunci(name, input_bitwidth, output_bitwidth)
=======
from generators.support.signal_manager import generate_default_signal_manager


def generate_trunci(name, params):
    input_bitwidth = params["input_bitwidth"]
    output_bitwidth = params["output_bitwidth"]
    extra_signals = params.get("extra_signals", None)

    if extra_signals:
        return _generate_trunci_signal_manager(name, input_bitwidth, output_bitwidth, extra_signals)
    else:
        return _generate_trunci(name, input_bitwidth, output_bitwidth)
>>>>>>> 71e0d4cb


def _generate_trunci(name, input_bitwidth, output_bitwidth):
    entity = f"""
library ieee;
use ieee.std_logic_1164.all;
use ieee.numeric_std.all;

-- Entity of trunci
entity {name} is
  port (
    clk, rst : in std_logic;
    -- input channel
    ins       : in  std_logic_vector({input_bitwidth} - 1 downto 0);
    ins_valid : in  std_logic;
    ins_ready : out std_logic;
    -- output channel
    outs       : out std_logic_vector({output_bitwidth} - 1 downto 0);
    outs_valid : out std_logic;
    outs_ready : in  std_logic
  );
end entity;
"""

    architecture = f"""
-- Architecture of trunci
architecture arch of {name} is
begin
  outs       <= ins({output_bitwidth} - 1 downto 0);
  outs_valid <= ins_valid;
  ins_ready  <= not ins_valid or (ins_valid and outs_ready);
end architecture;
"""

<<<<<<< HEAD
  return entity + architecture


def _generate_trunci_signal_manager(name, input_bitwidth, output_bitwidth, extra_signals):
  return generate_signal_manager(name, {
      "type": "normal",
      "in_ports": [{
          "name": "ins",
          "bitwidth": input_bitwidth,
          "extra_signals": extra_signals
      }],
      "out_ports": [{
          "name": "outs",
          "bitwidth": output_bitwidth,
          "extra_signals": extra_signals
      }],
      "extra_signals": extra_signals
  }, lambda name: _generate_trunci(name, input_bitwidth, output_bitwidth))
=======
    return entity + architecture


def _generate_trunci_signal_manager(name, input_bitwidth, output_bitwidth, extra_signals):
    return generate_default_signal_manager(
        name,
        [{
            "name": "ins",
            "bitwidth": input_bitwidth,
            "extra_signals": extra_signals
        }],
        [{
            "name": "outs",
            "bitwidth": output_bitwidth,
            "extra_signals": extra_signals
        }],
        extra_signals,
        lambda name: _generate_trunci(name, input_bitwidth, output_bitwidth))
>>>>>>> 71e0d4cb
<|MERGE_RESOLUTION|>--- conflicted
+++ resolved
@@ -1,17 +1,3 @@
-<<<<<<< HEAD
-from generators.support.signal_manager import generate_signal_manager
-
-
-def generate_trunci(name, params):
-  input_bitwidth = params["input_bitwidth"]
-  output_bitwidth = params["output_bitwidth"]
-  extra_signals = params.get("extra_signals", None)
-
-  if extra_signals:
-    return _generate_trunci_signal_manager(name, input_bitwidth, output_bitwidth, extra_signals)
-  else:
-    return _generate_trunci(name, input_bitwidth, output_bitwidth)
-=======
 from generators.support.signal_manager import generate_default_signal_manager
 
 
@@ -24,7 +10,6 @@
         return _generate_trunci_signal_manager(name, input_bitwidth, output_bitwidth, extra_signals)
     else:
         return _generate_trunci(name, input_bitwidth, output_bitwidth)
->>>>>>> 71e0d4cb
 
 
 def _generate_trunci(name, input_bitwidth, output_bitwidth):
@@ -59,26 +44,6 @@
 end architecture;
 """
 
-<<<<<<< HEAD
-  return entity + architecture
-
-
-def _generate_trunci_signal_manager(name, input_bitwidth, output_bitwidth, extra_signals):
-  return generate_signal_manager(name, {
-      "type": "normal",
-      "in_ports": [{
-          "name": "ins",
-          "bitwidth": input_bitwidth,
-          "extra_signals": extra_signals
-      }],
-      "out_ports": [{
-          "name": "outs",
-          "bitwidth": output_bitwidth,
-          "extra_signals": extra_signals
-      }],
-      "extra_signals": extra_signals
-  }, lambda name: _generate_trunci(name, input_bitwidth, output_bitwidth))
-=======
     return entity + architecture
 
 
@@ -96,5 +61,4 @@
             "extra_signals": extra_signals
         }],
         extra_signals,
-        lambda name: _generate_trunci(name, input_bitwidth, output_bitwidth))
->>>>>>> 71e0d4cb
+        lambda name: _generate_trunci(name, input_bitwidth, output_bitwidth))