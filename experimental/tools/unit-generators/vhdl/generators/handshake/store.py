--- conflicted
+++ resolved
@@ -1,17 +1,3 @@
-<<<<<<< HEAD
-from generators.support.signal_manager import generate_entity, generate_inner_port_forwarding
-
-
-def generate_store(name, params):
-  data_bitwidth = params["data_bitwidth"]
-  addr_bitwidth = params["addr_bitwidth"]
-  extra_signals = params.get("extra_signals", None)
-
-  if extra_signals:
-    return _generate_store_signal_manager(name, data_bitwidth, addr_bitwidth, extra_signals)
-  else:
-    return _generate_store(name, data_bitwidth, addr_bitwidth)
-=======
 from generators.support.signal_manager.utils.entity import generate_entity
 
 
@@ -24,7 +10,6 @@
         return _generate_store_signal_manager(name, data_bitwidth, addr_bitwidth, extra_signals)
     else:
         return _generate_store(name, data_bitwidth, addr_bitwidth)
->>>>>>> 71e0d4cb
 
 
 def _generate_store(name, data_bitwidth, addr_bitwidth):
@@ -72,40 +57,6 @@
 end architecture;
 """
 
-<<<<<<< HEAD
-  return entity + architecture
-
-
-def _generate_store_signal_manager(name, data_bitwidth, addr_bitwidth, extra_signals):
-  inner_name = f"{name}_inner"
-  inner = _generate_store(inner_name, data_bitwidth, addr_bitwidth)
-
-  in_ports = [{
-      "name": "dataIn",
-      "bitwidth": data_bitwidth,
-      "extra_signals": extra_signals
-  }, {
-      "name": "addrIn",
-      "bitwidth": addr_bitwidth,
-      "extra_signals": extra_signals
-  }]
-
-  out_ports = [{
-      "name": "dataToMem",
-      "bitwidth": data_bitwidth,
-      "extra_signals": {}
-  }, {
-      "name": "addrOut",
-      "bitwidth": addr_bitwidth,
-      "extra_signals": {}
-  }]
-
-  entity = generate_entity(name, in_ports, out_ports)
-
-  forwarding = generate_inner_port_forwarding(in_ports + out_ports)
-
-  architecture = f"""
-=======
     return entity + architecture
 
 
@@ -134,7 +85,6 @@
     }])
 
     architecture = f"""
->>>>>>> 71e0d4cb
 -- Architecture of store signal manager
 architecture arch of {name} is
 begin
@@ -142,9 +92,6 @@
     port map(
       clk => clk,
       rst => rst,
-<<<<<<< HEAD
-{forwarding}
-=======
       dataIn => dataIn,
       dataIn_valid => dataIn_valid,
       dataIn_ready => dataIn_ready,
@@ -157,13 +104,8 @@
       addrOut => addrOut,
       addrOut_valid => addrOut_valid,
       addrOut_ready => addrOut_ready
->>>>>>> 71e0d4cb
     );
 end architecture;
 """
 
-<<<<<<< HEAD
-  return inner + entity + architecture
-=======
-    return inner + entity + architecture
->>>>>>> 71e0d4cb
+    return inner + entity + architecture