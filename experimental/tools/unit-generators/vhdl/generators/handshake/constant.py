--- conflicted
+++ resolved
@@ -1,17 +1,3 @@
-<<<<<<< HEAD
-from generators.support.signal_manager import generate_signal_manager
-
-
-def generate_constant(name, params):
-  bitwidth = params["bitwidth"]
-  value = params["value"]
-  extra_signals = params.get("extra_signals", None)
-
-  if extra_signals:
-    return _generate_constant_signal_manager(name, value, bitwidth, extra_signals)
-  else:
-    return _generate_constant(name, value, bitwidth)
-=======
 from generators.support.signal_manager import generate_default_signal_manager
 
 
@@ -24,7 +10,6 @@
         return _generate_constant_signal_manager(name, value, bitwidth, extra_signals)
     else:
         return _generate_constant(name, value, bitwidth)
->>>>>>> 71e0d4cb
 
 
 def _generate_constant(name, value, bitwidth):
@@ -58,26 +43,6 @@
 end architecture;
 """
 
-<<<<<<< HEAD
-  return entity + architecture
-
-
-def _generate_constant_signal_manager(name, value, bitwidth, extra_signals):
-  return generate_signal_manager(name, {
-      "type": "normal",
-      "in_ports": [{
-          "name": "ctrl",
-          "bitwidth": 0,
-          "extra_signals": extra_signals
-      }],
-      "out_ports": [{
-          "name": "outs",
-          "bitwidth": bitwidth,
-          "extra_signals": extra_signals
-      }],
-      "extra_signals": extra_signals
-  }, lambda name: _generate_constant(name, value, bitwidth))
-=======
     return entity + architecture
 
 
@@ -95,5 +60,4 @@
             "extra_signals": extra_signals
         }],
         extra_signals,
-        lambda name: _generate_constant(name, value, bitwidth))
->>>>>>> 71e0d4cb
+        lambda name: _generate_constant(name, value, bitwidth))