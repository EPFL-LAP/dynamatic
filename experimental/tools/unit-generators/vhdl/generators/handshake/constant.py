--- conflicted
+++ resolved
@@ -47,34 +47,17 @@
 
 
 def _generate_constant_signal_manager(name, value, bitwidth, extra_signals):
-<<<<<<< HEAD
-  return generate_default_signal_manager(
-      name,
-      [{
-          "name": "ctrl",
-          "bitwidth": 0,
-          "extra_signals": extra_signals
-      }],
-      [{
-          "name": "outs",
-          "bitwidth": bitwidth,
-          "extra_signals": extra_signals
-      }],
-      extra_signals,
-      lambda name: _generate_constant(name, value, bitwidth))
-=======
-    return generate_signal_manager(name, {
-        "type": "normal",
-        "in_ports": [{
+    return generate_default_signal_manager(
+        name,
+        [{
             "name": "ctrl",
             "bitwidth": 0,
             "extra_signals": extra_signals
         }],
-        "out_ports": [{
+        [{
             "name": "outs",
             "bitwidth": bitwidth,
             "extra_signals": extra_signals
         }],
-        "extra_signals": extra_signals
-    }, lambda name: _generate_constant(name, value, bitwidth))
->>>>>>> 1875891e
+        extra_signals,
+        lambda name: _generate_constant(name, value, bitwidth))