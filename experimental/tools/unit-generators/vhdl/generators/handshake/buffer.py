--- conflicted
+++ resolved
@@ -1,11 +1,3 @@
-<<<<<<< HEAD
-from generators.handshake.tfifo import generate_tfifo
-from generators.handshake.tehb import generate_tehb
-from generators.handshake.fifo_break_dv import generate_fifo_break_dv
-from generators.handshake.one_slot_break_dvr import generate_one_slot_break_dvr
-from generators.handshake.shift_reg_break_dvr import generate_shift_reg_break_dv
-from generators.handshake.oehb import generate_oehb
-=======
 from generators.handshake.buffers.fifo_break_dv import generate_fifo_break_dv
 from generators.handshake.buffers.fifo_break_none import generate_fifo_break_none
 from generators.handshake.buffers.one_slot_break_dv import generate_one_slot_break_dv
@@ -25,34 +17,8 @@
     FIFO_BREAK_DV = "FIFO_BREAK_DV"
     ONE_SLOT_BREAK_DVR = "ONE_SLOT_BREAK_DVR"
     SHIFT_REG_BREAK_DV = "SHIFT_REG_BREAK_DV"
->>>>>>> 89ed97ac
 
-from enum import Enum
 
-class BufferType(Enum):
-    ONE_SLOT_BREAK_DV = "ONE_SLOT_BREAK_DV"
-    ONE_SLOT_BREAK_R = "ONE_SLOT_BREAK_R"
-    FIFO_BREAK_NONE = "FIFO_BREAK_NONE"
-    FIFO_BREAK_DV = "FIFO_BREAK_DV"
-    ONE_SLOT_BREAK_DVR = "ONE_SLOT_BREAK_DVR"
-    SHIFT_REG_BREAK_DV = "SHIFT_REG_BREAK_DV"
-
-<<<<<<< HEAD
-
-def generate_buffer(name, params):
-    try:
-        buffer_type = BufferType(params["buffer_type"])
-    except ValueError:
-        raise ValueError(f"Invalid buffer_type: '{params['buffer_type']}'. "
-                         f"Beta backend supports: {[bt.value for bt in BufferType]}")
-    match buffer_type:
-        case BufferType.ONE_SLOT_BREAK_R:
-            return generate_tehb(name, params)
-        case BufferType.FIFO_BREAK_NONE:
-            return generate_tfifo(name, params)
-        case BufferType.ONE_SLOT_BREAK_DV:
-            return generate_oehb(name, params)
-=======
 def generate_buffer(name, params):
 
     buffer_type = try_enum_cast(params["buffer_type"], BufferType)
@@ -64,7 +30,6 @@
             return generate_fifo_break_none(name, params)
         case BufferType.ONE_SLOT_BREAK_DV:
             return generate_one_slot_break_dv(name, params)
->>>>>>> 89ed97ac
         case BufferType.FIFO_BREAK_DV:
             return generate_fifo_break_dv(name, params)
         case BufferType.ONE_SLOT_BREAK_DVR:
