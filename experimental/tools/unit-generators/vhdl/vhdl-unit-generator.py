import argparse
import ast
import sys

import generators.handshake.addf as addf
import generators.handshake.addi as addi
import generators.handshake.andi as andi
import generators.handshake.buffer as buffer
import generators.handshake.cmpf as cmpf
import generators.handshake.cmpi as cmpi
import generators.handshake.cond_br as cond_br
import generators.handshake.constant as constant
import generators.handshake.control_merge as control_merge
import generators.handshake.extsi as extsi
import generators.handshake.fork as fork
import generators.handshake.lazy_fork as lazy_fork
import generators.handshake.load as load
import generators.handshake.mem_controller as mem_controller
import generators.handshake.merge as merge
import generators.handshake.mulf as mulf
import generators.handshake.muli as muli
import generators.handshake.mux as mux
import generators.handshake.logical_not as logical_not
import generators.handshake.select as select
import generators.handshake.sink as sink
import generators.handshake.source as source
import generators.handshake.store as store
import generators.handshake.subf as subf
import generators.handshake.subi as subi
import generators.handshake.trunci as trunci
import generators.handshake.speculation.spec_commit as spec_commit
import generators.handshake.speculation.spec_save_commit as spec_save_commit
import generators.handshake.speculation.speculating_branch as speculating_branch
import generators.handshake.speculation.speculator as speculator
import generators.handshake.speculation.non_spec as non_spec
import generators.support.mem_to_bram as mem_to_bram
import generators.handshake.extui as extui
import generators.handshake.shli as shli
import generators.handshake.blocker as blocker
import generators.handshake.sitofp as sitofp
import generators.handshake.fptosi as fptosi
import generators.handshake.ready_remover as ready_remover
import generators.handshake.valid_merger as valid_merger
<<<<<<< HEAD
import generators.handshake.init as init
import generators.handshake.passer as passer
import generators.handshake.spec_v2.resolver as spec_v2_resolver
import generators.handshake.spec_v2.repeating_init as spec_v2_repeating_init
import generators.handshake.spec_v2.interpolator as spec_v2_interpolator
import generators.handshake.shrui as shrui
=======
import generators.handshake.sharing_wrapper as sharing_wrapper
import generators.handshake.lazy_fork as lazy_fork
>>>>>>> 497af6d1


def generate_code(name, mod_type, parameters):
    match mod_type:
        case "addf":
            return addf.generate_addf(name, parameters)
        case "addi":
            return addi.generate_addi(name, parameters)
        case "andi":
            return andi.generate_andi(name, parameters)
        case "buffer":
            return buffer.generate_buffer(name, parameters)
        case "cmpi":
            return cmpi.generate_cmpi(name, parameters)
        case "cmpf":
            return cmpf.generate_cmpf(name, parameters)
        case "cond_br":
            return cond_br.generate_cond_br(name, parameters)
        case "constant":
            return constant.generate_constant(name, parameters)
        case "control_merge":
            return control_merge.generate_control_merge(name, parameters)
        case "extsi":
            return extsi.generate_extsi(name, parameters)
        case "fork":
            return fork.generate_fork(name, parameters)
        case "lazy_fork":
            return lazy_fork.generate_lazy_fork(name, parameters)
        case "load":
            return load.generate_load(name, parameters)
        case "mem_controller":
            return mem_controller.generate_mem_controller(name, parameters)
        case "merge":
            return merge.generate_merge(name, parameters)
        case "mulf":
            return mulf.generate_mulf(name, parameters)
        case "muli":
            return muli.generate_muli(name, parameters)
        case "mux":
            return mux.generate_mux(name, parameters)
        case "not":
            return logical_not.generate_logical_not(name, parameters)
        case "select":
            return select.generate_select(name, parameters)
        case "sink":
            return sink.generate_sink(name, parameters)
        case "source":
            return source.generate_source(name, parameters)
        case "store":
            return store.generate_store(name, parameters)
        case "subf":
            return subf.generate_subf(name, parameters)
        case "subi":
            return subi.generate_subi(name, parameters)
        case "shrui":
            return shrui.generate_shrui(name, parameters)
        case "trunci":
            return trunci.generate_trunci(name, parameters)
        case "spec_commit":
            return spec_commit.generate_spec_commit(name, parameters)
        case "spec_save_commit":
            return spec_save_commit.generate_spec_save_commit(name, parameters)
        case "speculating_branch":
            return speculating_branch.generate_speculating_branch(name, parameters)
        case "speculator":
            return speculator.generate_speculator(name, parameters)
        case "non_spec":
            return non_spec.generate_non_spec(name, parameters)
        case "mem_to_bram":
            return mem_to_bram.generate_mem_to_bram(name, parameters)
        case "extui":
            return extui.generate_extui(name, parameters)
        case "shli":
            return shli.generate_shli(name, parameters)
        case "blocker":
            return blocker.generate_blocker(name, parameters)
        case "sitofp":
            return sitofp.generate_sitofp(name, parameters)
        case "fptosi":
            return fptosi.generate_fptosi(name, parameters)
        case "ready_remover":
            return ready_remover.generate_ready_remover(name, parameters)
        case "valid_merger":
            return valid_merger.generate_valid_merger(name, parameters)
<<<<<<< HEAD
        case "init":
            return init.generate_init(name, parameters)
        case "passer":
            return passer.generate_passer(name, parameters)
        case "spec_v2_resolver":
            return spec_v2_resolver.generate_spec_v2_resolver(name, parameters)
        case "spec_v2_repeating_init":
            return spec_v2_repeating_init.generate_spec_v2_repeating_init(name, parameters)
        case "spec_v2_interpolator":
            return spec_v2_interpolator.generate_spec_v2_interpolator(name, parameters)
=======
        case "sharing_wrapper":
            return sharing_wrapper.generate_sharing_wrapper(name, parameters)
        case "lazy_fork":
            return sharing_wrapper.generate_lazy_fork(name, parameters)
>>>>>>> 497af6d1
        case _:
            raise ValueError(f"Module type {mod_type} not found")


def parse_parameters(param_list):
    try:
        param_dict = {}
        if param_list is not None:
            for pair in param_list:
                key, value = pair.split("=")
                param_dict[key.strip()] = ast.literal_eval(value.strip())
        return param_dict
    except ValueError:
        raise ValueError(
            "Invalid parameter format. Use key=value key=value,...\n")


def main():
    parser = argparse.ArgumentParser(description="VHDL Generator Script")
    parser.add_argument(
        "-n", "--name", required=True, help="Name of the generated module"
    )
    parser.add_argument("-o", "--output", required=True,
                        help="Name of the output file")
    parser.add_argument(
        "-t", "--type", required=True, help="Type of the generated module"
    )
    parser.add_argument(
        "-p",
        "--parameters",
        required=False,
        nargs="*",
        help="Set of parameters in key=value key=value format",
    )

    args = parser.parse_args()

    try:
        parameters = parse_parameters(args.parameters)
    except ValueError as e:
        sys.stderr.write(f"Error parsing parameters: {e}")
        sys.exit(1)

    # Printing parameters for diagnostic purposes
    header = f"-- {args.name} : {args.type}({parameters})\n\n"

    with open(args.output, "w") as file:
        print(header + generate_code(args.name, args.type, parameters), file=file)


if __name__ == "__main__":
    main()<|MERGE_RESOLUTION|>--- conflicted
+++ resolved
@@ -41,17 +41,13 @@
 import generators.handshake.fptosi as fptosi
 import generators.handshake.ready_remover as ready_remover
 import generators.handshake.valid_merger as valid_merger
-<<<<<<< HEAD
 import generators.handshake.init as init
 import generators.handshake.passer as passer
 import generators.handshake.spec_v2.resolver as spec_v2_resolver
 import generators.handshake.spec_v2.repeating_init as spec_v2_repeating_init
 import generators.handshake.spec_v2.interpolator as spec_v2_interpolator
 import generators.handshake.shrui as shrui
-=======
 import generators.handshake.sharing_wrapper as sharing_wrapper
-import generators.handshake.lazy_fork as lazy_fork
->>>>>>> 497af6d1
 
 
 def generate_code(name, mod_type, parameters):
@@ -136,7 +132,6 @@
             return ready_remover.generate_ready_remover(name, parameters)
         case "valid_merger":
             return valid_merger.generate_valid_merger(name, parameters)
-<<<<<<< HEAD
         case "init":
             return init.generate_init(name, parameters)
         case "passer":
@@ -147,12 +142,8 @@
             return spec_v2_repeating_init.generate_spec_v2_repeating_init(name, parameters)
         case "spec_v2_interpolator":
             return spec_v2_interpolator.generate_spec_v2_interpolator(name, parameters)
-=======
         case "sharing_wrapper":
             return sharing_wrapper.generate_sharing_wrapper(name, parameters)
-        case "lazy_fork":
-            return sharing_wrapper.generate_lazy_fork(name, parameters)
->>>>>>> 497af6d1
         case _:
             raise ValueError(f"Module type {mod_type} not found")
 
