from generators.support.utils import *


def generate_lazy_fork(name, params):
    size = params[ATTR_SIZE]
    data_type = SmvScalarType(params[ATTR_PORT_TYPES]["ins"])

    if data_type.bitwidth == 0:
        return _generate_lazy_fork_dataless(name, size)
    else:
        return _generate_lazy_fork(name, size, data_type)


def _generate_lazy_fork_dataless(name, size):
<<<<<<< HEAD
    return f"""
MODULE {name}(ins_valid, {", ".join([f"outs_ready_{n}" for n in range(size)])})
=======
  return f"""
MODULE {name}(ins_valid, {", ".join([f"outs_{n}_ready" for n in range(size)])})
>>>>>>> 361e3390

  DEFINE
  all_ready := {" & ".join([f"outs_{n}_ready" for n in range(size)])};
  {"\n  ".join([f"others_ready_{n} := {" & ".join([f"outs_{i}_ready" for i in range(size) if i != n])};" for n in range(size)])}


  -- output
  DEFINE
  ins_ready := all_ready;
  {"\n  ".join([f"outs_{n}_valid := ins_valid & others_ready_{n};" for n in range(size)])}
"""


def _generate_lazy_fork(name, size, data_type):
<<<<<<< HEAD
    return f"""
MODULE {name}(ins, ins_valid, {", ".join([f"outs_ready_{n}" for n in range(size)])})
=======
  return f"""
MODULE {name}(ins, ins_valid, {", ".join([f"outs_{n}_ready" for n in range(size)])})
>>>>>>> 361e3390
  VAR
  inner_lazy_fork : {name}__lazy_fork_dataless(ins_valid, {", ".join([f"outs_{n}_ready" for n in range(size)])});

  //output
  DEFINE
  ins_ready := inner_lazy_fork.ins_ready;
  {"\n  ".join([f"outs_{n}_valid := inner_lazy_fork.outs_{n}_valid;" for n in range(size)])}
  {"\n  ".join([f"outs_{n} := ins;" for n in range(size)])}

{_generate_lazy_fork_dataless(f"{name}__lazy_fork_dataless", size)}
"""<|MERGE_RESOLUTION|>--- conflicted
+++ resolved
@@ -12,13 +12,8 @@
 
 
 def _generate_lazy_fork_dataless(name, size):
-<<<<<<< HEAD
-    return f"""
-MODULE {name}(ins_valid, {", ".join([f"outs_ready_{n}" for n in range(size)])})
-=======
   return f"""
 MODULE {name}(ins_valid, {", ".join([f"outs_{n}_ready" for n in range(size)])})
->>>>>>> 361e3390
 
   DEFINE
   all_ready := {" & ".join([f"outs_{n}_ready" for n in range(size)])};
@@ -33,13 +28,8 @@
 
 
 def _generate_lazy_fork(name, size, data_type):
-<<<<<<< HEAD
-    return f"""
-MODULE {name}(ins, ins_valid, {", ".join([f"outs_ready_{n}" for n in range(size)])})
-=======
   return f"""
 MODULE {name}(ins, ins_valid, {", ".join([f"outs_{n}_ready" for n in range(size)])})
->>>>>>> 361e3390
   VAR
   inner_lazy_fork : {name}__lazy_fork_dataless(ins_valid, {", ".join([f"outs_{n}_ready" for n in range(size)])});
 
