--- conflicted
+++ resolved
@@ -3,15 +3,9 @@
 
 
 def generate_muli(name, params):
-<<<<<<< HEAD
-    latency = params[ATTR_LATENCY]
-    data_type = SmvScalarType(params[ATTR_PORT_TYPES]["result"])
-    abstract_data = params[ATTR_ABSTRACT_DATA]
-=======
   latency = params[ATTR_LATENCY]
   data_type = SmvScalarType(params[ATTR_BITWIDTH])
   abstract_data = params[ATTR_ABSTRACT_DATA]
->>>>>>> 13f60039
 
     if abstract_data:
         return generate_abstract_binary_op(name, latency, data_type)
