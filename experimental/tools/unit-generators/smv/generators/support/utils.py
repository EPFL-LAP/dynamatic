--- conflicted
+++ resolved
@@ -5,10 +5,7 @@
 ATTR_SLOTS = "num_slots"
 ATTR_TRANSPARENT = "transparent"
 ATTR_BUFFER_TYPE = "buffer_type"
-<<<<<<< HEAD
-=======
 ATTR_DEBUG_COUNTER = "debug_counter"
->>>>>>> 497af6d1
 ATTR_VALUE = "value"
 ATTR_LATENCY = "latency"
 ATTR_PREDICATE = "predicate"
