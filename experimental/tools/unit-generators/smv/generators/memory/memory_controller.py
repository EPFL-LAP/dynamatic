from generators.support.utils import *
from generators.support.mc_control import generate_mc_control


def generate_memory_controller(name, params):
    data_type = SmvScalarType(params[ATTR_DATA_BITWIDTH])
    addr_type = SmvScalarType(params[ATTR_ADDR_BITWIDTH])
    ctrl_type = SmvScalarType(32)

    num_loads = params["num_loads"]
    num_stores = params["num_stores"]
    num_controls = params["num_controls"]

    if num_loads == 0:
        return _generate_mem_controller_loadless(name, num_stores, num_controls, data_type, addr_type, ctrl_type)
    elif num_stores == 0:
        return _generate_mem_controller_storeless(name, num_loads, data_type, addr_type)
    else:
        return _generate_mem_controller(name, num_loads, num_stores, num_controls, data_type, addr_type, ctrl_type)


def _generate_mem_controller_loadless(name, num_stores, num_controls, data_type, addr_type, ctrl_type):

    control_ports = [f"ctrl_{n}" for n in range(
        num_controls)] + [f"ctrl_{n}_valid" for n in range(num_controls)]
    store_address_ports = [f"stAddr_{n}" for n in range(
        num_stores)] + [f"stAddr_{n}_valid" for n in range(num_stores)]
    store_data_ports = [f"stData_{n}" for n in range(
        num_stores)] + [f"stData_{n}_valid" for n in range(num_stores)]
    mc_in_ports = ", ".join(["loadData", "memStart_valid"] + control_ports +
                            store_address_ports + store_data_ports + ["ctrlEnd_valid"] + ["memEnd_ready"])

    p_valid_ports = [
        f"stAddr_{n}_valid & stData_{n}_valid" for n in range(num_stores)]
    address_ports = [f"stAddr_{n}" for n in range(num_stores)]
    data_ports = [f"stData_{n}" for n in range(num_stores)]
    n_valid_ports = [f"TRUE" for _ in range(num_stores)]
    arbiter_args = ", ".join(
        p_valid_ports + address_ports + data_ports + n_valid_ports)

    return f"""
MODULE {name}({mc_in_ports})

  VAR
  inner_arbiter : {name}__write_memory_arbiter({arbiter_args});
  inner_mc_control : {name}__mc_control(memStart_valid, memEnd_ready, ctrlEnd_valid, all_requests_done);
  remainingStores : {ctrl_type.smv_type};

  ASSIGN
  init(remainingStores) := {ctrl_type.format_constant(0)};
  next(remainingStores) := case
    {"\n    ".join([f"ctrl_{n}_valid = TRUE : remainingStores + ctrl_{n} - stores_done;" for n in range(num_controls)])}
    TRUE : remainingStores - stores_done;
  esac;

  DEFINE
  stores_done := storeEn ? {ctrl_type.format_constant(1)} : {ctrl_type.format_constant(0)};
  all_requests_done := (remainingStores = {ctrl_type.format_constant(0)}) & {" & ".join([f"(ctrl_{n}_valid = FALSE)" for n in range(num_controls)])};

  // output
  DEFINE
  memStart_ready := inner_mc_control.memStart_ready;
  memEnd_valid := inner_mc_control.memEnd_valid;
  ctrlEnd_ready := inner_mc_control.ctrlEnd_ready;

  -- ctrl_*_ready: ready signal of the channel that informs that a BB 
  -- has "ctrl_*" number of stores. The memory controller s internal counter is
  -- counted up every time when it receives a token from this channel. 
  -- We assume that the number never overflows, therefore this ready 
  -- signal is always TRUE.
  {"\n  ".join([f"ctrl_{n}_ready := TRUE;" for n in range(num_controls)])}


  -- stAddr_*_ready: ready signal for the store address ports. This signal 
  -- is derived from the arbiter s decision (the store port is ready 
  -- only if the store port is selected by the arbiter).
  {"\n  ".join([f"stAddr_{n}_ready := inner_arbiter.ready_{n};" for n in range(num_stores)])}

  -- stData_*_ready: ready signal for the store data ports. This signal
  -- is activated the same way as stAddr_*_ready.
  {"\n  ".join([f"stData_{n}_ready := inner_arbiter.ready_{n};" for n in range(num_stores)])}

  loadEn := FALSE; -- in a loadless memory controller there are no loads
  loadAddr := {addr_type.format_constant(0)};
  storeEn := inner_arbiter.write_enable;
  storeAddr := inner_arbiter.write_address;
  storeData := inner_arbiter.data_to_memory;

  {_generate_write_memory_arbiter(f"{name}__write_memory_arbiter", num_stores, data_type, addr_type)}
  {generate_mc_control(f"{name}__mc_control")}
"""


def _generate_mem_controller_storeless(name, num_loads, data_type, addr_type):
    load_address_ports = [f"ldAddr_{n}" for n in range(
        num_loads)] + [f"ldAddr_{n}_valid" for n in range(num_loads)]
    load_data_ports = [f"ldData_{n}_ready" for n in range(num_loads)]
    mc_in_ports = ", ".join(["loadData", "memStart_valid"] + load_address_ports + [
                            "ctrlEnd_valid"] + load_data_ports + ["memEnd_ready"])

    p_valid_ports = [f"ldAddr_{n}_valid" for n in range(num_loads)]
    address_ports = [f"ldAddr_{n}" for n in range(num_loads)]
    n_valid_ports = [f"ldData_{n}_ready" for n in range(num_loads)]
    arbiter_args = ", ".join(
        p_valid_ports + address_ports + n_valid_ports + ["loadData"])

    return f"""
MODULE {name}({mc_in_ports})

  VAR
  inner_arbiter : {name}__read_memory_arbiter({arbiter_args});
  inner_mc_control : {name}__mc_control(memStart_valid, memEnd_ready, ctrlEnd_valid, TRUE);

  // output
  DEFINE
  memStart_ready := inner_mc_control.memStart_ready;
  memEnd_valid := inner_mc_control.memEnd_valid;
  ctrlEnd_ready := inner_mc_control.ctrlEnd_ready;

  -- ldAddr_*_ready: ready signal for the store address ports. This signal 
  -- is derived from the arbiter s decision (the load port is ready 
  -- only if the load port is selected by the arbiter).
  {"\n  ".join([f"ldAddr_{n}_ready := inner_arbiter.ready_{n};" for n in range(num_loads)])}

  -- ldData_* and ldData_*_valid: data and valid signals from memory that the
  -- arbiter selected for this port.
  {"\n  ".join([f"ldData_{n} := inner_arbiter.data_out_{n};" for n in range(num_loads)])}
  {"\n  ".join([f"ldData_{n}_valid := inner_arbiter.valid_{n};" for n in range(num_loads)])}

  loadEn := inner_arbiter.read_enable;
  loadAddr := inner_arbiter.read_address;
  storeEn := FALSE;
  storeAddr := {addr_type.format_constant(0)};
  storeData := {data_type.format_constant(0)};

  {_generate_read_memory_arbiter(f"{name}__read_memory_arbiter", num_loads, data_type, addr_type)}
  {generate_mc_control(f"{name}__mc_control")}
"""


def _generate_mem_controller(name, num_loads, num_stores, num_controls, data_type, addr_type, ctrl_type):
    control_ports = [f"ctrl_{n}" for n in range(
        num_controls)] + [f"ctrl_{n}_valid" for n in range(num_controls)]
    load_address_ports = [f"ldAddr_{n}" for n in range(
        num_loads)] + [f"ldAddr_{n}_valid" for n in range(num_loads)]
    load_data_ports = [f"ldData_{n}_ready" for n in range(num_loads)]
    store_address_ports = [f"stAddr_{n}" for n in range(
        num_stores)] + [f"stAddr_{n}_valid" for n in range(num_stores)]
    store_data_ports = [f"stData_{n}" for n in range(
        num_stores)] + [f"stData_{n}_valid" for n in range(num_stores)]
    mc_in_ports = ", ".join(["loadData", "memStart_valid"] + control_ports + load_address_ports +
                            store_address_ports + store_data_ports + ["ctrlEnd_valid"] + load_data_ports + ["memEnd_ready"])
    mc_loadless_in_ports = ", ".join(["loadData", "memStart_valid"] + control_ports +
                                     store_address_ports + store_data_ports + ["ctrlEnd_valid"] + ["memEnd_ready"])

    p_valid_ports = [f"ldAddr_{n}_valid" for n in range(num_loads)]
    address_ports = [f"ldAddr_{n}" for n in range(num_loads)]
    n_valid_ports = [f"ldData_{n}_ready" for n in range(num_loads)]
    arbiter_args = ", ".join(
        p_valid_ports + address_ports + n_valid_ports + ["loadData"])

    return f"""
MODULE {name}({mc_in_ports})

  VAR
  inner_mc_loadless : {name}__mc_loadless({mc_loadless_in_ports});
  inner_arbiter : {name}__read_memory_arbiter({arbiter_args});

  // outputs
  DEFINE
  memStart_ready := inner_mc_loadless.memStart_ready;
  memEnd_valid := inner_mc_loadless.memEnd_valid;
  ctrlEnd_ready := inner_mc_loadless.ctrlEnd_ready;

  -- ctrl_*_ready: ready signal of the channel that informs that a BB 
  -- has "ctrl_*" number of stores.
  {"\n  ".join([f"ctrl_{n}_ready := inner_mc_loadless.ctrl_{n}_ready;" for n in range(num_controls)])}

  -- ldAddr_*_ready: ready signal for the store address ports. This signal 
  -- is derived from the arbiter s decision (the load port is ready 
  -- only if the load port is selected by the arbiter).
  {"\n  ".join([f"ldAddr_{n}_ready := inner_arbiter.ready_{n};" for n in range(num_loads)])}

  -- ldData_* and ldData_*_valid: data and valid signals from memory that the
  -- arbiter selected for this port.
  {"\n  ".join([f"ldData_{n} := inner_arbiter.data_out_{n};" for n in range(num_loads)])}
  {"\n  ".join([f"ldData_{n}_valid := inner_arbiter.valid_{n};" for n in range(num_loads)])}
  
  -- stAddr_*_ready: ready signal for the store address ports. This signal 
  -- is derived from the arbiter s decision in inner_mc_loadless.
  {"\n  ".join([f"stAddr_{n}_ready := inner_mc_loadless.stAddr_{n}_ready;" for n in range(num_stores)])}

  -- stData_*_ready: ready signal for the store data ports. This signal
  -- is activated the same way as stAddr_*_ready.
  {"\n  ".join([f"stData_{n}_ready := inner_mc_loadless.stData_{n}_ready;" for n in range(num_stores)])}

  loadEn := inner_arbiter.read_enable;
  loadAddr := inner_arbiter.read_address;
  storeEn := inner_mc_loadless.storeEn;
  storeAddr := inner_mc_loadless.storeAddr;
  storeData := inner_mc_loadless.storeData;

  {_generate_mem_controller_loadless(f"{name}__mc_loadless", num_stores, num_controls, data_type, addr_type, ctrl_type)}
  {_generate_read_memory_arbiter(f"{name}__read_memory_arbiter", num_loads, data_type, addr_type)}
"""


<<<<<<< HEAD
=======
def _generate_mc_control(name):
    return f"""
MODULE {name}(memStart_valid, memEnd_ready, ctrlEnd_valid, all_requests_done)
  -- The mc_control manages the signals that control when the circuit is allowed to access memory: it controls
  -- start and end of memory transactions and acknowledges completion.

  -- Handshake Signals:
  -- - memStart_valid / memStart_ready: Controls the start of memory operations.
  -- - memEnd_valid / memEnd_ready: Indicates the completion of memory requests.
  -- - ctrlEnd_valid / ctrlEnd_ready: Used to signal and acknowledge that no more memory requests will be issued.
  -- - allRequestsDone: Flags that all pending memory operations have completed.
  
  VAR
  memStart_ready_in : boolean;
  memEnd_valid_in : boolean;
  ctrlEnd_ready_in : boolean;

  ASSIGN
  init(memStart_ready_in) := TRUE;
  next(memStart_ready_in) := case
    memEnd_valid_in & memEnd_ready : TRUE;
    memStart_valid & memStart_ready_in : FALSE;
    TRUE : memStart_ready_in;
  esac;
  init(memEnd_valid_in) := FALSE;
  next(memEnd_valid_in) := case
    memEnd_valid_in & memEnd_ready : FALSE;
    ctrlEnd_valid & all_requests_done : TRUE;
    TRUE : memEnd_valid_in;
  esac;
  init(ctrlEnd_ready_in) := FALSE;
  next(ctrlEnd_ready_in) := case
    ctrlEnd_valid & ctrlEnd_ready_in : FALSE;
    ctrlEnd_valid & all_requests_done : TRUE;
    TRUE : ctrlEnd_ready_in;
  esac;

  // outputs
  DEFINE
  memStart_ready := memStart_ready_in;
  memEnd_valid := memEnd_valid_in;
  ctrlEnd_ready := ctrlEnd_ready_in;
"""


>>>>>>> 3541da02
def _generate_write_memory_arbiter(name, num_stores, data_type, addr_type):
    p_valid_ports = [f"pValid_{n}" for n in range(num_stores)]
    address_ports = [f"address_in_{n}" for n in range(num_stores)]
    data_ports = [f"data_in_{n}" for n in range(num_stores)]
    n_valid_ports = [f"nReady_{n}" for n in range(num_stores)]
    arbiter_in_ports = ", ".join(
        p_valid_ports + address_ports + data_ports + n_valid_ports)

    return f"""
MODULE {name}({arbiter_in_ports})
  -- The write_memory arbiter selects a write address and data based on a priority list
  -- (writes that are ready to be executed are prioritized). 
  VAR
  priority_gen : {name}__priority({", ".join([f"pValid_{n}, nReady_{n}" for n in range(num_stores)])});
  {"\n  ".join([f"valid_{n}_in : boolean;" for n in range(num_stores)])}

  ASSIGN
  {"\n  ".join([f"init(valid_{n}_in) := FALSE;" for n in range(num_stores)])}
  {"\n  ".join([f"next(valid_{n}_in) :=  priority_gen.priority_{n};" for n in range(num_stores)])}


  DEFINE
  write_addr_in := case
    {"\n    ".join([f"priority_gen.priority_{n} = TRUE : address_in_{n};" for n in range(num_stores)])}
    TRUE: {addr_type.format_constant(0)};
  esac;
  write_data_in := case
    {"\n    ".join([f"priority_gen.priority_{n} = TRUE : data_in_{n};" for n in range(num_stores)])}
    TRUE: {data_type.format_constant(0)};
  esac;

  // output
  DEFINE
  {"\n  ".join([f"ready_{n} := priority_gen.priority_{n} & nReady_{n};" for n in range(num_stores)])}
  {"\n  ".join([f"valid_{n} := valid_{n}_in;" for n in range(num_stores)])}
  write_address := write_addr_in;
  data_to_memory := write_data_in;
  write_enable := {" | ".join([f"priority_gen.priority_{n}" for n in range(num_stores)])};
  enable := write_enable;

{_generate_priority(f"{name}__priority", num_stores)}
"""


def _generate_read_memory_arbiter(name, num_loads, data_type, addr_type):
    p_valid_ports = [f"pValid_{n}" for n in range(num_loads)]
    address_ports = [f"address_in_{n}" for n in range(num_loads)]
    n_valid_ports = [f"nReady_{n}" for n in range(num_loads)]
    arbiter_in_ports = ", ".join(
        p_valid_ports + address_ports + n_valid_ports + ["data_from_memory"])

    return f"""
MODULE {name}({arbiter_in_ports})
  -- The read_memory arbiter selects a read address based on a priority list
  -- (reads that are ready to be executed are prioritized). The memory arbiter internally
  -- saves the previous selection and the respective data in the case that the circuit
  -- is not ready to recieve data from memory.

  VAR
  priority_gen : {name}__priority({", ".join([f"pValid_{n}, nReady_{n}" for n in range(num_loads)])});
  {"\n  ".join([f"valid_{n}_in : boolean;" for n in range(num_loads)])}
  {"\n  ".join([f"sel_prev{n} : boolean;" for n in range(num_loads)])}
  {"\n  ".join([f"out_reg_{n} : {data_type.smv_type};" for n in range(num_loads)])}

  ASSIGN
  {"\n  ".join([f"init(valid_{n}_in) := FALSE;" for n in range(num_loads)])}
  {"\n  ".join([f"next(valid_{n}_in) :=  case\n    priority_gen.priority_{n} : TRUE;\n    nReady_{n} : FALSE;\n    TRUE : valid_{n}_in;\n  esac;" for n in range(num_loads)])}

  {"\n  ".join([f"init(sel_prev{n}) := FALSE;" for n in range(num_loads)])}
  {"\n  ".join([f"next(sel_prev{n}) := priority_gen.priority_{n};" for n in range(num_loads)])}

  {"\n  ".join([f"init(out_reg_{n}) := {data_type.format_constant(0)};" for n in range(num_loads)])}
  {"\n  ".join([f"next(out_reg_{n}) := sel_prev{n} ? data_from_memory : out_reg_{n};" for n in range(num_loads)])}

  // output
  DEFINE
  {"\n  ".join([f"ready_{n} := priority_gen.priority_{n} & nReady_{n};" for n in range(num_loads)])}
  {"\n  ".join([f"valid_{n} := valid_{n}_in;" for n in range(num_loads)])}
  {"\n  ".join([f"data_out_{n} := sel_prev{n} ? data_from_memory : out_reg_{n};" for n in range(num_loads)])}
  
  read_enable := {" | ".join([f"priority_gen.priority_{n}" for n in range(num_loads)])};
  read_address := case
    {"\n    ".join([f"priority_gen.priority_{n} = TRUE : address_in_{n};" for n in range(num_loads)])}
    TRUE: {addr_type.format_constant(0)};
  esac;

{_generate_priority(f"{name}__priority", num_loads)}
"""


def _generate_priority(name, size):
    return f"""
MODULE {name}({", ".join([f"req_{n}, data_ready_{n}" for n in range(size)])})
  -- Generates the priority list for the memory arbiters. An index can be selected only
  -- if the respective inputs are ready.

  DEFINE
  que_el_{0} := req_{0} & data_ready_{0};
  prior_0 := que_el_{0};
  {"\n  ".join([f"prior_{n + 1} := que_el_{n} | prior_{n};\n  que_el_{n + 1} := req_{n + 1} & data_ready_{n + 1} & !prior_{n + 1};" for n in range(size - 1)])}

  // output
  DEFINE
  {"\n  ".join([f"priority_{n} := que_el_{n};" for n in range(size)])}

"""<|MERGE_RESOLUTION|>--- conflicted
+++ resolved
@@ -205,54 +205,6 @@
 """
 
 
-<<<<<<< HEAD
-=======
-def _generate_mc_control(name):
-    return f"""
-MODULE {name}(memStart_valid, memEnd_ready, ctrlEnd_valid, all_requests_done)
-  -- The mc_control manages the signals that control when the circuit is allowed to access memory: it controls
-  -- start and end of memory transactions and acknowledges completion.
-
-  -- Handshake Signals:
-  -- - memStart_valid / memStart_ready: Controls the start of memory operations.
-  -- - memEnd_valid / memEnd_ready: Indicates the completion of memory requests.
-  -- - ctrlEnd_valid / ctrlEnd_ready: Used to signal and acknowledge that no more memory requests will be issued.
-  -- - allRequestsDone: Flags that all pending memory operations have completed.
-  
-  VAR
-  memStart_ready_in : boolean;
-  memEnd_valid_in : boolean;
-  ctrlEnd_ready_in : boolean;
-
-  ASSIGN
-  init(memStart_ready_in) := TRUE;
-  next(memStart_ready_in) := case
-    memEnd_valid_in & memEnd_ready : TRUE;
-    memStart_valid & memStart_ready_in : FALSE;
-    TRUE : memStart_ready_in;
-  esac;
-  init(memEnd_valid_in) := FALSE;
-  next(memEnd_valid_in) := case
-    memEnd_valid_in & memEnd_ready : FALSE;
-    ctrlEnd_valid & all_requests_done : TRUE;
-    TRUE : memEnd_valid_in;
-  esac;
-  init(ctrlEnd_ready_in) := FALSE;
-  next(ctrlEnd_ready_in) := case
-    ctrlEnd_valid & ctrlEnd_ready_in : FALSE;
-    ctrlEnd_valid & all_requests_done : TRUE;
-    TRUE : ctrlEnd_ready_in;
-  esac;
-
-  // outputs
-  DEFINE
-  memStart_ready := memStart_ready_in;
-  memEnd_valid := memEnd_valid_in;
-  ctrlEnd_ready := ctrlEnd_ready_in;
-"""
-
-
->>>>>>> 3541da02
 def _generate_write_memory_arbiter(name, num_stores, data_type, addr_type):
     p_valid_ports = [f"pValid_{n}" for n in range(num_stores)]
     address_ports = [f"address_in_{n}" for n in range(num_stores)]
