from generators.support.utils import *


def generate_memory_controller(name, params):
<<<<<<< HEAD
    addr_type = SmvScalarType(params[ATTR_PORT_TYPES]["stAddr_0"]) if "stAddr_0" in params[ATTR_PORT_TYPES].keys(
    ) else SmvScalarType(params[ATTR_PORT_TYPES]["ldAddr_0"])
    data_type = SmvScalarType(params[ATTR_PORT_TYPES]["ldData_0"]) if "ldData_0" in params[ATTR_PORT_TYPES].keys(
    ) else SmvScalarType(params[ATTR_PORT_TYPES]["stData_0"])
    ctrl_type = SmvScalarType(params[ATTR_PORT_TYPES]["ctrl_0"]
                              ) if "ctrl_0" in params[ATTR_PORT_TYPES].keys() else None
=======
  data_type = SmvScalarType(params[ATTR_DATA_BITWIDTH])
  addr_type = SmvScalarType(params[ATTR_ADDR_BITWIDTH])
  ctrl_type = SmvScalarType(32)
>>>>>>> 13f60039

    num_loads = params["num_loads"]
    num_stores = params["num_stores"]
    num_controls = params["num_controls"]

    if num_loads == 0:
        return _generate_mem_controller_loadless(name, num_stores, num_controls, data_type, addr_type, ctrl_type)
    elif num_stores == 0:
        return _generate_mem_controller_storeless(name, num_loads, data_type, addr_type)
    else:
        return _generate_mem_controller(name, num_loads, num_stores, num_controls, data_type, addr_type, ctrl_type)


def _generate_mem_controller_loadless(name, num_stores, num_controls, data_type, addr_type, ctrl_type):

    control_ports = [f"ctrl_{n}" for n in range(
        num_controls)] + [f"ctrl_{n}_valid" for n in range(num_controls)]
    store_address_ports = [f"stAddr_{n}" for n in range(
        num_stores)] + [f"stAddr_{n}_valid" for n in range(num_stores)]
    store_data_ports = [f"stData_{n}" for n in range(
        num_stores)] + [f"stData_{n}_valid" for n in range(num_stores)]
    mc_in_ports = ", ".join(["loadData", "memStart_valid"] + control_ports +
                            store_address_ports + store_data_ports + ["ctrlEnd_valid"] + ["memEnd_ready"])

    p_valid_ports = [
        f"stAddr_{n}_valid & stData_{n}_valid" for n in range(num_stores)]
    address_ports = [f"stAddr_{n}" for n in range(num_stores)]
    data_ports = [f"stData_{n}" for n in range(num_stores)]
    n_valid_ports = [f"TRUE" for _ in range(num_stores)]
    arbiter_args = ", ".join(
        p_valid_ports + address_ports + data_ports + n_valid_ports)

    return f"""
MODULE {name}({mc_in_ports})

  VAR
  inner_arbiter : {name}__write_memory_arbiter({arbiter_args});
  inner_mc_control : {name}__mc_control(memStart_valid, memEnd_ready, ctrlEnd_valid, all_requests_done);
  remainingStores : {ctrl_type.smv_type};

  ASSIGN
  init(remainingStores) := {ctrl_type.format_constant(0)};
  next(remainingStores) := case
    {"\n    ".join([f"ctrl_{n}_valid = TRUE : remainingStores + ctrl_{n} - stores_done;" for n in range(num_controls)])}
    TRUE : remainingStores - stores_done;
  esac;

  DEFINE
  stores_done := storeEn ? {ctrl_type.format_constant(1)} : {ctrl_type.format_constant(0)};
  all_requests_done := (remainingStores = {ctrl_type.format_constant(0)}) & {" & ".join([f"(ctrl_{n}_valid = FALSE)" for n in range(num_controls)])};

  // output
  DEFINE
  memStart_ready := inner_mc_control.memStart_ready;
  memEnd_valid := inner_mc_control.memEnd_valid;
  ctrlEnd_ready := inner_mc_control.ctrlEnd_ready;

  -- ctrl_*_ready: ready signal of the channel that informs that a BB 
  -- has "ctrl_*" number of stores. The memory controller s internal counter is
  -- counted up every time when it receives a token from this channel. 
  -- We assume that the number never overflows, therefore this ready 
  -- signal is always TRUE.
  {"\n  ".join([f"ctrl_{n}_ready := TRUE;" for n in range(num_controls)])}


  -- stAddr_*_ready: ready signal for the store address ports. This signal 
  -- is derived from the arbiter s decision (the store port is ready 
  -- only if the store port is selected by the arbiter).
  {"\n  ".join([f"stAddr_{n}_ready := inner_arbiter.ready_{n};" for n in range(num_stores)])}

  -- stData_*_ready: ready signal for the store data ports. This signal
  -- is activated the same way as stAddr_*_ready.
  {"\n  ".join([f"stData_{n}_ready := inner_arbiter.ready_{n};" for n in range(num_stores)])}

  loadEn := FALSE; -- in a loadless memory controller there are no loads
  loadAddr := {addr_type.format_constant(0)};
  storeEn := inner_arbiter.write_enable;
  storeAddr := inner_arbiter.write_address;
  storeData := inner_arbiter.data_to_memory;

  {_generate_write_memory_arbiter(f"{name}__write_memory_arbiter", num_stores, data_type, addr_type)}
  {_generate_mc_control(f"{name}__mc_control")}
"""


def _generate_mem_controller_storeless(name, num_loads, data_type, addr_type):
    load_address_ports = [f"ldAddr_{n}" for n in range(
        num_loads)] + [f"ldAddr_{n}_valid" for n in range(num_loads)]
    load_data_ports = [f"ldData_{n}_ready" for n in range(num_loads)]
    mc_in_ports = ", ".join(["loadData", "memStart_valid"] + load_address_ports + [
                            "ctrlEnd_valid"] + load_data_ports + ["memEnd_ready"])

    p_valid_ports = [f"ldAddr_{n}_valid" for n in range(num_loads)]
    address_ports = [f"ldAddr_{n}" for n in range(num_loads)]
    n_valid_ports = [f"ldData_{n}_ready" for n in range(num_loads)]
    arbiter_args = ", ".join(
        p_valid_ports + address_ports + n_valid_ports + ["loadData"])

    return f"""
MODULE {name}({mc_in_ports})

  VAR
  inner_arbiter : {name}__read_memory_arbiter({arbiter_args});
  inner_mc_control : {name}__mc_control(memStart_valid, memEnd_ready, ctrlEnd_valid, TRUE);

  // output
  DEFINE
  memStart_ready := inner_mc_control.memStart_ready;
  memEnd_valid := inner_mc_control.memEnd_valid;
  ctrlEnd_ready := inner_mc_control.ctrlEnd_ready;

  -- ldAddr_*_ready: ready signal for the store address ports. This signal 
  -- is derived from the arbiter s decision (the load port is ready 
  -- only if the load port is selected by the arbiter).
  {"\n  ".join([f"ldAddr_{n}_ready := inner_arbiter.ready_{n};" for n in range(num_loads)])}

  -- ldData_* and ldData_*_valid: data and valid signals from memory that the
  -- arbiter selected for this port.
  {"\n  ".join([f"ldData_{n} := inner_arbiter.data_out_{n};" for n in range(num_loads)])}
  {"\n  ".join([f"ldData_{n}_valid := inner_arbiter.valid_{n};" for n in range(num_loads)])}

  loadEn := inner_arbiter.read_enable;
  loadAddr := inner_arbiter.read_address;
  storeEn := FALSE;
  storeAddr := {addr_type.format_constant(0)};
  storeData := {data_type.format_constant(0)};

  {_generate_read_memory_arbiter(f"{name}__read_memory_arbiter", num_loads, data_type, addr_type)}
  {_generate_mc_control(f"{name}__mc_control")}
"""


def _generate_mem_controller(name, num_loads, num_stores, num_controls, data_type, addr_type, ctrl_type):
    control_ports = [f"ctrl_{n}" for n in range(
        num_controls)] + [f"ctrl_{n}_valid" for n in range(num_controls)]
    load_address_ports = [f"ldAddr_{n}" for n in range(
        num_loads)] + [f"ldAddr_{n}_valid" for n in range(num_loads)]
    load_data_ports = [f"ldData_{n}_ready" for n in range(num_loads)]
    store_address_ports = [f"stAddr_{n}" for n in range(
        num_stores)] + [f"stAddr_{n}_valid" for n in range(num_stores)]
    store_data_ports = [f"stData_{n}" for n in range(
        num_stores)] + [f"stData_{n}_valid" for n in range(num_stores)]
    mc_in_ports = ", ".join(["loadData", "memStart_valid"] + control_ports + load_address_ports +
                            store_address_ports + store_data_ports + ["ctrlEnd_valid"] + load_data_ports + ["memEnd_ready"])
    mc_loadless_in_ports = ", ".join(["loadData", "memStart_valid"] + control_ports +
                                     store_address_ports + store_data_ports + ["ctrlEnd_valid"] + ["memEnd_ready"])

    p_valid_ports = [f"ldAddr_{n}_valid" for n in range(num_loads)]
    address_ports = [f"ldAddr_{n}" for n in range(num_loads)]
    n_valid_ports = [f"ldData_{n}_ready" for n in range(num_loads)]
    arbiter_args = ", ".join(
        p_valid_ports + address_ports + n_valid_ports + ["loadData"])

    return f"""
MODULE {name}({mc_in_ports})

  VAR
  inner_mc_loadless : {name}__mc_loadless({mc_loadless_in_ports});
  inner_arbiter : {name}__read_memory_arbiter({arbiter_args});

  // outputs
  DEFINE
  memStart_ready := inner_mc_loadless.memStart_ready;
  memEnd_valid := inner_mc_loadless.memEnd_valid;
  ctrlEnd_ready := inner_mc_loadless.ctrlEnd_ready;

  -- ctrl_*_ready: ready signal of the channel that informs that a BB 
  -- has "ctrl_*" number of stores.
  {"\n  ".join([f"ctrl_{n}_ready := inner_mc_loadless.ctrl_{n}_ready;" for n in range(num_controls)])}

  -- ldAddr_*_ready: ready signal for the store address ports. This signal 
  -- is derived from the arbiter s decision (the load port is ready 
  -- only if the load port is selected by the arbiter).
  {"\n  ".join([f"ldAddr_{n}_ready := inner_arbiter.ready_{n};" for n in range(num_loads)])}

  -- ldData_* and ldData_*_valid: data and valid signals from memory that the
  -- arbiter selected for this port.
  {"\n  ".join([f"ldData_{n} := inner_arbiter.data_out_{n};" for n in range(num_loads)])}
  {"\n  ".join([f"ldData_{n}_valid := inner_arbiter.valid_{n};" for n in range(num_loads)])}
  
  -- stAddr_*_ready: ready signal for the store address ports. This signal 
  -- is derived from the arbiter s decision in inner_mc_loadless.
  {"\n  ".join([f"stAddr_{n}_ready := inner_mc_loadless.stAddr_{n}_ready;" for n in range(num_stores)])}

  -- stData_*_ready: ready signal for the store data ports. This signal
  -- is activated the same way as stAddr_*_ready.
  {"\n  ".join([f"stData_{n}_ready := inner_mc_loadless.stData_{n}_ready;" for n in range(num_stores)])}

  loadEn := inner_arbiter.read_enable;
  loadAddr := inner_arbiter.read_address;
  storeEn := inner_mc_loadless.storeEn;
  storeAddr := inner_mc_loadless.storeAddr;
  storeData := inner_mc_loadless.storeData;

  {_generate_mem_controller_loadless(f"{name}__mc_loadless", num_stores, num_controls, data_type, addr_type, ctrl_type)}
  {_generate_read_memory_arbiter(f"{name}__read_memory_arbiter", num_loads, data_type, addr_type)}
"""


def _generate_mc_control(name):
    return f"""
MODULE {name}(memStart_valid, memEnd_ready, ctrlEnd_valid, all_requests_done)
  -- The mc_control manages the signals that control when the circuit is allowed to access memory: it controls
  -- start and end of memory transactions and acknowledges completion.

  -- Handshake Signals:
  -- - memStart_valid / memStart_ready: Controls the start of memory operations.
  -- - memEnd_valid / memEnd_ready: Indicates the completion of memory requests.
  -- - ctrlEnd_valid / ctrlEnd_ready: Used to signal and acknowledge that no more memory requests will be issued.
  -- - allRequestsDone: Flags that all pending memory operations have completed.
  
  VAR
  memStart_ready_in : boolean;
  memEnd_valid_in : boolean;
  ctrlEnd_ready_in : boolean;

  ASSIGN
  init(memStart_ready_in) := TRUE;
  next(memStart_ready_in) := case
    memEnd_valid_in & memEnd_ready : TRUE;
    memStart_valid & memStart_ready_in : FALSE;
    TRUE : memStart_ready_in;
  esac;
  init(memEnd_valid_in) := FALSE;
  next(memEnd_valid_in) := case
    memEnd_valid_in & memEnd_ready : FALSE;
    ctrlEnd_valid & all_requests_done : TRUE;
    TRUE : memEnd_valid_in;
  esac;
  init(ctrlEnd_ready_in) := FALSE;
  next(ctrlEnd_ready_in) := case
    ctrlEnd_valid & ctrlEnd_ready_in : FALSE;
    ctrlEnd_valid & all_requests_done : TRUE;
    TRUE : ctrlEnd_ready_in;
  esac;

  // outputs
  DEFINE
  memStart_ready := memStart_ready_in;
  memEnd_valid := memEnd_valid_in;
  ctrlEnd_ready := ctrlEnd_ready_in;
"""


def _generate_write_memory_arbiter(name, num_stores, data_type, addr_type):
    p_valid_ports = [f"pValid_{n}" for n in range(num_stores)]
    address_ports = [f"address_in_{n}" for n in range(num_stores)]
    data_ports = [f"data_in_{n}" for n in range(num_stores)]
    n_valid_ports = [f"nReady_{n}" for n in range(num_stores)]
    arbiter_in_ports = ", ".join(
        p_valid_ports + address_ports + data_ports + n_valid_ports)

    return f"""
MODULE {name}({arbiter_in_ports})
  -- The write_memory arbiter selects a write address and data based on a priority list
  -- (writes that are ready to be executed are prioritized). 
  VAR
  priority_gen : {name}__priority({", ".join([f"pValid_{n}, nReady_{n}" for n in range(num_stores)])});
  {"\n  ".join([f"valid_{n}_in : boolean;" for n in range(num_stores)])}

  ASSIGN
  {"\n  ".join([f"init(valid_{n}_in) := FALSE;" for n in range(num_stores)])}
  {"\n  ".join([f"next(valid_{n}_in) :=  priority_gen.priority_{n};" for n in range(num_stores)])}


  DEFINE
  write_addr_in := case
    {"\n    ".join([f"priority_gen.priority_{n} = TRUE : address_in_{n};" for n in range(num_stores)])}
    TRUE: {addr_type.format_constant(0)};
  esac;
  write_data_in := case
    {"\n    ".join([f"priority_gen.priority_{n} = TRUE : data_in_{n};" for n in range(num_stores)])}
    TRUE: {data_type.format_constant(0)};
  esac;

  // output
  DEFINE
  {"\n  ".join([f"ready_{n} := priority_gen.priority_{n} & nReady_{n};" for n in range(num_stores)])}
  {"\n  ".join([f"valid_{n} := valid_{n}_in;" for n in range(num_stores)])}
  write_address := write_addr_in;
  data_to_memory := write_data_in;
  write_enable := {" | ".join([f"priority_gen.priority_{n}" for n in range(num_stores)])};
  enable := write_enable;

{_generate_priority(f"{name}__priority", num_stores)}
"""


def _generate_read_memory_arbiter(name, num_loads, data_type, addr_type):
    p_valid_ports = [f"pValid_{n}" for n in range(num_loads)]
    address_ports = [f"address_in_{n}" for n in range(num_loads)]
    n_valid_ports = [f"nReady_{n}" for n in range(num_loads)]
    arbiter_in_ports = ", ".join(
        p_valid_ports + address_ports + n_valid_ports + ["data_from_memory"])

    return f"""
MODULE {name}({arbiter_in_ports})
  -- The read_memory arbiter selects a read address based on a priority list
  -- (reads that are ready to be executed are prioritized). The memory arbiter internally
  -- saves the previous selection and the respective data in the case that the circuit
  -- is not ready to recieve data from memory.

  VAR
  priority_gen : {name}__priority({", ".join([f"pValid_{n}, nReady_{n}" for n in range(num_loads)])});
  {"\n  ".join([f"valid_{n}_in : boolean;" for n in range(num_loads)])}
  {"\n  ".join([f"sel_prev{n} : boolean;" for n in range(num_loads)])}
  {"\n  ".join([f"out_reg_{n} : {data_type.smv_type};" for n in range(num_loads)])}

  ASSIGN
  {"\n  ".join([f"init(valid_{n}_in) := FALSE;" for n in range(num_loads)])}
  {"\n  ".join([f"next(valid_{n}_in) :=  case\n    priority_gen.priority_{n} : TRUE;\n    nReady_{n} : FALSE;\n    TRUE : valid_{n}_in;\n  esac;" for n in range(num_loads)])}

  {"\n  ".join([f"init(sel_prev{n}) := FALSE;" for n in range(num_loads)])}
  {"\n  ".join([f"next(sel_prev{n}) := priority_gen.priority_{n};" for n in range(num_loads)])}

  {"\n  ".join([f"init(out_reg_{n}) := {data_type.format_constant(0)};" for n in range(num_loads)])}
  {"\n  ".join([f"next(out_reg_{n}) := sel_prev{n} ? data_from_memory : out_reg_{n};" for n in range(num_loads)])}

  // output
  DEFINE
  {"\n  ".join([f"ready_{n} := priority_gen.priority_{n} & nReady_{n};" for n in range(num_loads)])}
  {"\n  ".join([f"valid_{n} := valid_{n}_in;" for n in range(num_loads)])}
  {"\n  ".join([f"data_out_{n} := sel_prev{n} ? data_from_memory : out_reg_{n};" for n in range(num_loads)])}
  
  read_enable := {" | ".join([f"priority_gen.priority_{n}" for n in range(num_loads)])};
  read_address := case
    {"\n    ".join([f"priority_gen.priority_{n} = TRUE : address_in_{n};" for n in range(num_loads)])}
    TRUE: {addr_type.format_constant(0)};
  esac;

{_generate_priority(f"{name}__priority", num_loads)}
"""


def _generate_priority(name, size):
    return f"""
MODULE {name}({", ".join([f"req_{n}, data_ready_{n}" for n in range(size)])})
  -- Generates the priority list for the memory arbiters. An index can be selected only
  -- if the respective inputs are ready.

  DEFINE
  que_el_{0} := req_{0} & data_ready_{0};
  prior_0 := que_el_{0};
  {"\n  ".join([f"prior_{n + 1} := que_el_{n} | prior_{n};\n  que_el_{n + 1} := req_{n + 1} & data_ready_{n + 1} & !prior_{n + 1};" for n in range(size - 1)])}

  // output
  DEFINE
  {"\n  ".join([f"priority_{n} := que_el_{n};" for n in range(size)])}

"""<|MERGE_RESOLUTION|>--- conflicted
+++ resolved
@@ -2,18 +2,9 @@
 
 
 def generate_memory_controller(name, params):
-<<<<<<< HEAD
-    addr_type = SmvScalarType(params[ATTR_PORT_TYPES]["stAddr_0"]) if "stAddr_0" in params[ATTR_PORT_TYPES].keys(
-    ) else SmvScalarType(params[ATTR_PORT_TYPES]["ldAddr_0"])
-    data_type = SmvScalarType(params[ATTR_PORT_TYPES]["ldData_0"]) if "ldData_0" in params[ATTR_PORT_TYPES].keys(
-    ) else SmvScalarType(params[ATTR_PORT_TYPES]["stData_0"])
-    ctrl_type = SmvScalarType(params[ATTR_PORT_TYPES]["ctrl_0"]
-                              ) if "ctrl_0" in params[ATTR_PORT_TYPES].keys() else None
-=======
   data_type = SmvScalarType(params[ATTR_DATA_BITWIDTH])
   addr_type = SmvScalarType(params[ATTR_ADDR_BITWIDTH])
   ctrl_type = SmvScalarType(32)
->>>>>>> 13f60039
 
     num_loads = params["num_loads"]
     num_stores = params["num_stores"]
