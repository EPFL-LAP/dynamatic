--- conflicted
+++ resolved
@@ -54,15 +54,10 @@
 import generators.arith.truncf as truncf
 import generators.arith.trunci as trunci
 import generators.arith.xori as xori
-<<<<<<< HEAD
 import generators.handshake.init as init
 import generators.handshake.ndsource as ndsource
 import generators.handshake.ndconstant as ndconstant
 import generators.handshake.blocker as blocker
-=======
-import generators.handshake.ndwire as ndwire
-import generators.handshake.init as init
->>>>>>> 4111ef8a
 
 import generators.memory.memory_controller as memory_controller
 import generators.memory.lsq as lsq
@@ -166,11 +161,6 @@
             return ndconstant.generate_ndconstant(name, parameters)
         case "blocker":
             return blocker.generate_blocker(name, parameters)
-        case "init":
-            return init.generate_init(name, parameters)
-        case "ndwire":
-            return ndwire.generate_ndwire(name, parameters)
-<<<<<<< HEAD
         case "spec_v2_repeating_init":
             return spec_v2_repeating_init.generate_spec_v2_repeating_init(name, parameters)
         case "spec_v2_interpolator":
@@ -181,10 +171,10 @@
             return spec_v2_nd_speculator.generate_spec_v2_nd_speculator(name, parameters)
         case "passer":
             return passer.generate_passer(name, parameters)
-=======
+        case "ndwire":
+            return ndwire.generate_ndwire(name, parameters)
         case "init":
             return init.generate_init(name, parameters)
->>>>>>> 4111ef8a
         case "lsq":
             return lsq.generate_lsq(name, parameters)
         case _:
