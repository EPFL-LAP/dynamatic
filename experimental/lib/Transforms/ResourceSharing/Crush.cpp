//===- Crush.cpp - Credit-Based Resource Sharing ----------------*- C++ -*-===//
//
// Dynamatic is under the Apache License v2.0 with LLVM Exceptions.
// See https://llvm.org/LICENSE.txt for license information.
// SPDX-License-Identifier: Apache-2.0 WITH LLVM-exception
//
//===----------------------------------------------------------------------===//
// This file implement the credit-based resource sharing pass
// It contains the following components:
// 1. A set of wrapper classes for buffer placement passes, which are
//   instrumented to be able to retrive the achieved performance of each
//   critical CFDFC in the handshake function
// 2. An implementation of the sharing target decision heuristic; the heuristic
//   decides sharing groups---groups of operations that will share the same unit
//   in the circuit
// 3. An implementation of the access priority decision heuristic; for a sharing
//   group, the heuristic decides which operation to start first when multiple
//   of them can start at the same time.
// 4. An implementation of the MLIR transformation strategy to replace multiple
//   operations in the sharing group with a single operation, and add a sharing
//   wrapper around it to manage access to the share operation.
//===----------------------------------------------------------------------===//

#include "experimental/Transforms/ResourceSharing/Crush.h"
#include "dynamatic/Analysis/NameAnalysis.h"
#include "dynamatic/Dialect/Handshake/HandshakeOps.h"
#include "dynamatic/Support/CFG.h"
#include "dynamatic/Support/DynamaticPass.h"
#include "dynamatic/Support/LLVM.h"
#include "dynamatic/Support/Logging.h"
#include "dynamatic/Support/TimingModels.h"
#include "dynamatic/Transforms/BufferPlacement/BufferingSupport.h"
#include "dynamatic/Transforms/BufferPlacement/CFDFC.h"
#include "dynamatic/Transforms/BufferPlacement/FPGA20Buffers.h"
#include "dynamatic/Transforms/BufferPlacement/FPL22Buffers.h"
#include "dynamatic/Transforms/BufferPlacement/HandshakePlaceBuffers.h"
#include "dynamatic/Transforms/HandshakeMaterialize.h"
#include "experimental/Transforms/ResourceSharing/SharingSupport.h"
#include "mlir/Dialect/Arith/IR/Arith.h"
#include "mlir/IR/BuiltinAttributes.h"
#include "mlir/Pass/PassManager.h"
#include "llvm/Support/Path.h"
#include <algorithm>
#include <cassert>
#include <cmath>
#include <cstddef>
#include <list>
#include <map>
#include <set>
#include <string>
#include <system_error>
#include <tuple>
#include <utility>
#include <vector>

using namespace llvm;
using namespace mlir;
using namespace dynamatic;
using namespace dynamatic::experimental;
using namespace dynamatic::experimental::sharing;
using namespace dynamatic::buffer;

/// Algorithms that do not require solving an MILP.
static constexpr llvm::StringLiteral ON_MERGES("on-merges");
#ifndef DYNAMATIC_GUROBI_NOT_INSTALLED
/// Algorithms that do require solving an MILP.
static constexpr llvm::StringLiteral FPGA20("fpga20"),
    FPGA20_LEGACY("fpga20-legacy"), FPL22("fpl22");
#endif // DYNAMATIC_GUROBI_NOT_INSTALLED

// A FuncPerfInfo holds the extracted data from buffer placement, for a single
// handshake FuncOp.
struct FuncPerfInfo {

  // For each CFC, the achieved throughput
  std::map<size_t, double> cfThroughput;

  // A list of performance critical CFCs.
  std::set<size_t> critCfcs;

  // The set of units of each CFC.
  std::map<size_t, std::set<Operation *>> cfUnits;

  // The set of channels of each CFC.
  std::map<size_t, std::set<Channel *>> cfChannels;

  // The set of strongly connected components of each CFC.
  // For instance, (muli1, 1) and (muli2, 1) means two units, muli1 and muli2
  // are in the same SCC (with id 1).
  std::map<size_t, std::map<Operation *, size_t>> cfSccs;
};

// SharingInfo: for each funcOp, its extracted FuncPerfInfo.
using SharingInfo = std::map<handshake::FuncOp *, FuncPerfInfo>;

// A sharing group Group holds a list of operations that share one unit.
using Group = std::vector<Operation *>;

// SharingGroups: a list of operations that share the same unit.
using SharingGroups = std::list<Group>;

#ifndef DYNAMATIC_GUROBI_NOT_INSTALLED

// Wrapper function for saving the data retrived from buffer placement milp
// algorithm into a SharingInfo structure. This function is shared between
// the FPGA '20 buffer wrapper and FPL '22 buffer wrapper.
static void loadFuncPerfInfo(SharingInfo &sharingInfo, MILPVars &vars,
                             FuncInfo &funcInfo) {

  // Map each individual CFDFC to its iteration index
  std::map<CFDFC *, size_t> cfIndices;

  SmallVector<CFDFC *, 8> cfdfcs;
  std::vector<CFDFCUnion> disjointUnions;
  llvm::transform(funcInfo.cfdfcs, std::back_inserter(cfdfcs),
                  [](auto cfAndOpt) { return cfAndOpt.first; });

  getDisjointBlockUnions(cfdfcs, disjointUnions);

  // Map each CFDFC to a numeric ID.
  for (auto [id, cfAndOpt] : llvm::enumerate(funcInfo.cfdfcs))
    cfIndices[cfAndOpt.first] = id;

  // Extract result: save global CFDFC throuhgputs into sharingInfo
  for (auto [id, cfdfcWithVars] : llvm::enumerate(vars.cfVars)) {

    auto [cf, cfVars] = cfdfcWithVars;
    double throughput = cfVars.throughput.get(GRB_DoubleAttr_X);

    sharingInfo[&funcInfo.funcOp].cfThroughput[cfIndices[cf]] = throughput;

    sharingInfo[&funcInfo.funcOp].cfUnits[cfIndices[cf]] =
        std::set(cf->units.begin(), cf->units.end());

    // Track the channels of the CFC
    for (Value val : cf->channels) {
      Channel *ch = new Channel(val);

      sharingInfo[&funcInfo.funcOp].cfChannels[cfIndices[cf]].insert(ch);
    }
  }

  // For each CFDFC Union, mark the most-frequently-executed CFC as performance
  // critical.
  for (CFDFCUnion &cfUnion : disjointUnions) {

    CFDFC **critCf =
        std::max_element(cfUnion.cfdfcs.begin(), cfUnion.cfdfcs.end(),
                         [](CFDFC const *l, CFDFC const *r) {
                           return l->numExecs < r->numExecs;
                         });
    if (!critCf) {
      funcInfo.funcOp->emitError()
          << "Failed running determining performance critical CFC";
      return;
    }

    sharingInfo[&funcInfo.funcOp].critCfcs.emplace(cfIndices[*critCf]);
  }
}

namespace dynamatic {
namespace buffer {
namespace fpga20 {

// An wrapper class for extracting CFDFC performance from FPGA20 buffers.
class FPGA20BuffersWrapper : public FPGA20Buffers {
public:
  FPGA20BuffersWrapper(SharingInfo &sharingInfo, GRBEnv &env,
                       FuncInfo &funcInfo, const TimingDatabase &timingDB,
                       double targetPeriod, bool legacyPlacement,
                       Logger &logger, StringRef milpName)
      : FPGA20Buffers(env, funcInfo, timingDB, targetPeriod, legacyPlacement,
                      logger, milpName),
        sharingInfo(sharingInfo) {};
  FPGA20BuffersWrapper(SharingInfo &sharingInfo, GRBEnv &env,
                       FuncInfo &funcInfo, const TimingDatabase &timingDB,
                       double targetPeriod, bool legacyPlacement)
      : FPGA20Buffers(env, funcInfo, timingDB, targetPeriod, legacyPlacement),
        sharingInfo(sharingInfo) {};

private:
  SharingInfo &sharingInfo;
  void extractResult(BufferPlacement &placement) override {
    // Run the FPGA20Buffers's extractResult as it is
    FPGA20Buffers::extractResult(placement);

    loadFuncPerfInfo(sharingInfo, vars, funcInfo);
  }
};

} // namespace fpga20

namespace fpl22 {

class FPL22BuffersWraper : public CFDFCUnionBuffers {
public:
  FPL22BuffersWraper(SharingInfo &sharingInfo, GRBEnv &env, FuncInfo &funcInfo,
                     const TimingDatabase &timingDB, double targetPeriod,
                     CFDFCUnion &cfUnion, Logger &logger, StringRef milpName)
      : CFDFCUnionBuffers(env, funcInfo, timingDB, targetPeriod, cfUnion,
                          logger, milpName),
        sharingInfo(sharingInfo) {};
  FPL22BuffersWraper(SharingInfo &sharingInfo, GRBEnv &env, FuncInfo &funcInfo,
                     const TimingDatabase &timingDB, double targetPeriod,
                     CFDFCUnion &cfUnion)
      : CFDFCUnionBuffers(env, funcInfo, timingDB, targetPeriod, cfUnion),
        sharingInfo(sharingInfo) {};

private:
  SharingInfo &sharingInfo;

  void extractResult(BufferPlacement &placement) override {
    // Run the FPL22BuffersBase's extractResult as it is
    FPL22BuffersBase::extractResult(placement);

    loadFuncPerfInfo(sharingInfo, vars, funcInfo);
  }
};

} // namespace fpl22
} // namespace buffer
} // namespace dynamatic

/// Wraps a call to solveMILP and conditionally passes the logger and MILP name
/// to the MILP's constructor as last arguments if the logger is not null.
template <typename MILP, typename... Args>
static inline LogicalResult
checkLoggerAndSolve(Logger *logger, StringRef milpName,
                    BufferPlacement &placement, Args &&...args) {
  if (logger)
    return solveMILP<MILP>(placement, std::forward<Args>(args)..., *logger,
                           milpName);
  return solveMILP<MILP>(placement, std::forward<Args>(args)...);
}

#endif // DYNAMATIC_GUROBI_NOT_INSTALLED

namespace {

class SharingLogger {
public:
  /// The underlying logger object, which may remain nullptr.
  Logger *log = nullptr;

  /// Optionally allocates a logger based on whether the `dumpLogs` flag is set.
  /// If it is, the log file's location is determined based om the provided
  /// function's name. On error, `ec` will contain a non-zero error code
  /// and the logger should not be used.
  SharingLogger(handshake::FuncOp funcOp, bool dumpLogs, std::error_code &ec);

  /// Returns the underlying logger, which may be nullptr.
  Logger *operator*() { return log; }

  /// Returns the underlying indented writer stream to the log file. Requires
  /// the object to have been created with the `dumpLogs` flag set to true.
  mlir::raw_indented_ostream &getStream() {
    assert(log && "logger was not allocated");
    return **log;
  }

  SharingLogger(const SharingLogger *) = delete;
  SharingLogger operator=(const SharingLogger *) = delete;

  /// Deletes the underlying logger object if it was allocated.
  ~SharingLogger() {
    if (log)
      delete log;
  }
};

SharingLogger::SharingLogger(handshake::FuncOp funcOp, bool dumpLogs,
                             std::error_code &ec) {
  if (!dumpLogs)
    return;

  std::string sep = llvm::sys::path::get_separator().str();
  std::string fp = "resource-sharing" + sep + funcOp.getName().str() + sep;
  log = new Logger(fp + "sharing.log", ec);
}

// An wrapper class that applies buffer placement and extracts the performance
// analysis report, stored in sharingInfo; sharingInfo is passed as a reference
// to be able to be read from the sharing pass.
struct HandshakePlaceBuffersPassWrapper : public HandshakePlaceBuffersPass {
  HandshakePlaceBuffersPassWrapper(SharingInfo &sharingInfo,
                                   StringRef algorithm, StringRef frequencies,
                                   StringRef timingModels, bool firstCFDFC,
                                   double targetCP, unsigned timeout,
                                   bool dumpLogs)
      : HandshakePlaceBuffersPass(algorithm, frequencies, timingModels,
                                  firstCFDFC, targetCP, timeout, dumpLogs),
        sharingInfo(sharingInfo) {};
  SharingInfo &sharingInfo;

#ifndef DYNAMATIC_GUROBI_NOT_INSTALLED
  LogicalResult getBufferPlacement(FuncInfo &funcInfo, TimingDatabase &timingDB,
                                   Logger *logger,
                                   BufferPlacement &placement) override {

    // Create Gurobi environment
    GRBEnv env = GRBEnv(true);
    env.set(GRB_IntParam_OutputFlag, 0);
    if (timeout > 0)
      env.set(GRB_DoubleParam_TimeLimit, timeout);
    env.start();

    if (algorithm == FPGA20 || algorithm == FPGA20_LEGACY)
      // Create and solve the MILP
      return checkLoggerAndSolve<buffer::fpga20::FPGA20BuffersWrapper>(
          logger, "placement", placement, sharingInfo, env, funcInfo, timingDB,
          targetCP, algorithm != FPGA20);
    if (algorithm == FPL22) {
      // Create disjoint block unions of all CFDFCs
      SmallVector<CFDFC *, 8> cfdfcs;
      std::vector<CFDFCUnion> disjointUnions;
      llvm::transform(funcInfo.cfdfcs, std::back_inserter(cfdfcs),
                      [](auto cfAndOpt) { return cfAndOpt.first; });
      getDisjointBlockUnions(cfdfcs, disjointUnions);

      // Create and solve an MILP for each CFDFC union. Placement decisions get
      // accumulated over all MILPs. It's not possible to override a previous
      // placement decision because each CFDFC union is disjoint from the others
      for (auto [id, cfUnion] : llvm::enumerate(disjointUnions)) {
        std::string milpName = "cfdfc_placement_" + std::to_string(id);
        if (failed(checkLoggerAndSolve<buffer::fpl22::FPL22BuffersWraper>(
                logger, milpName, placement, sharingInfo, env, funcInfo,
                timingDB, targetCP, cfUnion)))
          return failure();
      }

      // Solve last MILP on channels/units that are not part of any CFDFC
      return checkLoggerAndSolve<fpl22::OutOfCycleBuffers>(
          logger, "out_of_cycle", placement, env, funcInfo, timingDB, targetCP);
    }

    llvm_unreachable("unknown algorithm");
  }
#endif // DYNAMATIC_GUROBI_NOT_INSTALLED
};

struct CreditBasedSharingPass
    : public dynamatic::experimental::sharing::impl::CreditBasedSharingBase<
          CreditBasedSharingPass> {

  CreditBasedSharingPass(StringRef algorithm, StringRef frequencies,
                         StringRef timingModels, bool firstCFDFC,
                         double targetCP, unsigned timeout, bool dumpLogs) {
    this->algorithm = algorithm.str();
    this->frequencies = frequencies.str();
    this->timingModels = timingModels.str();
    this->firstCFDFC = firstCFDFC;
    this->targetCP = targetCP;
    this->timeout = timeout;
    this->dumpLogs = dumpLogs;
  }

  void runDynamaticPass() override;

  LogicalResult sharingInFuncOp(handshake::FuncOp *funcOp,
                                FuncPerfInfo &funcPerfInfo, NameAnalysis &namer,
                                TimingDatabase &timingDB);

  LogicalResult sharingWrapperInsertion(
      handshake::FuncOp &funcOp, SharingGroups &sharingGroups,
      MapVector<Operation *, double> &opOccupancy, TimingDatabase &timingDB);

  // This class method finds all sharing targets for a given handshake function
  SmallVector<mlir::Operation *> getSharingTargets(handshake::FuncOp funcOp) {
    SmallVector<Operation *> sharingTargets;

    for (Operation &op : funcOp.getOps()) {
      // This is a list of sharable operations. To support more operation types,
      // simply add in the end of the list.
<<<<<<< HEAD
      if (isa<mlir::arith::MulFOp, mlir::arith::MulIOp, mlir::arith::AddFOp,
              mlir::arith::SubFOp, mlir::arith::DivFOp, mlir::arith::DivUIOp,
              mlir::arith::DivSIOp>(op)) {
=======
      if (isa<handshake::MulFOp, handshake::MulIOp, handshake::AddFOp,
              handshake::SubFOp>(op)) {
>>>>>>> 259f20c4
        assert(op.getNumOperands() > 1 && op.getNumResults() == 1 &&
               "Invalid sharing target is being added to the list of sharing "
               "targets! Currently operations with 1 input or more than 1 "
               "outputs are not supported!");
        sharingTargets.emplace_back(&op);
      }
    }
    return sharingTargets;
  }

  // Call the wrapper class HandshakePlaceBuffersPassWrapper, which again wraps
  // FPGA20BuffersWrapper
  LogicalResult runBufferPlacementPass(ModuleOp &modOp, SharingInfo &data) {
    TimingDatabase timingDB(&getContext());
    if (failed(TimingDatabase::readFromJSON(timingModels, timingDB)))
      return failure();

    // Running buffer placement on current module
    mlir::PassManager pm(&getContext());
    pm.addPass(std::make_unique<HandshakePlaceBuffersPassWrapper>(
        data, algorithm, frequencies, timingModels, firstCFDFC, targetCP,
        timeout, dumpLogs));
    if (failed(pm.run(modOp)))
      return failure();

    return success();
  }
};
} // namespace

// For two sharing groups, check if the following criteria hold (see
// descriptions below).
bool checkGroupMergable(const Group &g1, const Group &g2,
                        FuncPerfInfo funcPerfInfo) {
  if (g1.empty() || g2.empty())
    return false;

  std::set<Operation *> gMerged;
  gMerged.insert(g1.begin(), g1.end());
  gMerged.insert(g2.begin(), g2.end());

  OperationName opName = (*(gMerged.begin()))->getName();

  // 1. The merged group must have operations of the same type.
  for (Operation *op : gMerged)
    if (op->getName() != opName)
      return false;

  // 2. For each CFC, the sum of occupancy must be smaller than the capacity
  // (i.e., units in CFC must no greater than the II).
  // This is equivalent to checking that throughput * n_ops <= 1;

  // 3. For each CFC, there must be no two operations have the same SCC ID (this
  // is simplified). TODO: we could try to check that if two operations in the
  // same SCC never start at the same time, then we can put them into the same
  // group without hurting the performance.
  for (unsigned long cf : funcPerfInfo.critCfcs) {
    // For each cf, numOps contains the number of operations
    // that are in the merged group and also in cf
    unsigned numOps = 0;

    // listOfSccIds: a list of SCC IDs that the group has
    // it is used to check if there are any duplicates (i.e.,
    // two operation that are in the same SCC cannot be in the
    // same sharing group).
    std::vector<size_t> listOfSccIds;
    for (Operation *op : funcPerfInfo.cfUnits[cf]) {
      // In the op is in (SCC union MergedGroup):
      if (gMerged.find(op) != gMerged.end()) {
        // increase number of Ops
        numOps++;
        // Push back the SCC ID of each op inside the group and
        // also SCC;
        listOfSccIds.push_back(funcPerfInfo.cfSccs[cf][op]);
      }
    }
    // Check if there are any duplicates:
    std::set<size_t> setOfSccIds(listOfSccIds.begin(), listOfSccIds.end());
    // Check if numOps * cfcThroughput <= 1 and no duplicate SCC
    // IDs.
    if (numOps * (funcPerfInfo.cfThroughput)[cf] > 1)
      return false;
    if ((listOfSccIds.size() != setOfSccIds.size()))
      return false;
  }

  // If none of the checks has failed, then return true
  return true;
}

// A greedy algorithm that test checkGroupMergable on combination of
// 2 groups, if success then the 2 given groups are merged, and immediately
// returns true if successfully merged groups, otherwise it returns false.
bool tryMergeGroups(SharingGroups &sharingGroups, const FuncPerfInfo &info) {
  for (auto g1 = sharingGroups.begin(); g1 != sharingGroups.end(); g1++)
    for (auto g2 = std::next(g1); g2 != sharingGroups.end(); g2++)
      if (checkGroupMergable(*g1, *g2, info)) {
        // If all three criteria met, then merge the second group into the
        // first group.
        Group unionGroup = *g1;
        unionGroup.insert(unionGroup.end(), g2->begin(), g2->end());
        sharingGroups.push_back(unionGroup);
        sharingGroups.erase(g1);
        sharingGroups.erase(g2);
        return true;
      }
  return false;
}

void logGroups(Logger &logger, bool dumpLogs,
               const SharingGroups &sharingGroups, NameAnalysis &namer,
               StringRef intro) {
  if (!dumpLogs)
    return;
  mlir::raw_indented_ostream &os = *logger;
  os << intro << "\n";
  for (const Group &group : sharingGroups) {
    os << "group : {";
    for (auto *op : group) {
      os << namer.getName(op) << " ";
    }
    os << "}\n";
  }
}

// For a given sharingGroup, we determine an access priority order that does not
// hurt the performance.
void sortGroups(SharingGroups &sharingGroups, FuncPerfInfo &info) {
  for (Group &g : sharingGroups) {
    // Use bubble sort to sort each group:
    if (g.size() <= 1)
      continue;
    bool modified = false;

    do {
      modified = false;
      for (size_t i = 1; i < g.size(); i++)
        for (auto cf : info.critCfcs) {

          auto op1 = info.cfSccs[cf].find(g[i - 1]);
          auto op2 = info.cfSccs[cf].find(g[i]);
          if (op1 != info.cfSccs[cf].end() && op2 != info.cfSccs[cf].end() &&
              op1->second > op2->second) {
            iter_swap(g.begin() + i, g.begin() + i - 1);
            modified = true;
          }
        }
    } while (modified);
  }
}

// Set opOccupancy[op] to the occupancy required to achieve maximum performance
// of all performance critical CFCs.
void getOpOccupancy(const SmallVector<Operation *> &sharingTargets,
                    llvm::MapVector<Operation *, double> &opOccupancy,
                    TimingDatabase &timingDB, FuncPerfInfo &funcPerfInfo) {

  double latency;
  for (Operation *target : sharingTargets) {
    // By default, the op is assigned with no occupancy. If a performance
    // critical CFC contains that op, then we set the occupancy to the occupancy
    // of op in that CFC.
    opOccupancy[target] = 0.0;
    for (auto cf : funcPerfInfo.critCfcs) {
      if (funcPerfInfo.cfUnits[cf].find(target) !=
          funcPerfInfo.cfUnits[cf].end()) {
        if (failed(timingDB.getLatency(target, SignalType::DATA, latency)))
          latency = 0.0;
        // Formula for operation occupancy:
        // Occupancy = Latency / II = Latency * Throughput.
        opOccupancy[target] = latency * funcPerfInfo.cfThroughput[cf];
      }
    }
  }
}

/// Replaces the first use of `oldVal` by `newVal` in the operation's operands.
/// Asserts if the operation's operands do not contain the old value.
static void replaceFirstUse(Operation *op, Value oldVal, Value newVal) {
  for (unsigned i = 0, e = op->getNumOperands(); i < e; ++i) {
    if (op->getOperand(i) == oldVal) {
      op->setOperand(i, newVal);
      return;
    }
  }
  llvm_unreachable("failed to find operation operand");
}

// This function
// 1. Replaces a group of operations with a single operation
// 2. Creates a sharing wrapper that manages selecting the correct inputs of the
//    operations and dispatches the result to the correct outputs.
LogicalResult CreditBasedSharingPass::sharingWrapperInsertion(
    handshake::FuncOp &funcOp, SharingGroups &sharingGroups,
    MapVector<Operation *, double> &opOccupancy, TimingDatabase &timingDB) {
  MLIRContext *ctx = &getContext();
  OpBuilder builder(ctx);
  for (Group group : sharingGroups) {

    // If the group only has one operation or has no operations, then go to next
    // group
    if (group.size() <= 1)
      continue;

    // Elect one operation as the shared operation.
    Operation *sharedOp = *group.begin();

    double latency;
    if (failed(timingDB.getLatency(sharedOp, SignalType::DATA, latency)))
      latency = 0.0;

    // Maps each original successor and the input operand (Value)
    std::vector<std::tuple<Operation *, Value>> succValueMap;
    for (Operation *op : group)
      for (Operation *succ : op->getResult(0).getUsers())
        succValueMap.emplace_back(succ, op->getResult(0));

    // The output values from the predecessors of the operations in the group.
    llvm::SmallVector<Value, 24> dataOperands;
    for (Operation *op : group)
      llvm::copy(op->getOperands(), std::back_inserter(dataOperands));

    // Check if the number of results is exactly 1.
    assert(sharedOp->getNumResults() == 1 &&
           "Sharing wrapper currently only supports operation with a single "
           "return value.");

    // Result types (this also tracks the number of results).
    llvm::SmallVector<Type> sharingWrapperOutputTypes;

    // The outputs of the original operations are also the outputs of the
    // sharing wrapper.
    for (Operation *op : group)
      sharingWrapperOutputTypes.push_back(op->getResultTypes()[0]);

    // The inputs of the shared operation is also the output of the sharing
    // wrapper.
    sharingWrapperOutputTypes.insert(sharingWrapperOutputTypes.end(),
                                     sharedOp->getOperandTypes().begin(),
                                     sharedOp->getOperandTypes().end());

    assert(group.size() * sharedOp->getNumOperands() == dataOperands.size() &&
           "The sharing wrapper has an incorrect number of input ports.");

    // Determining the number of credits of each operation that share the
    // unit based on the maximum achievable occupancy in critical CFCs.
    llvm::SmallVector<int64_t> credits;
    for (Operation *op : group) {
      double occupancy = opOccupancy[op];
      // The number of credits must be an integer. It is incremented by 1 to
      // hide the latency of returning a credit, and accounts for token
      // staying in the output buffers due to the effect of sharing.
      credits.push_back(1 + std::ceil(occupancy));
    }

    assert(sharingWrapperOutputTypes.size() ==
               sharedOp->getNumOperands() + group.size() &&
           "The sharing wrapper has an incorrect number of output ports.");

    builder.setInsertionPoint(*group.begin());
    handshake::SharingWrapperOp wrapperOp =
        builder.create<handshake::SharingWrapperOp>(
            sharedOp->getLoc(), sharingWrapperOutputTypes, dataOperands,
            sharedOp->getResult(0), llvm::ArrayRef<int64_t>(credits),
            credits.size(), sharedOp->getNumOperands(),
            (unsigned)round(latency));

    // Replace original connection from op->successor to
    // sharingWrapper->successor
    for (auto [id, succValue] : llvm::enumerate(succValueMap)) {
      auto [succ, val] = succValue;
      replaceFirstUse(succ, val, wrapperOp->getResult(id));
    }

    // If operation1 in the group is feeding another operation2 in the group,
    // the above method will retain operation1->wrapperOp, instead of
    // wrapperOp->wrapperOp. The code below will correct this case.
    for (auto origInputValue : dataOperands)
      for (auto [outId, op] : llvm::enumerate(group))
        if (op == origInputValue.getDefiningOp())
          wrapperOp->replaceUsesOfWith(origInputValue,
                                       wrapperOp.getResult(outId));

    wrapperOp->setOperand(wrapperOp.getNumOperands() - 1,
                          sharedOp->getResult(0));

    // Connect the last outputs of the sharing wrapper to the input of the
    // shared operation.
    for (auto [id, val] : llvm::enumerate(sharedOp->getOperands()))
      sharedOp->replaceUsesOfWith(val, wrapperOp->getResult(id + group.size()));

    // Remove all the operations in the group except for the shared one.
    for (Operation *op : group)
      if (op != sharedOp)
        op->erase();

    // After sharing, BB ID becomes meaningless for the shared unit, so we
    // simply remove it
    sharedOp->removeAttr(dynamatic::BB_ATTR_NAME);
  }

  return success();
}

LogicalResult CreditBasedSharingPass::sharingInFuncOp(
    handshake::FuncOp *funcOp, FuncPerfInfo &funcPerfInfo, NameAnalysis &namer,
    TimingDatabase &timingDB) {

  std::error_code ec;
  SharingLogger sharingLogger(*funcOp, dumpLogs, ec);
  if (ec.value() != 0) {
    funcOp->emitError() << "Failed to create logger for function "
                        << funcOp->getName() << "\n"
                        << ec.message();
    return failure();
  }
  Logger *logger = dumpLogs ? *sharingLogger : nullptr;

  // Get all the sharing targets within the funcOp
  SmallVector<Operation *> sharingTargets = getSharingTargets(*funcOp);

  // opOccupancy: maps each operation to the maximum occupancy it has to
  // achieve.
  llvm::MapVector<Operation *, double> opOccupancy;
  getOpOccupancy(sharingTargets, opOccupancy, timingDB, funcPerfInfo);

  // Initialize the sharing groups:
  SharingGroups sharingGroups;
  for (auto [id, op] : llvm::enumerate(sharingTargets))
    sharingGroups.emplace_back(Group{op});

  // Determine SCCs
  for (auto critCfc : funcPerfInfo.critCfcs) {
    std::map<Operation *, size_t> sccMap = getSccsInCfc(
        funcPerfInfo.cfUnits[critCfc], funcPerfInfo.cfChannels[critCfc]);
    funcPerfInfo.cfSccs.emplace(critCfc, sccMap);
  }

  logGroups(*logger, dumpLogs, sharingGroups, namer, "Initial groups");

  // Merge groups
  for (bool continueMerging = true; continueMerging;)
    continueMerging = tryMergeGroups(sharingGroups, funcPerfInfo);

  logGroups(*logger, dumpLogs, sharingGroups, namer, "Finished merging");

  // Sort each sharing group according to their SCC ID.
  sortGroups(sharingGroups, funcPerfInfo);

  logGroups(*logger, dumpLogs, sharingGroups, namer, "Sorted groups");

  // For each sharing group, unite them with a sharing wrapper and shared
  // operation.
  return sharingWrapperInsertion(*funcOp, sharingGroups, opOccupancy, timingDB);
}

void CreditBasedSharingPass::runDynamaticPass() {
  NameAnalysis &namer = getAnalysis<NameAnalysis>();

  TimingDatabase timingDB(&getContext());
  if (failed(TimingDatabase::readFromJSON(timingModels, timingDB)))
    signalPassFailure();

  // Buffer placement requires that all values are used exactly once
  ModuleOp modOp = getOperation();
  if (failed(verifyIRMaterialized(modOp))) {
    modOp->emitError() << ERR_NON_MATERIALIZED_MOD;
    return;
  }

  SharingInfo sharingInfo;

  // Run buffer placement pass and fill sharingInfo with performance analysis
  // information
  if (failed(runBufferPlacementPass(modOp, sharingInfo))) {
    modOp->emitError() << "Failed running buffer placement";
    return;
  }

  // If buffers are placed naively, then no critical CFC is set for each funcOp.
  // We can also share operations naively.
  if (algorithm == ON_MERGES)
    for (handshake::FuncOp funcOp :
         getOperation().getOps<handshake::FuncOp>()) {
      FuncPerfInfo funcPerfInfo;
      sharingInfo[&funcOp] = funcPerfInfo;
    }

  // Apply resource sharing for each function in the module op.
  for (auto &[funcOp, funcPerfInfo] : sharingInfo) {
    if (failed(sharingInFuncOp(funcOp, funcPerfInfo, namer, timingDB))) {
      signalPassFailure();
    }
  }
}

namespace dynamatic {
namespace experimental {
namespace sharing {

/// Returns a unique pointer to an operation pass that matches MLIR modules.
std::unique_ptr<dynamatic::DynamaticPass>
createCreditBasedSharing(StringRef algorithm, StringRef frequencies,
                         StringRef timingModels, bool firstCFDFC,
                         double targetCP, unsigned timeout, bool dumpLogs) {
  return std::make_unique<CreditBasedSharingPass>(algorithm, frequencies,
                                                  timingModels, firstCFDFC,
                                                  targetCP, timeout, dumpLogs);
}

} // namespace sharing
} // namespace experimental
} // namespace dynamatic<|MERGE_RESOLUTION|>--- conflicted
+++ resolved
@@ -172,12 +172,12 @@
                        Logger &logger, StringRef milpName)
       : FPGA20Buffers(env, funcInfo, timingDB, targetPeriod, legacyPlacement,
                       logger, milpName),
-        sharingInfo(sharingInfo) {};
+        sharingInfo(sharingInfo){};
   FPGA20BuffersWrapper(SharingInfo &sharingInfo, GRBEnv &env,
                        FuncInfo &funcInfo, const TimingDatabase &timingDB,
                        double targetPeriod, bool legacyPlacement)
       : FPGA20Buffers(env, funcInfo, timingDB, targetPeriod, legacyPlacement),
-        sharingInfo(sharingInfo) {};
+        sharingInfo(sharingInfo){};
 
 private:
   SharingInfo &sharingInfo;
@@ -200,12 +200,12 @@
                      CFDFCUnion &cfUnion, Logger &logger, StringRef milpName)
       : CFDFCUnionBuffers(env, funcInfo, timingDB, targetPeriod, cfUnion,
                           logger, milpName),
-        sharingInfo(sharingInfo) {};
+        sharingInfo(sharingInfo){};
   FPL22BuffersWraper(SharingInfo &sharingInfo, GRBEnv &env, FuncInfo &funcInfo,
                      const TimingDatabase &timingDB, double targetPeriod,
                      CFDFCUnion &cfUnion)
       : CFDFCUnionBuffers(env, funcInfo, timingDB, targetPeriod, cfUnion),
-        sharingInfo(sharingInfo) {};
+        sharingInfo(sharingInfo){};
 
 private:
   SharingInfo &sharingInfo;
@@ -290,7 +290,7 @@
                                    bool dumpLogs)
       : HandshakePlaceBuffersPass(algorithm, frequencies, timingModels,
                                   firstCFDFC, targetCP, timeout, dumpLogs),
-        sharingInfo(sharingInfo) {};
+        sharingInfo(sharingInfo){};
   SharingInfo &sharingInfo;
 
 #ifndef DYNAMATIC_GUROBI_NOT_INSTALLED
@@ -372,14 +372,8 @@
     for (Operation &op : funcOp.getOps()) {
       // This is a list of sharable operations. To support more operation types,
       // simply add in the end of the list.
-<<<<<<< HEAD
-      if (isa<mlir::arith::MulFOp, mlir::arith::MulIOp, mlir::arith::AddFOp,
-              mlir::arith::SubFOp, mlir::arith::DivFOp, mlir::arith::DivUIOp,
-              mlir::arith::DivSIOp>(op)) {
-=======
       if (isa<handshake::MulFOp, handshake::MulIOp, handshake::AddFOp,
               handshake::SubFOp>(op)) {
->>>>>>> 259f20c4
         assert(op.getNumOperands() > 1 && op.getNumResults() == 1 &&
                "Invalid sharing target is being added to the list of sharing "
                "targets! Currently operations with 1 input or more than 1 "
