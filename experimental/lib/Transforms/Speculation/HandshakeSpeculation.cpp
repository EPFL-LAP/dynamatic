--- conflicted
+++ resolved
@@ -17,10 +17,7 @@
 #include "dynamatic/Dialect/Handshake/HandshakeTypes.h"
 #include "dynamatic/Support/CFG.h"
 #include "dynamatic/Support/DynamaticPass.h"
-<<<<<<< HEAD
 #include "experimental/Transforms/Speculation/NewPlacementFinder.h"
-=======
->>>>>>> 52a754f0
 #include "experimental/Transforms/Speculation/PlacementFinder.h"
 #include "experimental/Transforms/Speculation/SpeculationPlacement.h"
 #include "mlir/IR/BuiltinOps.h"
@@ -129,7 +126,6 @@
   return success();
 }
 
-<<<<<<< HEAD
 template <typename T>
 LogicalResult HandshakeSpeculationPass::placeUnits(Value ctrlSignal) {
   MLIRContext *ctx = &getContext();
@@ -162,24 +158,6 @@
   handshake::ConditionalBranchOp branchOp;
   // The index of the result of the branchOp
   unsigned branchDirection;
-};
-
-// This function traverses the IR and creates a control path by replicating the
-// branches it finds in the way. It stops at commits and connects them to the
-// newly created path with value ctrlSignal
-static void routeCommitControlRecursive(
-    MLIRContext *ctx, SpeculatorOp &specOp,
-    llvm::DenseSet<Operation *> &arrived, OpOperand &currOpOperand,
-    const std::list<BranchTracingItem> &branchTracingList) {
-=======
-// The list item to trace the branches that need to be replicated
-struct BranchTracingItem {
-  // A value whose spec tag is used to discard non spec case
-  Value valueForSpecTag;
-  // The branch to replicate
-  handshake::ConditionalBranchOp branchOp;
-  // The index of the result of the branchOp
-  unsigned branchDirection;
 
   BranchTracingItem(Value valueForSpecTag,
                     handshake::ConditionalBranchOp branchOp,
@@ -196,7 +174,6 @@
                             llvm::DenseSet<Operation *> &arrived,
                             OpOperand &currOpOperand,
                             std::vector<BranchTracingItem> &branchTrace) {
->>>>>>> 52a754f0
   Operation *currOp = currOpOperand.getOwner();
 
   // End traversal if currOpOperand is already arrived
@@ -204,17 +181,10 @@
     return;
   arrived.insert(currOp);
 
-<<<<<<< HEAD
-  // If the traversal reaches a speculator or a save commit unit, end traversal
-  // All commit units should be found within the same loop iteration
-  // And passing through these units may result in the replication of redundant
-  // branches
-=======
   // We assume there is a direct path from the speculator to all commits, and so
   // traversal ends if we reach a save-commit or a speculator. See detailed
   // documentation for full explanation of the speculative region and this
   // assumption.
->>>>>>> 52a754f0
   if (isa<handshake::SpeculatorOp>(currOp))
     return;
   if (isa<handshake::SpecSaveCommitOp>(currOp))
@@ -224,12 +194,7 @@
     // We replicate branches only if the traversal reaches a commit.
     // Because sometimes a path of branches does not reach a commit unit.
     Value ctrlSignal = specOp.getCommitCtrl();
-<<<<<<< HEAD
-    for (auto [valueForSpecTag, branchOp, branchDirection] :
-         branchTracingList) {
-=======
     for (auto [valueForSpecTag, branchOp, branchDirection] : branchTrace) {
->>>>>>> 52a754f0
       // Replicate a branch in the control path and use new control signal.
       // To do so, a structure of two connected branches is created.
       // A speculating branch first discards the condition in case that
@@ -245,11 +210,7 @@
       // level.
       auto branchDiscardNonSpec =
           builder.create<handshake::SpeculatingBranchOp>(
-<<<<<<< HEAD
-              branchOp.getLoc(), valueForSpecTag /* specTag */,
-=======
               branchOp.getLoc(), /*specTag=*/valueForSpecTag,
->>>>>>> 52a754f0
               branchOp.getConditionOperand());
       inheritBB(specOp, branchDiscardNonSpec);
 
@@ -257,13 +218,8 @@
       // speculative token took
       auto branchReplicated = builder.create<handshake::ConditionalBranchOp>(
           branchDiscardNonSpec->getLoc(),
-<<<<<<< HEAD
-          branchDiscardNonSpec.getTrueResult() /* condition */,
-          ctrlSignal /* data */);
-=======
           /*condition=*/branchDiscardNonSpec.getTrueResult(),
           /*data=*/ctrlSignal);
->>>>>>> 52a754f0
       inheritBB(specOp, branchReplicated);
 
       // Update ctrlSignal
@@ -273,25 +229,6 @@
     commitOp.setOperand(1, ctrlSignal);
   } else if (auto branchOp = dyn_cast<handshake::ConditionalBranchOp>(currOp)) {
     // Follow the two branch results with a different control signal
-<<<<<<< HEAD
-    for (unsigned i = 0; i <= 1; ++i) {
-      for (OpOperand &dstOpOperand : branchOp->getResult(i).getUses()) {
-        // Copy the current branchTracingList and add the current branch info to
-        // the new list.
-        // The items are referenced when the traversal hits a commit unit to
-        // build the commit control network.
-        // We avoid modifying the original list as it's referenced elsewhere.
-        // However, copying may impact performance for larger circuits. To
-        // optimize, we could use a structure that references the original list,
-        // adding only the new item, like a "Cons" structure in functional
-        // programming
-        std::list<BranchTracingItem> newList(branchTracingList);
-        newList.push_back({currOpOperand.get(), branchOp, i});
-
-        // Continue traversal with new branchTracingList
-        routeCommitControlRecursive(ctx, specOp, arrived, dstOpOperand,
-                                    newList);
-=======
     for (auto [i, result] : llvm::enumerate(branchOp->getResults())) {
       // Push the current branch info to the vector
       // The items are referenced when the traversal hits a commit unit to
@@ -302,7 +239,6 @@
         // Continue traversal with new branchTracingList
         routeCommitControlRecursive(ctx, specOp, arrived, dstOpOperand,
                                     branchTrace);
->>>>>>> 52a754f0
       }
 
       // Pop the current branch info from the vector
@@ -314,11 +250,7 @@
     for (OpResult res : currOp->getResults()) {
       for (OpOperand &dstOpOperand : res.getUses()) {
         routeCommitControlRecursive(ctx, specOp, arrived, dstOpOperand,
-<<<<<<< HEAD
-                                    branchTracingList);
-=======
                                     branchTrace);
->>>>>>> 52a754f0
       }
     }
   }
@@ -328,11 +260,7 @@
 static bool areAllCommitsRouted(Value fakeControl) {
   if (not fakeControl.use_empty()) {
     // fakeControl is still in use, so at least one commit is not routed
-<<<<<<< HEAD
-    for (Operation *user : fakeControl.getUsers()) {
-=======
     for (Operation *user : fakeControl.getUsers())
->>>>>>> 52a754f0
       user->emitError() << "This Commit could not be routed\n";
 
     llvm::errs() << "Error: commit routing failed.\n";
@@ -349,17 +277,11 @@
   }
 
   llvm::DenseSet<Operation *> arrived;
-<<<<<<< HEAD
-  for (OpOperand &succOpOperand : specOp.getDataOut().getUses())
-    routeCommitControlRecursive(&getContext(), specOp, arrived, succOpOperand,
-                                {});
-=======
   std::vector<BranchTracingItem> branchTrace;
   for (OpOperand &succOpOperand : specOp.getDataOut().getUses()) {
     routeCommitControlRecursive(&getContext(), specOp, arrived, succOpOperand,
                                 branchTrace);
   }
->>>>>>> 52a754f0
 
   // Verify that all commits are routed to a control signal
   return success(areAllCommitsRouted(fakeControlForCommits.value()));
@@ -446,13 +368,7 @@
   // the SC, the other (SCCommitCtrl) should follow the actual branches
   // similarly to the Commits
   builder.setInsertionPointAfterValue(specOp.getSCCommitCtrl());
-  auto branchDiscardNonSpec = builder.create<handshake::SpeculatingBranchOp>(
-      controlBranch.getLoc(), specOp.getDataOut() /* spec tag */,
-      controlBranch.getConditionOperand());
-  inheritBB(specOp, branchDiscardNonSpec);
-
-<<<<<<< HEAD
-=======
+
   // First, discard if speculation didn't happen
   auto branchDiscardCondNonSpec =
       builder.create<handshake::SpeculatingBranchOp>(
@@ -461,13 +377,12 @@
   inheritBB(specOp, branchDiscardCondNonSpec);
 
   // Second, discard if speculation happened but it was correct
->>>>>>> 52a754f0
   // Create a conditional branch driven by SCBranchControl from speculator
   // SCBranchControl discards the commit-like signal when speculation is correct
   auto branchDiscardCondNonMisspec =
       builder.create<handshake::ConditionalBranchOp>(
-          branchDiscardNonSpec.getLoc(), specOp.getSCBranchCtrl(),
-          branchDiscardNonSpec.getTrueResult());
+          branchDiscardCondNonSpec.getLoc(), specOp.getSCBranchCtrl(),
+          branchDiscardCondNonSpec.getTrueResult());
   inheritBB(specOp, branchDiscardCondNonMisspec);
 
   // This branch will propagate the signal SCCommitControl according to
@@ -787,25 +702,20 @@
   if (failed(placeSpeculator()))
     return signalPassFailure();
 
+  // Place Save operations
+  if (failed(placeUnits<handshake::SpecSaveOp>(this->specOp.getSaveCtrl())))
+    return signalPassFailure();
+
   // Place Commit operations
   if (failed(placeCommits()))
     return signalPassFailure();
 
-<<<<<<< HEAD
   // After completing placement of the speculator and commit units, update the
   // types to include the speculative tag. Since type-checking occurs after this
   // pass, skipping this update would result in an error.
   if (failed(updateTypes()))
     return signalPassFailure();
 
-  // Place Save operations
-  if (failed(placeUnits<handshake::SpecSaveOp>(this->specOp.getSaveCtrl())))
-=======
-  // Place Commit operations
-  if (failed(placeCommits()))
->>>>>>> 52a754f0
-    return signalPassFailure();
-
   // Place SaveCommit operations and the SaveCommit control path
   if (failed(prepareAndPlaceSaveCommits()))
     return signalPassFailure();
@@ -813,12 +723,9 @@
   // After placing all speculative units, route the commit control signals
   if (failed(routeCommitControl()))
     return signalPassFailure();
-<<<<<<< HEAD
 
   if (failed(placeBuffers()))
     return signalPassFailure();
-=======
->>>>>>> 52a754f0
 }
 
 std::unique_ptr<dynamatic::DynamaticPass>
