//===- PlacementFinder.cpp - Automatic speculation units finder -*- C++ -*-===//
//
// Dynamatic is under the Apache License v2.0 with LLVM Exceptions.
// See https://llvm.org/LICENSE.txt for license information.
// SPDX-License-Identifier: Apache-2.0 WITH LLVM-exception
//
//===----------------------------------------------------------------------===//
//
// This file implements the class and methods for automatic finding of
// speculative units positions.
//
//===----------------------------------------------------------------------===//

#include "experimental/Transforms/Speculation/PlacementFinder.h"
#include "dynamatic/Dialect/Handshake/HandshakeOps.h"
#include "dynamatic/Dialect/Handshake/HandshakeTypes.h"
#include "dynamatic/Support/CFG.h"
#include "dynamatic/Support/Logging.h"
#include "experimental/Transforms/Speculation/SpeculationPlacement.h"
#include "mlir/IR/BuiltinTypes.h"
#include "mlir/IR/OperationSupport.h"
#include "llvm/ADT/DenseMap.h"
#include "llvm/ADT/DenseSet.h"
#include <iostream>

using namespace mlir;
using namespace dynamatic;
using namespace dynamatic::handshake;
using namespace dynamatic::experimental;
using namespace dynamatic::experimental::speculation;

PlacementFinder::PlacementFinder(SpeculationPlacements &placements)
    : placements(placements) {
  OpOperand &specPos = placements.getSpeculatorPlacement();
  assert(specPos.getOwner() && "Speculator position is undefined");
}

void PlacementFinder::clearPlacements() {
  // Speculator and buffer positions are manually set
  OpOperand &specPosition = placements.getSpeculatorPlacement();
  llvm::DenseSet<OpOperand *> bufferPositions =
      this->placements.getPlacements<handshake::BufferOp>();
  this->placements = SpeculationPlacements(specPosition, bufferPositions);
}

//===----------------------------------------------------------------------===//
// Save Units Finder Methods
//===----------------------------------------------------------------------===//

// Recursively traverse the IR until reaching branches and store visited values
// The values are stored in the set specValues that is passed by reference
static void markSpeculativePathsForSaves(Operation *currOp,
                                         DenseSet<Value> &specValues) {
  // End traversal when reaching a branch, because save units are only
  // placed inside the speculation BB
  if (isa<handshake::ConditionalBranchOp>(currOp))
    return;

  for (OpResult res : currOp->getResults()) {
    if (specValues.contains(res))
      continue;
    specValues.insert(res);
    for (Operation *succOp : res.getUsers()) {
      markSpeculativePathsForSaves(succOp, specValues);
    }
  }
}

// Save units are needed where speculative tokens can interact with
// non-speculative tokens. Updates `placements` with the Save placements
LogicalResult PlacementFinder::findSavePositions() {
  OpOperand &specPos = placements.getSpeculatorPlacement();
  handshake::FuncOp funcOp =
      specPos.getOwner()->getParentOfType<handshake::FuncOp>();
  assert(funcOp && "op should have parent function");
  auto handshakeBlocks = getLogicBBs(funcOp);

  // Mark all values that are speculative in the speculation BB
  llvm::DenseSet<Value> specValues;
  specValues.insert(specPos.get());
  markSpeculativePathsForSaves(specPos.getOwner(), specValues);

  // Iterate all operations in the speculation BB
  std::optional<unsigned> specBB = getLogicBB(specPos.getOwner());
  if (!specBB) {
    specPos.getOwner()->emitError("Operation does not have a BB.");
    return failure();
  }

  for (Operation *blockOp : handshakeBlocks.blocks[specBB.value()]) {
    // Create a save if an operation has both spec and non-spec operands
    bool hasNonSpecInput = false;
    bool hasSpecInput = false;
    for (Value operand : blockOp->getOperands()) {
      if (specValues.contains(operand))
        hasSpecInput = true;
      else
        hasNonSpecInput = true;
    }

    if (hasSpecInput && hasNonSpecInput) {
      for (OpOperand &operand : blockOp->getOpOperands()) {
        // Create a Save for every non-speculative operand
        if (!specValues.contains(operand.get())) {
          // No save needed in front of Source Operations
          if (isa<handshake::SourceOp>(operand.get().getDefiningOp()))
            continue;

          // tmp
          if (isa<handshake::StoreOp>(operand.getOwner()))
            continue;

          placements.addSave(operand);
        }
      }
    }
  }

  return success();
}

//===----------------------------------------------------------------------===//
// Commit Units Finder Methods
//===----------------------------------------------------------------------===//

void PlacementFinder::findCommitsTraversal(llvm::DenseSet<Operation *> &visited,
                                           OpOperand &currOpOperand) {
  Operation *currOp = currOpOperand.getOwner();

  if (placements.containsSave(currOpOperand)) {
    // A Commit is needed in front of Save Operations. To allow for
    // multiple loop speculation, SaveCommit units are used instead of
    // consecutive Commit-Save units.
    placements.addSaveCommit(currOpOperand);
    placements.eraseSave(currOpOperand);
    // Stop traversal since all commit units must be reachable from the
    // speculator without passing through a save commit.
    return;
  }
  if (isa<handshake::StoreOp>(currOp) ||
      isa<handshake::MemoryControllerOp>(currOp) ||
      isa<handshake::EndOp>(currOp)) {
    // A Commit is needed in front of these units
    placements.addCommit(currOpOperand);
    // Stop traversal.
    return;
  }

  auto [_, isNewOp] = visited.insert(currOp);

  // End traversal if currOp is already in visited set
  if (!isNewOp)
    return;

<<<<<<< HEAD
  for (OpResult res : currOp->getResults()) {
    // auto t = res.getType();
    // t.dump();
    // std::cerr << "pointer: " << t.getImpl() << "\n";
    for (OpOperand &dstOpOperand : res.getUses()) {
      Operation *succOp = dstOpOperand.getOwner();
      if (placements.containsSave(dstOpOperand)) {
        // A Commit is needed in front of Save Operations. To allow for
        // multiple loop speculation, SaveCommit units are used instead of
        // consecutive Commit-Save units.
        placements.addSaveCommit(dstOpOperand);
        placements.eraseSave(dstOpOperand);
      } else if (isa<handshake::StoreOp>(succOp)) {
        // A commit is needed in front of memory operations
        placements.addCommit(dstOpOperand);
      } else if (isa<handshake::EndOp>(succOp)) {
        // A commit is needed in front of the end/exit operation
        placements.addCommit(dstOpOperand);
      } else if (isa<handshake::MemoryControllerOp>(succOp)) {
        if (dstOpOperand.getOperandNumber() == 2 &&
            !isa<handshake::LoadOp>(currOp)) {
          // A commit is needed in front of the memory controller
          // On the operand indicating the number of stores
          placements.addCommit(dstOpOperand);
        } else if (dstOpOperand.get().getType().isa<handshake::ControlType>()) {
          // End signal
          placements.addCommit(dstOpOperand);
        }
        // Exceptionally stop the traversal
        continue;
      } else {
        findCommitsTraversal(visited, succOp);
=======
  if (auto loadOp = dyn_cast<handshake::LoadOp>(currOp)) {
    // Continue traversal only the data result of the LoadOp, skipping results
    // connected to the memory controller.
    for (OpOperand &dstOpOperand : loadOp.getDataResult().getUses()) {
      findCommitsTraversal(visited, dstOpOperand);
    }
  } else {
    for (OpResult res : currOp->getResults()) {
      for (OpOperand &dstOpOperand : res.getUses()) {
        findCommitsTraversal(visited, dstOpOperand);
>>>>>>> 2d139f43
      }
    }
  }
}

namespace {
using CFGEdge = OpOperand;
}

// DFS traversal to mark all operations that lead to Commit units
// The set markedPaths is passed by reference and is updated with
// the OpPlacements (pair value-operation) that are traversed
static void
markSpeculativePathsForCommits(Operation *currOp,
                               SpeculationPlacements &placements,
                               llvm::DenseSet<CFGEdge *> &markedEdges) {
  for (OpResult res : currOp->getResults()) {
    for (OpOperand &edge : res.getUses()) {
      if (!markedEdges.count(&edge)) {
        markedEdges.insert(&edge);
        // Stop traversal if a commit is reached
        if (!placements.containsCommit(edge))
          markSpeculativePathsForCommits(edge.getOwner(), placements,
                                         markedEdges);
      }
    }
  }
}

// Find the placements of Commit units in between BBs, that are needed to
// avoid two control-only tokens going out of order. Updates the `placements`
void PlacementFinder::findCommitsBetweenBBs() {
  OpOperand &specPos = placements.getSpeculatorPlacement();
  auto funcOp = specPos.getOwner()->getParentOfType<handshake::FuncOp>();
  assert(funcOp && "op should have parent function");

  // Whenever a BB has two speculative inputs, commit units are needed to
  // avoid tokens going out-of-order. First, the block predecessor arcs are
  // found
  BBtoArcsMap bbToPredecessorArcs = getBBPredecessorArcs(funcOp);

  // Mark the speculative edges. The set speculativeEdges is passed by
  // reference
  llvm::DenseSet<CFGEdge *> speculativeEdges;
  markSpeculativePathsForCommits(specPos.getOwner(), placements,
                                 speculativeEdges);

  // Iterate all BBs to check if commits are needed
  for (const auto &[bb, predecessorArcs] : bbToPredecessorArcs) {
    // Count number of speculative inputs to the BB
    unsigned countSpecInputs = 0;
    for (const BBArc &arc : predecessorArcs) {
      // If any of the edges in an arc is speculative, count the input arc as
      // speculative
      if (llvm::any_of(arc.edges,
                       [&](CFGEdge *p) { return speculativeEdges.count(p); }))
        countSpecInputs++;
    }

    if (countSpecInputs > 1) {
      int placeIndex = 0;
      int i = 0;
      // Potential ordering issue, add commits
      for (const BBArc &pred : predecessorArcs) {
        if (i == placeIndex) {
          for (CFGEdge *edge : pred.edges) {
            // Add a Commit only in front of speculative inputs
            if (speculativeEdges.count(edge))
              placements.addCommit(*edge);
            // Here, synchronizer operations will be needed in the future
          }
        }
        i++;
      }
    }
  }

  // Now that new commits have been added, some of the already placed commits
  // might be unreachable. Hence, the path to commits is marked again and
  // unreachable commits are removed
  speculativeEdges.clear();
  markSpeculativePathsForCommits(specPos.getOwner(), placements,
                                 speculativeEdges);

  // Remove commits that cannot be reached
  llvm::DenseSet<CFGEdge *> toRemove;
  for (CFGEdge *edge : placements.getPlacements<handshake::SpecCommitOp>()) {
    if (!speculativeEdges.count(edge)) {
      toRemove.insert(edge);
    }
  }
  for (CFGEdge *edge : toRemove)
    placements.eraseCommit(*edge);
}

LogicalResult PlacementFinder::findCommitPositions() {
  OpOperand &specPos = placements.getSpeculatorPlacement();
  if (!getLogicBB(specPos.getOwner())) {
    specPos.getOwner()->emitError("Operation does not have a BB.");
    return failure();
  }

  // We need to place a commit unit before (1) an exit unit; (2) a store
  // unit; (3) a save unit if speculative tokens can reach them.
  llvm::DenseSet<Operation *> visited;
  findCommitsTraversal(visited, specPos);

  // Additionally, if there are many BBs, two control-only tokens can
  // themselves go out of order. For this reason, additional commits need
  // to be placed in between BBs
  findCommitsBetweenBBs();

  return success();
}

//===----------------------------------------------------------------------===//
// SaveCommit Units Finder Methods
//===----------------------------------------------------------------------===//

// Traverse the speculator's BB from top to bottom (from the control merge
// until the branches) and adds save-commits in such a way that every path is
// cut by a save-commit or the speculator itself. Updates `placements`.
void PlacementFinder::findSaveCommitsTraversal(
    llvm::DenseSet<Operation *> &visited, Operation *currOp) {
  // End traversal if currOp is already in visited set
  if (auto [_, isNewOp] = visited.insert(currOp); !isNewOp)
    return;

  OpOperand &specPos = placements.getSpeculatorPlacement();
  std::optional<unsigned> specBB = getLogicBB(specPos.getOwner());

  // Verify conditions to stop the traversal on the current path
  auto stopTraversalConditions = [&](OpOperand &dstOpOperand) -> bool {
    // Stop traversal if we go outside the speculation BB
    std::optional<unsigned> succOpBB = getLogicBB(dstOpOperand.getOwner());
    if (!succOpBB || succOpBB != specBB)
      return true;

    // End traversal if the path is already cut by a commit or save-commit
    if (placements.containsCommit(dstOpOperand) ||
        placements.containsSaveCommit(dstOpOperand))
      return true;

    // End traversal if the path is already cut by the speculator
    if (&dstOpOperand == &specPos)
      return true;

    // The traversal should continue on this path
    return false;
  };

  for (OpResult res : currOp->getResults()) {
    for (OpOperand &dstOpOperand : res.getUses()) {
      if (stopTraversalConditions(dstOpOperand))
        continue;

      Operation *succOp = dstOpOperand.getOwner();
      if (isa<handshake::ConditionalBranchOp>(succOp)) {
        // A SaveCommit is needed in front of the branch
        placements.addSaveCommit(dstOpOperand);
      } else {
        // Continue DFS traversal along the path
        findSaveCommitsTraversal(visited, succOp);
      }
    }
  }
}

LogicalResult PlacementFinder::findSaveCommitPositions() {
  // There already exist save-commits which have been placed instead of
  // consecutive save and commit units. Here, additional save commits are
  // found
  OpOperand &specPos = placements.getSpeculatorPlacement();
  auto funcOp = specPos.getOwner()->getParentOfType<handshake::FuncOp>();
  assert(funcOp && "op should have parent function");

  std::optional<unsigned> specBB = getLogicBB(specPos.getOwner());
  if (!specBB) {
    specPos.getOwner()->emitError("Operation does not have a BB.");
    return failure();
  }

  // If a save-commit is placed, then for correctness, every path from entry
  // points to exit points in the Speculator BB should cross either the
  // speculator or a save-commit
  if (!placements.getPlacements<handshake::SpecSaveCommitOp>().empty()) {
    bool foundControlMerge = false;
    // Every BB starts at a control merge
    for (auto controlMergeOp : funcOp.getOps<handshake::ControlMergeOp>()) {
      if (auto mergeBB = getLogicBB(controlMergeOp);
          !mergeBB || mergeBB != specBB)
        continue;

      // Found a control merge in the speculation BB
      if (!foundControlMerge)
        foundControlMerge = true;
      else
        return controlMergeOp->emitError(
            "Found many control merges in the same BB");

      // Add commits such that all paths are cut by a save-commit or the
      // speculator
      llvm::DenseSet<Operation *> visited;
      findSaveCommitsTraversal(visited, controlMergeOp);
    }
  }

  return success();
}

LogicalResult PlacementFinder::findPlacements() {
  // Clear the data structure
  clearPlacements();

  return failure(failed(findSavePositions()) || failed(findCommitPositions()));
  // return failure(failed(findSavePositions()) || failed(findCommitPositions())
  // ||
  //                failed(findSaveCommitPositions()));
}<|MERGE_RESOLUTION|>--- conflicted
+++ resolved
@@ -152,40 +152,6 @@
   if (!isNewOp)
     return;
 
-<<<<<<< HEAD
-  for (OpResult res : currOp->getResults()) {
-    // auto t = res.getType();
-    // t.dump();
-    // std::cerr << "pointer: " << t.getImpl() << "\n";
-    for (OpOperand &dstOpOperand : res.getUses()) {
-      Operation *succOp = dstOpOperand.getOwner();
-      if (placements.containsSave(dstOpOperand)) {
-        // A Commit is needed in front of Save Operations. To allow for
-        // multiple loop speculation, SaveCommit units are used instead of
-        // consecutive Commit-Save units.
-        placements.addSaveCommit(dstOpOperand);
-        placements.eraseSave(dstOpOperand);
-      } else if (isa<handshake::StoreOp>(succOp)) {
-        // A commit is needed in front of memory operations
-        placements.addCommit(dstOpOperand);
-      } else if (isa<handshake::EndOp>(succOp)) {
-        // A commit is needed in front of the end/exit operation
-        placements.addCommit(dstOpOperand);
-      } else if (isa<handshake::MemoryControllerOp>(succOp)) {
-        if (dstOpOperand.getOperandNumber() == 2 &&
-            !isa<handshake::LoadOp>(currOp)) {
-          // A commit is needed in front of the memory controller
-          // On the operand indicating the number of stores
-          placements.addCommit(dstOpOperand);
-        } else if (dstOpOperand.get().getType().isa<handshake::ControlType>()) {
-          // End signal
-          placements.addCommit(dstOpOperand);
-        }
-        // Exceptionally stop the traversal
-        continue;
-      } else {
-        findCommitsTraversal(visited, succOp);
-=======
   if (auto loadOp = dyn_cast<handshake::LoadOp>(currOp)) {
     // Continue traversal only the data result of the LoadOp, skipping results
     // connected to the memory controller.
@@ -196,7 +162,6 @@
     for (OpResult res : currOp->getResults()) {
       for (OpOperand &dstOpOperand : res.getUses()) {
         findCommitsTraversal(visited, dstOpOperand);
->>>>>>> 2d139f43
       }
     }
   }
