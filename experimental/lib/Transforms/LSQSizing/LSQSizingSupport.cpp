//===- LSQSizingSupport.cpp - Support functions for LSQ Sizing -*-- C++ -*-===//
//
// Dynamatic is under the Apache License v2.0 with LLVM Exceptions.
// See https://llvm.org/LICENSE.txt for license information.
// SPDX-License-Identifier: Apache-2.0 WITH LLVM-exception
//
//===----------------------------------------------------------------------===//
//
// Implements Helper Classes and Functions for the LSQ sizing pass.
// The Helper functions mainly consist of the CFDFCGraph class which is used
// to represent the CFDFC as an adjacency list graph and provides functions to
// find paths, calculate latencies and start times of nodes.
//
//===----------------------------------------------------------------------===//

#include "experimental/Transforms/LSQSizing/LSQSizingSupport.h"
#include "dynamatic/Dialect/Handshake/HandshakeAttributes.h"
#include "dynamatic/Dialect/Handshake/HandshakeDialect.h"
#include "dynamatic/Dialect/Handshake/HandshakeInterfaces.h"
#include "dynamatic/Dialect/Handshake/HandshakeOps.h"
#include "dynamatic/Dialect/Handshake/MemoryInterfaces.h"
#include "dynamatic/Support/CFG.h"
#include "dynamatic/Support/TimingModels.h"
#include "dynamatic/Transforms/BufferPlacement/CFDFC.h"
#include "experimental/Transforms/LSQSizing/HandshakeSizeLSQs.h"

#include <set>
#include <stack>

using namespace mlir;
using namespace dynamatic;
using namespace dynamatic::experimental::lsqsizing;

/// Extracts the latency for each operation
/// This is done in 3 ways:
/// 1. If the operation is in the timingDB, the latency is extracted from the
/// timingDB
/// 2. If the operation is a buffer operation, the latency is extracted from the
/// timing attribute
/// 3. If the operation is neither, then its latency is set to 0
static int extractNodeLatency(mlir::Operation *op, TimingDatabase timingDB,
                              double targetCP) {
  double latency = 0;

  if (!failed(timingDB.getLatency(op, SignalType::DATA, latency, targetCP))) {
    return latency;
  }

<<<<<<< HEAD
  if (auto bufferOp = llvm::dyn_cast<handshake::BufferOp>(op)) {             
    return bufferOp.isBypass() ? 0 : 1;
=======
  if (auto bufferOp = llvm::dyn_cast<handshake::BufferOp>(op)) {
    return bufferOp.getLatencyDV();
>>>>>>> 89ed97ac
  }

  return 0;
}

CFDFCGraph::CFDFCGraph(handshake::FuncOp funcOp,
                       llvm::SetVector<unsigned> cfdfcBBs,
                       TimingDatabase timingDB, unsigned II, double targetCP) {

  for (Operation &op : funcOp.getOps()) {
    // Get operation's basic block
    unsigned srcBB;
    if (auto optBB = getLogicBB(&op); !optBB.has_value())
      continue;
    else
      srcBB = *optBB;

    // The basic block the operation belongs to must be selected
    if (!cfdfcBBs.contains(srcBB))
      continue;

    // Add the unit and valid outgoing channels to the CFDFC
    addNode(&op, extractNodeLatency(&op, timingDB, targetCP));

    for (OpResult res : op.getResults()) {
      assert(std::distance(res.getUsers().begin(), res.getUsers().end()) == 1 &&
             "value must have unique user");

      // Get the value's unique user and its basic block
      Operation *user = *res.getUsers().begin();
      unsigned dstBB;
      if (std::optional<unsigned> optBB = getLogicBB(user); !optBB.has_value())
        continue;
      else
        dstBB = *optBB;

      if (srcBB != dstBB) {
        // The channel is in the CFDFC if it belongs belong to a selected arch
        // between two basic blocks
        for (size_t i = 0; i < cfdfcBBs.size(); ++i) {
          unsigned nextBB = i == cfdfcBBs.size() - 1 ? 0 : i + 1;
          if (srcBB == cfdfcBBs[i] && dstBB == cfdfcBBs[nextBB]) {
            addChannelEdges(res);
            if (buffer::CFDFC::isCFDFCBackedge(res))
              addChannelBackedges(res, (II * -1));
            break;
          }
        }
      } else if (cfdfcBBs.size() == 1) {
        // The channel is in the CFDFC if its producer/consumer belong to the
        // same basic block and the CFDFC is just a block looping to itself
        addChannelEdges(res);
        if (buffer::CFDFC::isCFDFCBackedge(res))
          addChannelBackedges(res, (II * -1));
      } else if (!isBackedge(res)) {
        // The channel is in the CFDFC if its producer/consumer belong to the
        // same basic block and the channel is not a backedge
        addChannelEdges(res);
      }
    }
  }
}

void CFDFCGraph::addNode(mlir::Operation *op, int latency) {
  nodes.insert(
      {getUniqueName(op).str(), CFDFCNode{latency, -1, op, {}, {}, {}}});
}

void CFDFCGraph::addEdge(mlir::Operation *src, mlir::Operation *dest) {
  nodes.at(getUniqueName(src).str())
      .edges.insert(
          getUniqueName(dest).str()); // Add edge from node u to node v
}

void CFDFCGraph::addChannelEdges(mlir::Value res) {
  mlir::Operation *srcOp = res.getDefiningOp();
  for (Operation *destOp : res.getUsers())
    addEdge(srcOp, destOp);
}

void CFDFCGraph::addChannelBackedges(mlir::Value res, int latency) {
  mlir::Operation *srcOp = res.getDefiningOp();
  for (Operation *destOp : res.getUsers())
    addBackedge(srcOp, destOp, latency);
}

void CFDFCGraph::printGraph() {
  for (const auto &pair : nodes) {
    std::string opName = pair.first;
    const CFDFCNode &node = pair.second;
    llvm::errs() << opName << " (lat: " << node.latency
                 << ", est: " << node.earliestStartTime << "): ";
    for (std::string edge : node.edges)
      llvm::errs() << edge << ", ";

    if (node.backedges.size() > 0) {
      llvm::errs() << " || ";
      for (std::string backedge : node.backedges)
        llvm::errs() << backedge << ", ";
    }
    llvm::errs() << "\n";
  }
}

void CFDFCGraph::printPath(std::vector<std::string> path) {
  for (std::string node : path)
    llvm::errs() << node << "(" << nodes.at(node).latency << ") - ";

  llvm::errs() << "\n";
}

void CFDFCGraph::addBackedge(mlir::Operation *src, mlir::Operation *dest,
                             int latency) {
  // create new node name from src and dest name
  std::string srcName = getUniqueName(src).str();
  std::string destName = getUniqueName(dest).str();
  std::string newNodeName = backedgePrefix + srcName + "_" + destName;

  // remove existing edges from src to dest
  nodes.at(srcName).edges.erase(destName);
  nodes.at(srcName).backedges.erase(destName);

  // create node and add edge from src to new node and new node to dest
  nodes.insert(
      {newNodeName, CFDFCNode{latency, -1, nullptr, {}, {destName}, {}}});
  nodes.at(srcName).backedges.insert(newNodeName);
}

void CFDFCGraph::addShiftingEdge(mlir::Operation *src, mlir::Operation *dest,
                                 int shiftingLatency) {
  // create new node name from src and dest name
  std::string srcName = getUniqueName(src).str();
  std::string destName = getUniqueName(dest).str();
  std::string newNodeName = "shifting_" + srcName + "_" + destName;

  // remove existing edges from src to
  assert(nodes.at(srcName).edges.find(destName) ==
             nodes.at(srcName).edges.end() &&
         "Nodes are already connected -> should not add shifting edge");

  // create node and add edge from src to new node and new node to dest
  nodes.insert({newNodeName,
                CFDFCNode{shiftingLatency, -1, nullptr, {}, {}, {destName}}});
  nodes.at(srcName).shiftingedges.insert(newNodeName);
}

void CFDFCGraph::dfsAllPaths(std::string &currentNode, std::string &end,
                             std::vector<std::string> &currentPath,
                             std::set<std::string> &visited,
                             std::vector<std::vector<std::string>> &paths,
                             bool ignoreBackedges, bool ignoreShiftingEdge) {
  // If the current node is the target, add the current path to paths and
  // return.
  if (currentNode == end) {
    paths.push_back(currentPath);
    return;
  }

  // Iterate over all adjacent nodes
  for (auto neighbor : nodes.at(currentNode).edges) {
    // If the neighbor has not been visited, visit it
    if (visited.find(neighbor) == visited.end()) {
      visited.insert(neighbor);        // Mark as visited
      currentPath.push_back(neighbor); // Add to the current pat
      // Recursively visit the neighbor
      dfsAllPaths(neighbor, end, currentPath, visited, paths, ignoreBackedges,
                  ignoreShiftingEdge);
      // Backtrack: remove the neighbor from the current path and visited set
      // for other paths
      currentPath.pop_back();
      visited.erase(neighbor);
    }
  }

  if (!ignoreBackedges) {
    for (auto neighbor : nodes.at(currentNode).backedges) {
      // If the neighbor has not been visited, visit it
      if (visited.find(neighbor) == visited.end()) {
        visited.insert(neighbor);        // Mark as visited
        currentPath.push_back(neighbor); // Add to the current pat
        // Recursively visit the neighbor
        dfsAllPaths(neighbor, end, currentPath, visited, paths, ignoreBackedges,
                    ignoreShiftingEdge);
        // Backtrack: remove the neighbor from the current path and visited set
        // for other paths
        currentPath.pop_back();
        visited.erase(neighbor);
      }
    }
  }

  if (!ignoreShiftingEdge) {
    for (auto neighbor : nodes.at(currentNode).shiftingedges) {
      // If the neighbor has not been visited, visit it
      if (visited.find(neighbor) == visited.end()) {
        visited.insert(neighbor);        // Mark as visited
        currentPath.push_back(neighbor); // Add to the current pat
        // Recursively visit the neighbor
        dfsAllPaths(neighbor, end, currentPath, visited, paths, ignoreBackedges,
                    ignoreShiftingEdge);
        // Backtrack: remove the neighbor from the current path and visited set
        // for other paths
        currentPath.pop_back();
        visited.erase(neighbor);
      }
    }
  }
}

std::vector<std::vector<std::string>>
CFDFCGraph::findPaths(std::string start, std::string end, bool ignoreBackedge,
                      bool ignoreShiftingEdge) {
  // Initialize the vectors for DFS
  std::vector<std::vector<std::string>> paths;
  std::vector<std::string> currentPath{start};
  std::set<std::string> visited{start};

  // Call DFS to find all paths
  dfsAllPaths(start, end, currentPath, visited, paths, ignoreBackedge,
              ignoreShiftingEdge);
  return paths;
}

std::vector<std::vector<std::string>>
CFDFCGraph::findPaths(mlir::Operation *startOp, mlir::Operation *endOp,
                      bool ignoreBackedge, bool ignoreShiftingEdge) {
  assert(startOp && endOp && "Start and end operations must not be null");
  return findPaths(getUniqueName(startOp).str(), getUniqueName(endOp).str(),
                   ignoreBackedge, ignoreShiftingEdge);
}

// Recursive helper function
void CFDFCGraph::dfsLongestAcyclicPath(const std::string &currentNode,
                                       std::set<std::string> &visited,
                                       std::vector<std::string> &currentPath,
                                       int &maxLatency,
                                       std::vector<std::string> &bestPath) {
  visited.insert(currentNode);
  currentPath.push_back(currentNode);
  // Update the best path if current path latency is greater than maxLatency
  int currentLatency = getPathLatency(currentPath);
  if (currentLatency > maxLatency) {
    maxLatency = currentLatency;
    bestPath = currentPath;
  }
  // Recursively explore neighbors
  for (const std::string &neighbor : nodes[currentNode].edges) {
    if (visited.find(neighbor) == visited.end()) {
      dfsLongestAcyclicPath(neighbor, visited, currentPath, maxLatency,
                            bestPath);
    }
  }
  // Backtrack: remove the current node from the path and visited set
  visited.erase(currentNode);
  currentPath.pop_back();
}

// Main function to find the longest non-cyclic path
std::vector<std::string>
CFDFCGraph::findLongestNonCyclicPath(mlir::Operation *startOp) {
  std::string start = getUniqueName(startOp).str();
  std::vector<std::string> bestPath;
  std::vector<std::string> currentPath;
  std::set<std::string> visited;
  int maxLatency = 0;
  // Start DFS from the start node
  dfsLongestAcyclicPath(start, visited, currentPath, maxLatency, bestPath);
  return bestPath;
}

int CFDFCGraph::getPathLatency(std::vector<std::string> path) {
  // Sum up the latencies of all nodes in the path
  int latency = 0;
  for (auto &node : path)
    latency += nodes.at(node).latency;

  return latency;
}

int CFDFCGraph::findMaxPathLatency(mlir::Operation *startOp,
                                   mlir::Operation *endOp, bool ignoreBackedge,
                                   bool ignoreShiftingEdge,
                                   bool excludeLastNodeLatency) {

  std::vector<std::vector<std::string>> paths;

  // Find all paths between the start and end node
  if (!ignoreBackedge && !ignoreShiftingEdge) {
    std::vector<std::vector<std::string>> paths1 =
        findPaths(startOp, endOp, false, true);
    std::vector<std::vector<std::string>> paths2 =
        findPaths(startOp, endOp, true, false);
    paths.insert(paths.end(), paths1.begin(), paths1.end());
    paths.insert(paths.end(), paths2.begin(), paths2.end());
  } else {
    std::vector<std::vector<std::string>> paths1 =
        findPaths(startOp, endOp, ignoreBackedge, ignoreShiftingEdge);
    paths.insert(paths.end(), paths1.begin(), paths1.end());
  }

  int maxLatency = 0;

  // Iterate over all paths and keep track of the path with the highest latency
  for (auto &path : paths) {
    if (excludeLastNodeLatency)
      path.pop_back();

    maxLatency = std::max(maxLatency, getPathLatency(path));
  }
  return maxLatency;
}

int CFDFCGraph::findMinPathLatency(mlir::Operation *startOp,
                                   mlir::Operation *endOp, bool ignoreBackedge,
                                   bool ignoreShiftingEdge) {
  // Find all paths between the start and end node
  std::vector<std::vector<std::string>> paths =
      findPaths(startOp, endOp, ignoreBackedge, ignoreShiftingEdge);
  int minLatency = INT_MAX;
  // Iterate over all paths and keep track of the lowest latency
  for (auto &path : paths)
    minLatency = std::min(minLatency, getPathLatency(path));

  return minLatency;
}

std::vector<mlir::Operation *>
CFDFCGraph::getConnectedOps(mlir::Operation *op) {
  std::vector<mlir::Operation *> connectedOps;
  std::string opName = getUniqueName(op).str();

  // Get all Ops which are connected via a regular edge
  for (auto &node : nodes.at(opName).edges)
    connectedOps.push_back(nodes.at(node).op);

  // Get all Ops which are connected via a backedge, by skipping the artificial
  // nodes and going over the nodes connected to the artificial nodes
  for (auto &aritificalNode : nodes.at(opName).backedges)
    for (auto &node : nodes.at(aritificalNode).backedges)
      connectedOps.push_back(nodes.at(node).op);

  return connectedOps;
}

std::vector<mlir::Operation *> CFDFCGraph::getOperations() {
  std::vector<mlir::Operation *> ops;
  for (auto &node : nodes)
    if (node.second.op)
      ops.push_back(node.second.op);

  return ops;
}

void CFDFCGraph::setNewII(unsigned II) {
  for (auto &node : nodes)
    if (node.first.find(backedgePrefix) != std::string::npos)
      node.second.latency = II * -1;
}

// Example of how the worst case II is calculated
// When there is a memory dependecy, the II is the distance between load (L) and
// store (S). The Load of the next iteration (L') is dependent on the store of
// the current iteration (S), therefore L' can only start after S has finished.
//
// IT1: #L#####S#
// Dist: |<--->|
// IT2:        #L'#####S'#
unsigned CFDFCGraph::getWorstCaseII() {

  unsigned maxLatency = 0;

  // Iterate through all nodes to find LSQOps and their associated loads and
  // stores
  for (auto &node : nodes) {
    mlir::Operation *lsqOp = nullptr;

    if (node.second.op) {
      // Find the associated LSQOp for the current node operation
      for (mlir::Operation *destOp : node.second.op->getUsers()) {
        if (isa<handshake::LSQOp>(destOp)) {
          lsqOp = destOp;
          break;
        }
      }

      if (!lsqOp)
        continue;

      unsigned tempMaxLatency = 0;

      // Check if the node operation is a load or store and compute latencies
      if (isa<handshake::LoadOp>(node.second.op)) {
        // Iterate through nodes again to find corresponding stores for this
        // LSQOp
        for (auto &otherNode : nodes) {
          if (otherNode.second.op &&
              isa<handshake::StoreOp>(otherNode.second.op) &&
              isConnectedToLSQ(otherNode.second.op)) {
            // Calculate path latency between the load and store
            unsigned latency = findMaxPathLatency(
                node.second.op, otherNode.second.op, true, true);
            tempMaxLatency = std::max(tempMaxLatency, latency);
          }
        }
      }
      maxLatency = std::max(maxLatency, tempMaxLatency);
    }
  }

  // The maximal latency between any load and store of the same LSQ is the worst
  // case II
  return maxLatency;
}

void CFDFCGraph::setEarliestStartTimes(mlir::Operation *startOp) {
  std::string startNode = getUniqueName(startOp).str();
  // initialize the earliest start time of the start node to 0, this is the
  // reference for all other nodes
  nodes.at(startNode).earliestStartTime = 0;
  std::set<std::string> visited;
  setEarliestStartTimes(startNode, visited);
}

void CFDFCGraph::setEarliestStartTimes(std::string prevNode,
                                       std::set<std::string> &visited) {

  // If the current node has already been visited, skip to avoid cycles
  if (visited.find(prevNode) != visited.end())
    return;

  // Mark this node as visited
  visited.insert(prevNode);

  // Traverse the edges of the current node
  for (auto &node : nodes.at(prevNode).edges)
    if (updateStartTimeForNode(node, prevNode) || true)
      setEarliestStartTimes(node, visited);

  for (auto &node : nodes.at(prevNode).shiftingedges)
    if (updateStartTimeForNode(node, prevNode) || true)
      setEarliestStartTimes(node, visited);

  // Remove node from visited set, to allow for other paths to visit it
  visited.erase(prevNode);
}

bool CFDFCGraph::updateStartTimeForNode(std::string node,
                                        std::string prevNode) {

  mlir::Operation *op = nodes.at(node).op;
  bool startTimeUpdated = false;

  int prevNodePathTime =
      nodes.at(prevNode).earliestStartTime + nodes.at(prevNode).latency;
  assert(nodes.at(prevNode).earliestStartTime != -1 &&
         "Previous start time must be defined");

  // Update the edgeMinLatencies map
  // This map holds the earliest argument arrival time for each incoming edge
  edgeMinLatencies[node][prevNode] =
      std::max(edgeMinLatencies[node][prevNode], prevNodePathTime);

  // Mux, merge and cmerge only need one of their inputs to be ready, all
  // other nodes need all of their inputs to be ready
  // Therefore the latency for mux, merge and cmerge is the minimum of all
  // incoming edges
  if (op && isa<handshake::MergeLikeOpInterface>(op)) {
    int minLatency = INT_MAX;
    for (auto &incomgingEdge : edgeMinLatencies[node])
      if (minLatency > incomgingEdge.second)
        minLatency = incomgingEdge.second;

    if (minLatency != nodes.at(node).earliestStartTime) {
      startTimeUpdated = true;
      nodes.at(node).earliestStartTime = minLatency;
    }
  } else {
    // For all other nodes, the operation needs to wait for all arguments to
    // arrive. The latency is the maximum of all incoming edges
    int maxLatency = 0;
    for (auto &incomgingEdge : edgeMinLatencies[node])
      if (maxLatency < incomgingEdge.second)
        maxLatency = incomgingEdge.second;

    if (maxLatency != nodes.at(node).earliestStartTime) {
      startTimeUpdated = true;
      nodes.at(node).earliestStartTime = maxLatency;
    }
  }
  return startTimeUpdated;
}

int CFDFCGraph::getEarliestStartTime(mlir::Operation *op) {
  std::string opName = getUniqueName(op).str();
  // If earliestStartTime of node has not been initialized (is -1), it is not
  // reachable by the start node. This should only happen for nodes that are
  // e.g. a source. The not reachable muxes, merges and cmerges are handled by
  // adding shifting edges for their start times and should be accounted fo
  return nodes.at(opName).earliestStartTime == -1
             ? 0
             : nodes.at(opName).earliestStartTime;
}

bool CFDFCGraph::isConnectedToLSQ(mlir::Operation *op) {
  if (auto loadOp = dyn_cast<handshake::LoadOp>(op)) {
    auto memOp = findMemInterface(loadOp.getAddressResult());
    if (isa_and_present<handshake::LSQOp>(memOp))
      return true;
  }
  if (auto storeOp = dyn_cast<handshake::StoreOp>(op)) {
    auto memOp = findMemInterface(storeOp.getAddressResult());
    if (isa_and_present<handshake::LSQOp>(memOp))
      return true;
  }
  return false;
}<|MERGE_RESOLUTION|>--- conflicted
+++ resolved
@@ -46,13 +46,8 @@
     return latency;
   }
 
-<<<<<<< HEAD
-  if (auto bufferOp = llvm::dyn_cast<handshake::BufferOp>(op)) {             
-    return bufferOp.isBypass() ? 0 : 1;
-=======
   if (auto bufferOp = llvm::dyn_cast<handshake::BufferOp>(op)) {
     return bufferOp.getLatencyDV();
->>>>>>> 89ed97ac
   }
 
   return 0;
