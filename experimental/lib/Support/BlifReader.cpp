--- conflicted
+++ resolved
@@ -43,11 +43,8 @@
 }
 
 void Node::convertIOToChannel() {
-<<<<<<< HEAD
-=======
   assert((isInput || isOutput) &&
          "The node should be an IO to convert it to a channel");
->>>>>>> 3541da02
   isInput = false;
   isOutput = false;
   isChannelEdge = true;
