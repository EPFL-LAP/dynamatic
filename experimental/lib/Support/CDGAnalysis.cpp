#include "experimental/Support/CDGAnalysis.h"

using namespace dynamatic::experimental;

namespace {

// Helper struct for CDG analysis that represents the edge (A,B) in CFG.
struct CFGEdge {
  DominanceInfoNode *from; // A
  DominanceInfoNode *to;   // B

  CFGEdge(DominanceInfoNode *from, DominanceInfoNode *to)
      : from(from), to(to) {}

  // Finds the least common ancesstor (LCA) in post-dominator tree
  // for nodes A and B of a CFG edge (A,B).
  DominanceInfoNode *findLCAInPostDomTree() {
    std::set<DominanceInfoNode *> ancestorsA;
    unsigned level;

    // Traverse upwards from node A and store its ancestors in the set.
    level = from->getLevel();
    for (DominanceInfoNode *curr = from; level > 0;
         --level, curr = curr->getIDom()) {
      ancestorsA.insert(curr);
    }

    // Traverse upwards from node B until a common ancestor is found.
    level = to->getLevel();
    for (DominanceInfoNode *curr = to; level > 0;
         --level, curr = curr->getIDom()) {
      if (ancestorsA.find(curr) != ancestorsA.end()) {
        // Lowest common ancestor
        return curr;
      }
    }

    return nullptr;
  }
};

} // namespace

// Traversal of the CFG that creates set of graph edges (A,B) so A is NOT
// post-dominated by B.
static void CFGTraversal(Block *rootBlock, std::set<Block *> *visitedSet,
                         std::set<CFGEdge *> *edgeSet,
                         PostDominanceInfo *postDomInfo,
                         llvm::DominatorTreeBase<Block, true> &postDomTree) {
  if (!rootBlock) {
    return;
  }
  Block *curr = rootBlock;

  // Mark current node as visited.
  visitedSet->insert(curr);

  // end of visit

  for (Block *successor : curr->getSuccessors()) {
    // Check if curr is not post-dominated by his successor.
    if (postDomInfo->properlyPostDominates(successor, curr)) {
      // Every node must be marked as visited for the CDG construction purposes.
      // We will use this set to easly traverse each node and create
      // corresponing CDGNode object.
      visitedSet->insert(successor);
      continue;
    }

    // Form the edge struct and add it to the set.
    DominanceInfoNode *succPostDomNode = postDomTree.getNode(successor);
    DominanceInfoNode *currPostDomNode = postDomTree.getNode(curr);

    CFGEdge *edge = new CFGEdge(currPostDomNode, succPostDomNode);
    edgeSet->insert(edge);

    // Check if successor is visited.
    if (visitedSet->find(successor) != visitedSet->end()) {
      // Node is already visited.
      continue;
    }

    CFGTraversal(successor, visitedSet, edgeSet, postDomInfo, postDomTree);
  }
}

<<<<<<< HEAD
=======
static std::string toString(Block *block) {
  std::string result;
  llvm::raw_string_ostream ss(result);
  block->printAsOperand(ss);
  return ss.str();
}

>>>>>>> 3af9898a
// CDG traversal function
static void CDGTraversal(CDGNode<Block> *node, std::set<Block *> &visitedSet) {
  if (!node)
    return;

  // visit node
  visitedSet.insert(node->getBB());

  std::string result;
  llvm::raw_string_ostream ss(result);

  if (node->getBB()) {
<<<<<<< HEAD
   node->getBB()->printAsOperand(ss);
  }
  else {
    ss << "^entry";
=======
    node->getBB()->printAsOperand(ss);
  } else {
    ss << "<<entry>>";
>>>>>>> 3af9898a
  }
  ss << " [";
  for (auto it = node->beginSucc(); it != node->endSucc(); ++it) {
    CDGNode<Block> *successor = *it;
    successor->getBB()->printAsOperand(ss);
    ss << " ";
  }
  ss << "]";

  if (node->getBB()) {
    Operation *termOp = node->getBB()->getTerminator();
    OpBuilder builder(termOp->getContext());
    termOp->setAttr("CD", builder.getStringAttr(ss.str()));
  }

  // end visit

  for (auto it = node->beginSucc(); it != node->endSucc(); ++it) {
    CDGNode<Block> *successor = *it;

    if (visitedSet.find(successor->getBB()) != visitedSet.end()) {
      // Successor is already visited.
      continue;
    }

    CDGTraversal(successor, visitedSet);
  }
}

CDGNode<Block> *dynamatic::experimental::CDGAnalysis(func::FuncOp funcOp,
                                                     MLIRContext *ctx) {

  Region &funcReg = funcOp.getRegion();
  Block &rootBlockCFG = funcReg.getBlocks().front();

  // Can't get DomTree for single block regions
  if (funcReg.hasOneBlock()) {
    llvm::outs() << "Region has only one Block. Cannot get DomTree for single "
                    "block regions.\n";
    return nullptr;
  }
  // Get the data structure containg information about post-dominance.
  PostDominanceInfo postDomInfo;
  llvm::DominatorTreeBase<Block, true> &postDomTree =
      postDomInfo.getDomTree(&funcReg);

  // Find set of CFG edges (A,B) so A is NOT post-dominated by B.
  std::set<Block *> visitedSet;
  std::set<CFGEdge *> edgeSet;
  // Memory for edges is allocated on the heap.
  CFGTraversal(&rootBlockCFG, &visitedSet, &edgeSet, &postDomInfo, postDomTree);

  std::unordered_map<Block *, CDGNode<Block> *> blockToCDGNodeMap;
  for (Block *block : visitedSet) {
    blockToCDGNodeMap[block] = new CDGNode<Block>(block);
  }

  // Process each edge from the set.
  for (CFGEdge *edge : edgeSet) {
    // Find the least common ancesstor (LCA) in post-dominator tree
    // of A and B for each CFG edge (A,B).
    DominanceInfoNode *LCA = edge->findLCAInPostDomTree();

    Block *controlBlock = edge->from->getBlock(); /*A*/
    CDGNode<Block> *controlNode = blockToCDGNodeMap[controlBlock];

    // LCA = parent(A) or LCA = A.
    // All nodes on the path (LCA, B] are control dependant on A.

    for (DominanceInfoNode *curr = edge->to /*B*/; curr != LCA;
         curr = curr->getIDom() /*parent*/) {
      Block *dependantBlock = curr->getBlock();
      CDGNode<Block> *dependantNode = blockToCDGNodeMap[dependantBlock];

      dependantNode->addPredecessor(controlNode);
      controlNode->addSuccessor(dependantNode);
    } // for end
  }   // process edge end

  // Deallocate memory for CFGEdge objects.
  for (auto edge : edgeSet) {
    delete edge;
  }
  edgeSet.clear();

  // Entry point in the CDG.
  CDGNode<Block> *entryCDGNode = new CDGNode<Block>(nullptr);
  // Connect all detached root CDG nodes to the entry CDG node.
<<<<<<< HEAD
  for (auto const& pair : blockToCDGNodeMap) {
    CDGNode<Block>* node = pair.second;
    
=======
  for (auto const &pair : blockToCDGNodeMap) {
    Block *key = pair.first;
    CDGNode<Block> *node = pair.second;

>>>>>>> 3af9898a
    if (node->isRoot()) {
      entryCDGNode->addSuccessor(node);
      node->addPredecessor(entryCDGNode);
    }
  }

  // Attach attributes to each BB terminator Operation, needed for testing.
  visitedSet.clear();
  CDGTraversal(entryCDGNode, visitedSet);

  return entryCDGNode;
} // CDGAnalysis end<|MERGE_RESOLUTION|>--- conflicted
+++ resolved
@@ -84,16 +84,6 @@
   }
 }
 
-<<<<<<< HEAD
-=======
-static std::string toString(Block *block) {
-  std::string result;
-  llvm::raw_string_ostream ss(result);
-  block->printAsOperand(ss);
-  return ss.str();
-}
-
->>>>>>> 3af9898a
 // CDG traversal function
 static void CDGTraversal(CDGNode<Block> *node, std::set<Block *> &visitedSet) {
   if (!node)
@@ -106,16 +96,10 @@
   llvm::raw_string_ostream ss(result);
 
   if (node->getBB()) {
-<<<<<<< HEAD
    node->getBB()->printAsOperand(ss);
   }
   else {
     ss << "^entry";
-=======
-    node->getBB()->printAsOperand(ss);
-  } else {
-    ss << "<<entry>>";
->>>>>>> 3af9898a
   }
   ss << " [";
   for (auto it = node->beginSucc(); it != node->endSucc(); ++it) {
@@ -204,16 +188,9 @@
   // Entry point in the CDG.
   CDGNode<Block> *entryCDGNode = new CDGNode<Block>(nullptr);
   // Connect all detached root CDG nodes to the entry CDG node.
-<<<<<<< HEAD
   for (auto const& pair : blockToCDGNodeMap) {
     CDGNode<Block>* node = pair.second;
     
-=======
-  for (auto const &pair : blockToCDGNodeMap) {
-    Block *key = pair.first;
-    CDGNode<Block> *node = pair.second;
-
->>>>>>> 3af9898a
     if (node->isRoot()) {
       entryCDGNode->addSuccessor(node);
       node->addPredecessor(entryCDGNode);
