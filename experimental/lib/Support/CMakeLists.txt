add_dynamatic_library(DynamaticExperimentalSupport
  BlifReader.cpp
  CutlessMapping.cpp
  SubjectGraph.cpp
  CDGAnalysis.cpp
  CreateSmvFormalTestbench.cpp
  StdProfiler.cpp
  HandshakeSimulator.cpp
  FtdImplementation.cpp
  FtdSupport.cpp
<<<<<<< HEAD
  CFGAnnotation.cpp
=======
  FormalProperty.cpp
>>>>>>> cb5bc056

  LINK_LIBS PUBLIC
  MLIRIR
  MLIRLLVMDialect
  MLIRMemRefDialect
  MLIROptLib
  MLIRParser
  MLIRFuncDialect
  MLIRSupport
  MLIRTransforms
  MLIRSCFDialect
  DynamaticAnalysis
  DynamaticExperimentalSupportBooleanLogic
)

add_subdirectory(BooleanLogic)<|MERGE_RESOLUTION|>--- conflicted
+++ resolved
@@ -8,11 +8,8 @@
   HandshakeSimulator.cpp
   FtdImplementation.cpp
   FtdSupport.cpp
-<<<<<<< HEAD
   CFGAnnotation.cpp
-=======
   FormalProperty.cpp
->>>>>>> cb5bc056
 
   LINK_LIBS PUBLIC
   MLIRIR
