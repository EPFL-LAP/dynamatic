//===- GSAAnalysis.cpp - GSA analyis utilities ------------------*- C++ -*-===//
//
// Dynamatic is under the Apache License v2.0 with LLVM Exceptions.
// See https://llvm.org/LICENSE.txt for license information.
// SPDX-License-Identifier: Apache-2.0 WITH LLVM-exception
//
//===----------------------------------------------------------------------===//
//
// Implements some utility functions useful towards converting the static single
// assignment (SSA) representation into gated single assignment representation
// (GSA).
//
//===----------------------------------------------------------------------===//

#include "experimental/Analysis/GSAAnalysis.h"
#include "experimental/Support/BooleanLogic/BDD.h"
#include "experimental/Support/FtdSupport.h"
#include "mlir/Analysis/CFGLoopInfo.h"
#include "mlir/Dialect/ControlFlow/IR/ControlFlowOps.h"
#include "mlir/Dialect/Func/IR/FuncOps.h"
#include "mlir/IR/Dominance.h"
#include "mlir/Transforms/DialectConversion.h"
#include "vector"
#include "llvm/Support/Debug.h"
#include <algorithm>

#define DEBUG_TYPE "gsa"

using namespace mlir;
using namespace dynamatic;
using namespace dynamatic::experimental::ftd;
using namespace dynamatic::experimental::boolean;

experimental::gsa::GSAAnalysis::GSAAnalysis(handshake::MergeOp &merge,
                                            Region &region) {
  inputOp = &region;
  convertSSAToGSAMerges(merge, region);
}

void experimental::gsa::GSAAnalysis::convertSSAToGSAMerges(
    handshake::MergeOp &mergeOp, Region &region) {

  // Associate an index to each basic block in "funcOp" so that if Bi
  // dominates Bj than i < j
  BlockIndexing bi(region);

  // Initialize the index of the class
  uniqueGateIndex = 0;

  Block *block = mergeOp.getResult().getParentBlock();

  // Create an empty list for the phi functions corresponding to the block
  gatesPerBlock.insert({block, llvm::SmallVector<Gate *>()});

  // Create a set for the operands of the corresponding phi function
  SmallVector<GateInput *> operands;

  auto isAlreadyPresent = [&](Value c) -> bool {
    return std::any_of(operands.begin(), operands.end(), [c](GateInput *in) {
      return in->isTypeValue() && in->getValue() == c;
    });
  };

  // Add to the list of operands of the new gate all the values which were not
  // already used
  // TODO: Edit senders if needed
  for (Value v : mergeOp.getOperands()) {
    if (!isAlreadyPresent(v)) {
      GateInput *gateInput = new GateInput(v);
      gateInputList.push_back(gateInput);
      operands.push_back(gateInput);
    }
  }

  // If the list of operands is not empty (i.e. the phi has at least
  // one input), add it to the phis associated to that block
  if (!operands.empty()) {
    Gate *newPhi = new Gate(mergeOp.getResult(), operands, GateType::PhiGate,
                            ++uniqueGateIndex);
    gatesPerBlock[block].push_back(newPhi);
  }

  convertPhiToMu(region, bi);
  convertPhiToGamma(region, bi);

  // After the conversion is done, `gatesPerBlock` will contain some phis, some
  // MUs and some GAMMAs. Since we are only interested in the last two, we can
  // remove all the phis.
  removePhiGates();
  printAllGates();
}

experimental::gsa::GSAAnalysis::GSAAnalysis(Operation *operation) {

  // Only one function should be present in the module, excluding external
  // functions
  unsigned functionsCovered = 0;

  // TODO: Extend to support multiple functions

  // The analysis can be instantiated either over a module containing one
  // function only or over a function
  if (ModuleOp modOp = dyn_cast<ModuleOp>(operation); modOp) {
    for (func::FuncOp funcOp : modOp.getOps<func::FuncOp>()) {

      // Skip if external
      if (funcOp.isExternal())
        continue;

      // Analyze the function
      if (!functionsCovered) {
        inputOp = &funcOp.getRegion();
        convertSSAToGSA(*inputOp);
        functionsCovered++;
      } else {
        llvm::errs() << "[GSA] Too many functions to handle in the module";
      }
    }
  } else if (func::FuncOp fOp = dyn_cast<func::FuncOp>(operation); fOp) {
    convertSSAToGSA(fOp.getRegion());
    functionsCovered = 1;
  }

  // report an error indicating that the analysis is instantiated over
  // an inappropriate operation
  if (functionsCovered != 1)
    llvm::errs() << "[GSA] GSAAnalysis failed due to a wrong input type\n";
};

experimental::gsa::Gate *experimental::gsa::GSAAnalysis::expandGammaTree(
    ListExpressionsPerGate &expressions, std::queue<unsigned> conditions,
    Gate *originalPhi, const BlockIndexing &bi) {

  // At each iteration, we want to use a cofactor that is present in all the
  // expressions in `expressions`. Since the cofactors are ordered according to
  // the basic block number, we can say that if a cofactor is present in one
  // expression, then it must be present in all the others, since they all have
  // the blocks associated to that cofactor as common dominator.
  unsigned indexToUse;
  std::string conditionToUse;
  while (true) {
    indexToUse = conditions.front();
    conditionToUse = "c" + std::to_string(indexToUse);
    conditions.pop();
    unsigned cofactorUsage =
        std::count_if(expressions.begin(), expressions.end(),
                      [&](std::pair<BoolExpression *, GateInput *> g) {
                        return g.first->containsMintern(conditionToUse);
                      });

    // None is using that cofactor, go to the next one
    if (cofactorUsage == 0)
      continue;

    // All are using the cofactor, expand the expressions over it
    if (cofactorUsage == expressions.size())
      break;

    llvm_unreachable("A cofactor is used only by some expressions");
  }

  ListExpressionsPerGate conditionsFalseExpressions;
  ListExpressionsPerGate conditionsTrueExpressions;

  // For each expression
  for (const auto &expression : expressions) {

    // Restrict an expression according to a condition ans an input boolean
    // value and return it
    auto getRestrictedExpression = [&](bool value) -> BoolExpression * {
      BoolExpression *expr = expression.first->deepCopy();
      restrict(expr, conditionToUse, value);
      return expr->boolMinimize();
    };

    // Substitute a condition in the expression both with value true and false
    BoolExpression *exprTrue = getRestrictedExpression(true);
    BoolExpression *exprFalse = getRestrictedExpression(false);

    // One of the two expressions above will be zero: add the input to the
    // corresponding list
    if (exprTrue->type != ExpressionType::Zero)
      conditionsTrueExpressions.emplace_back(exprTrue, expression.second);
    if (exprFalse->type != ExpressionType::Zero)
      conditionsFalseExpressions.emplace_back(exprFalse, expression.second);
  }

  SmallVector<GateInput *> operandsGamma(2);

  // If the number of non-null expressions obtained with cofactor = X is greater
  // than 1, then the expansions must be done again over those inputs with a new
  // cofactor. The resulting gamma is going to be used as X input of this
  // gamma.
  //
  // If only one element is present, that same element is used as input of the
  // gamma.
  //
  // If no elements are present, then that input will never be used, and it is
  // considered as empty.
  auto setGammaOperand = [&](int input, ListExpressionsPerGate &list) -> void {
    if (list.size() > 1) {
      Gate *gamma = expandGammaTree(list, conditions, originalPhi, bi);
      operandsGamma[input] = new GateInput(gamma);
      gateInputList.push_back(operandsGamma[input]);
    } else if (list.size() == 1) {
      operandsGamma[input] = list[0].second;
    } else {
      operandsGamma[input] = new GateInput();
      gateInputList.push_back(operandsGamma[input]);
    }
  };

  setGammaOperand(1, conditionsTrueExpressions);
  setGammaOperand(0, conditionsFalseExpressions);

  // Create a new gamma and add it to the list of phis for the original basic
  // block.

  // Get the index of the condition (it is associated to a basic block in
  // "indexPerBlock" mapping)
<<<<<<< HEAD
  Gate *newGate = new Gate(
      originalPhi->result, operandsGamma, GateType::GammaGate,
      ++uniqueGateIndex, bi.getBlockFromIndex(indexToUse).value(),
      BoolExpression::boolVar(conditionToUse),
      {conditionToUse}); // since condition is one block boolvar is enough
  gatesPerBlock[originalPhi->getBlock()].push_back(newGate);
=======
  Gate *newGate =
      new Gate(originalPhi->result, operandsGamma, GateType::GammaGate,
               ++uniqueGateIndex, bi.getBlockFromIndex(indexToUse).value());

  // If the Gamma is a result of the expansion of a Mu that has more than two
  // inputs, force its placement in the block of its condition because placing
  // it in the block of the Mu, which is always a loop header, will mess up the
  // control dependence analysis betweem the newly inserted Gamma and its
  // producers that are in the loop body in this case
  if (originalPhi->muGenerated)
    newGate->gateBlock = newGate->conditionBlock;

  gatesPerBlock[newGate->getBlock()].push_back(newGate);
>>>>>>> c62cb794

  return newGate;
}

void experimental::gsa::GSAAnalysis::convertSSAToGSA(Region &region) {

  if (region.getBlocks().size() == 1)
    return;

  // Associate an index to each basic block in "funcOp" so that if Bi
  // dominates Bj than i < j
  BlockIndexing bi(region);

  // This function works in two steps. First, all the block arguments in the
  // IR are converted into PHIs, taking care or properly extracting the
  // information about the producers of the operands. Then, the phis are
  // converted either to GAMMAs or MUs.

  // The input of a phi might be another gate. This is the case when the
  // input of a phi is a block argument from a block with index different
  // from 0. In this situation, we mark the phi input as "missing", and we
  // store the necessary information (block argument) to later reconstruct
  // the relationship.
  struct MissingPhi {

    // Which input is missing
    GateInput *pi;

    // Related block argument
    BlockArgument blockArg;

    MissingPhi(GateInput *pi, BlockArgument blockArg)
        : pi(pi), blockArg(blockArg) {}
  };

  // Initialize the index of the class
  uniqueGateIndex = 0;

  // Vector to store all the missing phi
  SmallVector<MissingPhi> phisToConnect;

  // For each block in the function
  for (Block &block : region.getBlocks()) {

    // Create an empty list for the phi functions corresponding to the block
    gatesPerBlock.insert({&block, llvm::SmallVector<Gate *>()});

    // For each block argument
    for (BlockArgument &arg : block.getArguments()) {
      unsigned argNumber = arg.getArgNumber();
      // Create a set for the operands of the corresponding phi function
      SmallVector<GateInput *> operands;
      // Track block-argument operands to avoid recording duplicates
      SmallVector<MissingPhi> operandsMissPhi;
      DenseSet<Block *> coveredPredecessors;
      // For each predecessor of the block, which is in charge of
      // providing the inputs of the phi functions
      for (Block *pred : block.getPredecessors()) {

        // Make sure that a predecessor is covered only once
        if (coveredPredecessors.contains(pred))
          continue;
        coveredPredecessors.insert(pred);

        // Get the branch terminator
        auto branchOp = dyn_cast<BranchOpInterface>(pred->getTerminator());
        assert(branchOp && "Expected terminator operation in a predecessor "
                           "block feeding a block argument!");

        // Check if a block-argument operand is already present among missing
        // phis. Two missing-phi operands are considered equal if they
        // originated from and target the same argument of the same block.
        // The value is not compared, which might be problematic.
        auto isBlockArgAlreadyPresent = [&](BlockArgument blockArg) -> bool {
          for (MissingPhi &mPhi : operandsMissPhi) {
            if (mPhi.blockArg.getParentBlock() == blockArg.getParentBlock() &&
                mPhi.blockArg.getArgNumber() == blockArg.getArgNumber()) {
              mPhi.pi->senders.insert(pred);
              return true;
            }
          }
          return false;
        };

        // Check if value is already among the operands of the phi.
        // If found, record preds as a sender of that operand.
        auto isValueAlreadyPresent = [&](Value v) -> bool {
          for (GateInput *in : operands) {
            if (in->isTypeValue() && in->getValue() == v) {
              in->senders.insert(pred);
              return true;
            }
          }
          return false;
        };

        // For each alternative in the branch terminator
        for (auto [successorId, successorBlock] :
             llvm::enumerate(branchOp->getSuccessors())) {

          // Skip the successor if it is not the block under analysis
          if (successorBlock != &block)
            continue;

          // Get the values used for that branch
          auto successorOperands = branchOp.getSuccessorOperands(successorId);
          // Get the value used as input of the gate
          Value producer = successorOperands[argNumber];
          GateInput *gateInput = nullptr;

          /// If it is a block argument whose parent block has some predecessor,
          /// then the value is the output of a phi, and we add it to the list
          /// of missing phis. Otherwise, the input is a value, and it can be
          /// safely added directly.
          if (BlockArgument blockArg = dyn_cast<BlockArgument>(producer);
              blockArg && !producer.getParentBlock()->hasNoPredecessors()) {
            if (!isBlockArgAlreadyPresent(blockArg)) {
              gateInput = new GateInput((Gate *)nullptr);
              MissingPhi missingPhi = MissingPhi(gateInput, blockArg);
              missingPhi.pi->senders.insert(pred);
              phisToConnect.push_back(missingPhi);
              gateInputList.push_back(gateInput);
              operandsMissPhi.push_back(missingPhi);
            }
          } else {
            if (!isValueAlreadyPresent(dyn_cast<Value>(producer))) {
              gateInput = new GateInput(producer);
              gateInput->senders.insert(pred);
              gateInputList.push_back(gateInput);
            }
          }

          // Insert the value among the inputs of the phi
          if (gateInput)
            operands.push_back(gateInput);

          break;
        }
      }

      // If the list of operands is not empty (i.e. the phi has at least
      // one input), add it to the phis associated to that block
      if (!operands.empty()) {
        Gate *newPhi =
            new Gate(arg, operands, GateType::PhiGate, ++uniqueGateIndex);
        gatesPerBlock[&block].push_back(newPhi);
      }
    }
  }

  // Find the missing phi and correct the pointers
  for (MissingPhi &missing : phisToConnect) {
    auto list = gatesPerBlock[missing.blockArg.getParentBlock()];
    Gate **foundGate = std::find_if(list.begin(), list.end(),
                                    [&](Gate *&t) {
                                      return t->getArgumentNumber() ==
                                             missing.blockArg.getArgNumber();
                                    }

    );
    assert(foundGate != list.end() && "[GSA] Not found phi to reconnect");
    missing.pi->input = *foundGate;
  }

  convertPhiToMu(region, bi);
  convertPhiToGamma(region, bi);

  // After the conversion is done, `gatesPerBlock` will contain some phis, some
  // MUs and some GAMMAs. Since we are only interested in the last two, we can
  // remove all the phis.
  removePhiGates();
  printAllGates();
}

void experimental::gsa::GSAAnalysis::convertPhiToGamma(
    Region &region, const BlockIndexing &bi) {

  mlir::DominanceInfo domInfo;
  mlir::CFGLoopInfo loopInfo(domInfo.getDomTree(&region));

  // For each block
  for (auto const &[phiBlock, phis] : gatesPerBlock) {

    // For each phi
    for (Gate *phi : phis) {

      // Skip if the phi is not of type `Phi`
      if (phi->gsaGateFunction != PhiGate)
        continue;

      // Sort the operands of the phi so that Bi comes before Bj if Bi dominates
      // Bj
      SmallVector<GateInput *> phiOperands = phi->operands;
      llvm::sort(phiOperands.begin(), phiOperands.end(),
                 [&](GateInput *a, GateInput *b) {
                   return domInfo.dominates(a->getBlock(), b->getBlock());
                 });

      // Find the nearest common dominator among all the blocks involved
      // in the phi inputs. Also add all the blocks to the list of 'blocks to
      // avoid'
      std::vector<Block *> blocksToAvoid = {phiOperands[0]->getBlock()};
      Block *commonDominator = phiOperands[0]->getBlock();
      for (GateInput *operand : llvm::drop_begin(phiOperands)) {
        Block *bb = operand->getBlock();
        commonDominator =
            domInfo.findNearestCommonDominator(bb, commonDominator);
        blocksToAvoid.push_back(bb);
      }

      // When traversing a path, some blocks have a condition which steers the
      // control flow execution. This set stores the list of the blocks
      // accordingly. They will become boolean conditions afterwards
      DenseSet<unsigned> blocksWithConditionInPath;

      // Vector associating each input of the Phi to a boolean expression
      std::vector<std::pair<BoolExpression *, GateInput *>> expressionsList;

      // For each input of the phi, compute the boolean expression which defines
      // its usage
      for (GateInput *operand : phiOperands) {

        // Remove the current operand from the list of blocks to avoid
        blocksToAvoid.erase(blocksToAvoid.begin());

        // Find all the paths from "commonDominator" to "phiBlock" which pass
        // through operand's block but not through any of the "blocksToAvoid"
        auto allPaths = findAllPaths(commonDominator, phiBlock, bi,
                                     operand->getBlock(), blocksToAvoid);

        // Keep paths where the block before the phi matches a sender or no
        // senders are recorded.
        std::vector<std::vector<Block *>> paths;
        for (auto path : allPaths) {
          Block *prev = path[path.size() - 2];
          if (operand->senders.empty() ||
              llvm::is_contained(operand->senders, prev))
            paths.push_back(path);
        }

        BoolExpression *phiInputCondition = BoolExpression::boolZero();

        // Sum all the conditions for each path
        for (std::vector<Block *> &path : paths) {
          boolean::BoolExpression *condition =
              getPathExpression(path, blocksWithConditionInPath, bi);
          phiInputCondition =
              BoolExpression::boolOr(condition, phiInputCondition);
          phiInputCondition = phiInputCondition->boolMinimize();
        }

        // Associate the expression to the phi operand
        expressionsList.emplace_back(phiInputCondition, operand);
      }

      // Get a queue with all the necessary conditions, ordered according to
      // their basic block index
      std::vector<unsigned> conditionsToOrder;
      for (unsigned &index : blocksWithConditionInPath)
        conditionsToOrder.push_back(index);
      std::sort(conditionsToOrder.begin(), conditionsToOrder.end());
      std::queue<unsigned> conditionsOrdered;
      for (unsigned &index : conditionsToOrder)
        conditionsOrdered.push(index);

      // Expand the expressions to get the tree of gammas
      Gate *gammaRoot =
          expandGammaTree(expressionsList, conditionsOrdered, phi, bi);
      gammaRoot->isRoot = true;

      // Once that a phi has been converted into a tree of gammas, all the
      // gates which used the original phi as input must be connected to the
      // root of the gamma tree
      for (auto &[bb, phis] : gatesPerBlock) {
        for (Gate *phii : phis) {
          for (GateInput *op : phii->operands) {
            if (op->isTypeGate() && op->getGate() == phi)
              op->input = gammaRoot;
          }
        }
      }
    }
  }
}

<<<<<<< HEAD
// TODO: reuse functions from FtdImplementation
BoolExpression *getBlockLoopExitCondition(Block *loopExit, CFGLoop *loop,
                                          CFGLoopInfo &li,
                                          const BlockIndexing &bi) {

  // Get the boolean expression associated to the block exit
  BoolExpression *blockCond =
      BoolExpression::parseSop(bi.getBlockCondition(loopExit));

  // Since we are in a loop, the terminator is a conditional branch.
  auto *terminatorOperation = loopExit->getTerminator();
  auto condBranch = dyn_cast<cf::CondBranchOp>(terminatorOperation);
  assert(condBranch && "Terminator of a loop must be `cf::CondBranchOp`");

  // If the destination of the false outcome is not the block, then the
  // condition must be negated
  if (li.getLoopFor(condBranch.getFalseDest()) != loop)
    blockCond->boolNegate();

  return blockCond;
}

static BoolExpression *
getLoopExitCondition(CFGLoop *loop, std::vector<std::string> *cofactorList,
                     mlir::CFGLoopInfo &li, const BlockIndexing &bi) {

  SmallVector<Block *> exitBlocks;
  loop->getExitingBlocks(exitBlocks);

  BoolExpression *fLoopExit = BoolExpression::boolZero();

  // Get the list of all the cofactors related to possible exit conditions
  for (Block *exitBlock : exitBlocks) {
    BoolExpression *blockCond =
        getBlockLoopExitCondition(exitBlock, loop, li, bi);
    fLoopExit = BoolExpression::boolOr(fLoopExit, blockCond);
    cofactorList->push_back(bi.getBlockCondition(exitBlock));
    fLoopExit = fLoopExit->boolMinimize();
  }
  return fLoopExit;
}

void experimental::gsa::GSAAnalysis::convertPhiToMu(Region &region,
                                                    const BlockIndexing &bi) {
=======
static bool IsBlockInLoop(Block *block, CFGLoop *loop, mlir::CFGLoopInfo &li) {
  for (CFGLoop *blockLoop = li.getLoopFor(block); blockLoop;
       blockLoop = blockLoop->getParentLoop()) {
    if (blockLoop == loop)
      return true;
  }
  return false;
}

void experimental::gsa::GSAAnalysis::convertPhiToMu(Region &region) {
>>>>>>> c62cb794

  mlir::DominanceInfo domInfo;
  mlir::CFGLoopInfo loopInfo(domInfo.getDomTree(&region));

  // For each phi
  for (const std::pair<Block *, SmallVector<Gate *>> &entry : gatesPerBlock) {
    Block *phiBlock = entry.first;
    SmallVector<Gate *> phis = entry.second;
    for (Gate *phi : phis) {

      // A phi can be a MU only if it is inside a loop and has at least two
      // operands
      if (!loopInfo.getLoopFor(phiBlock) || phi->operands.size() < 2)
        continue;

      // Checks whether the block of the merge is a loop header
      if (loopInfo.getLoopFor(phiBlock)->getHeader() != phiBlock)
        continue;

      // MU gate has two groups of operands: from inside and from outside the
      // loop
      SmallVector<GateInput *> initialInputs, loopInputs;

      // Separate inputs from outside the loop (initialInputs) and inside the
      // loop (loopInputs)
      for (GateInput *input : phi->operands) {
        Block *inputBlock = input->getBlock();
        if (IsBlockInLoop(inputBlock, loopInfo.getLoopFor(phiBlock), loopInfo))
          loopInputs.push_back(input);
        else
          initialInputs.push_back(input);
      }

      // If both initialInputs and loopInputs have at least one member, we have
      // a MU gate
      if (initialInputs.size() < 1 || loopInputs.size() < 1)
        continue;

      // MU gate has exactly one operand from inside and one from outside the
      // loop. If more than one exists, a phi gate is added to select the output
      // Note: gates created for loop inputs are flagged as MU-generated,
      // so they will later be placed in the condition block. This flagging is
      // not done for gates created from initial inputs.
      GateInput *operandInit = nullptr, *operandLoop = nullptr;

      // Handle initail input
      if (initialInputs.size() == 1)
        operandInit = initialInputs[0];
      else {
        Gate *initialPhi = new Gate(phi->result, initialInputs,
                                    GateType::PhiGate, ++uniqueGateIndex);
        gatesPerBlock[phiBlock].push_back(initialPhi);
        operandInit = new GateInput(initialPhi);
        gateInputList.push_back(operandInit);
      }

      // Handle loop input
      if (loopInputs.size() == 1)
        operandLoop = loopInputs[0];
      else {
        Gate *loopPhi = new Gate(phi->result, loopInputs, GateType::PhiGate,
                                 ++uniqueGateIndex, nullptr, true);
        gatesPerBlock[phiBlock].push_back(loopPhi);
        operandLoop = new GateInput(loopPhi);
        gateInputList.push_back(operandLoop);
      }

      phi->gsaGateFunction = GateType::MuGate;
      phi->operands = {operandInit, operandLoop};

      // The block determining the MU condition is the exiting block of the
      // innermost loop the MU is in
      phi->conditionBlock =
          loopInfo.getLoopFor(phi->getBlock())->getExitingBlock();
      // Mu condition is the negation of loop exit-> if loop exit == false ? use
      // loop input : use initial input
      phi->condition = getLoopExitCondition(loopInfo.getLoopFor(phiBlock),
                                            &phi->cofactorList, loopInfo, bi)
                           ->boolNegate();
      phi->isRoot = true;
    }
  }
}

void experimental::gsa::GSAAnalysis::removePhiGates() {
  for (auto const &[block, gates] : gatesPerBlock) {

    // New vector of gates, which will contain only gamms and mus
    SmallVector<Gate *> gatesWithoutPhis;
    for (Gate *g : gates) {
      // Delete the gate in case of a phi, otherwise keep it and insert it in
      // the new list.
      if (g->gsaGateFunction == GateType::PhiGate)
        delete g;
      else
        gatesWithoutPhis.push_back(g);
    }
    // Modify the list
    gatesPerBlock[block] = gatesWithoutPhis;
  }
}

ArrayRef<experimental::gsa::Gate *>
experimental::gsa::GSAAnalysis::getGatesPerBlock(Block *bb) const {
  auto it = gatesPerBlock.find(bb);
  return it == gatesPerBlock.end() ? ArrayRef<Gate *>() : it->getSecond();
}

void experimental::gsa::GSAAnalysis::printAllGates() {
  for (auto const &[_, gates] : gatesPerBlock) {
    for (Gate *g : gates)
      g->print();
  }
}

experimental::gsa::GSAAnalysis::~GSAAnalysis() {
  for (GateInput *gi : gateInputList)
    delete gi;
  for (auto const &[_, gates] : gatesPerBlock) {
    for (Gate *g : gates)
      delete g;
  }
}

void experimental::gsa::Gate::print() {

  LLVM_DEBUG(
      auto getPhiName = [](Gate *p) -> std::string {
        switch (p->gsaGateFunction) {
        case GammaGate:
          return "GAMMA";
        case MuGate:
          return "MU";
        default:
          return "PHI";
        }
      };

      llvm::dbgs() << "[GSA] Block "; getBlock()->printAsOperand(llvm::dbgs());
      llvm::dbgs() << " arg " << getArgumentNumber() << " type "
                   << getPhiName(this) << "_" << index;

      if (gsaGateFunction == GammaGate || gsaGateFunction == MuGate) {
        llvm::dbgs() << " condition ";
        conditionBlock->printAsOperand(llvm::dbgs());
      }

      llvm::dbgs()
      << "\n";

      for (GateInput *&op : operands) {
        if (op->isTypeValue()) {
          llvm::dbgs() << "[GSA]\t VALUE\t: ";
          op->getValue().print(llvm::dbgs());
        } else if (op->isTypeEmpty()) {
          llvm::dbgs() << "[GSA]\t EMPTY";
        } else {
          llvm::dbgs() << "[GSA]\t GATE\t: " << getPhiName(op->getGate()) << "_"
                       << op->getGate()->index;
        }

        if (!op->isTypeEmpty()) {
          llvm::dbgs() << "\t(";
          op->getBlock()->printAsOperand(llvm::dbgs());
          llvm::dbgs() << ")";
        }

        if (!op->senders.empty()) {
          llvm::dbgs() << "\t[senders: ";
          bool first = true;
          for (auto *sender : op->senders) {
            if (!first)
              llvm::dbgs() << ", ";
            sender->printAsOperand(llvm::dbgs());
            first = false;
          }
          llvm::dbgs() << "]";
        }
        llvm::dbgs() << "\n";
      });
}

Block *experimental::gsa::GateInput::getBlock() {
  if (isTypeEmpty())
    return nullptr;
  return isTypeGate() ? getGate()->getBlock() : getValue().getParentBlock();
}<|MERGE_RESOLUTION|>--- conflicted
+++ resolved
@@ -218,28 +218,18 @@
 
   // Get the index of the condition (it is associated to a basic block in
   // "indexPerBlock" mapping)
-<<<<<<< HEAD
   Gate *newGate = new Gate(
       originalPhi->result, operandsGamma, GateType::GammaGate,
       ++uniqueGateIndex, bi.getBlockFromIndex(indexToUse).value(),
       BoolExpression::boolVar(conditionToUse),
       {conditionToUse}); // since condition is one block boolvar is enough
-  gatesPerBlock[originalPhi->getBlock()].push_back(newGate);
-=======
-  Gate *newGate =
-      new Gate(originalPhi->result, operandsGamma, GateType::GammaGate,
-               ++uniqueGateIndex, bi.getBlockFromIndex(indexToUse).value());
-
-  // If the Gamma is a result of the expansion of a Mu that has more than two
-  // inputs, force its placement in the block of its condition because placing
-  // it in the block of the Mu, which is always a loop header, will mess up the
-  // control dependence analysis betweem the newly inserted Gamma and its
-  // producers that are in the loop body in this case
+  
+  // If the Gamma is a result of the expansion of a Mu that has more than two inputs, force its placement in the block of its condition
+  // because placing it in the block of the Mu, which is always a loop header, will mess up the control dependence analysis betweem the newly inserted Gamma and its producers that are in the loop body in this case
   if (originalPhi->muGenerated)
-    newGate->gateBlock = newGate->conditionBlock;
+              newGate->gateBlock = newGate->conditionBlock;
 
   gatesPerBlock[newGate->getBlock()].push_back(newGate);
->>>>>>> c62cb794
 
   return newGate;
 }
@@ -525,7 +515,15 @@
   }
 }
 
-<<<<<<< HEAD
+static bool IsBlockInLoop(Block *block, CFGLoop *loop, mlir::CFGLoopInfo &li) {
+  for (CFGLoop *blockLoop = li.getLoopFor(block); blockLoop;
+       blockLoop = blockLoop->getParentLoop()) {
+    if (blockLoop == loop)
+      return true;
+  }
+  return false;
+}
+
 // TODO: reuse functions from FtdImplementation
 BoolExpression *getBlockLoopExitCondition(Block *loopExit, CFGLoop *loop,
                                           CFGLoopInfo &li,
@@ -570,19 +568,6 @@
 
 void experimental::gsa::GSAAnalysis::convertPhiToMu(Region &region,
                                                     const BlockIndexing &bi) {
-=======
-static bool IsBlockInLoop(Block *block, CFGLoop *loop, mlir::CFGLoopInfo &li) {
-  for (CFGLoop *blockLoop = li.getLoopFor(block); blockLoop;
-       blockLoop = blockLoop->getParentLoop()) {
-    if (blockLoop == loop)
-      return true;
-  }
-  return false;
-}
-
-void experimental::gsa::GSAAnalysis::convertPhiToMu(Region &region) {
->>>>>>> c62cb794
-
   mlir::DominanceInfo domInfo;
   mlir::CFGLoopInfo loopInfo(domInfo.getDomTree(&region));
 
@@ -643,7 +628,7 @@
         operandLoop = loopInputs[0];
       else {
         Gate *loopPhi = new Gate(phi->result, loopInputs, GateType::PhiGate,
-                                 ++uniqueGateIndex, nullptr, true);
+                                 ++uniqueGateIndex, nullptr, BoolExpression::boolZero(), {}, true);
         gatesPerBlock[phiBlock].push_back(loopPhi);
         operandLoop = new GateInput(loopPhi);
         gateInputList.push_back(operandLoop);
@@ -656,6 +641,7 @@
       // innermost loop the MU is in
       phi->conditionBlock =
           loopInfo.getLoopFor(phi->getBlock())->getExitingBlock();
+      
       // Mu condition is the negation of loop exit-> if loop exit == false ? use
       // loop input : use initial input
       phi->condition = getLoopExitCondition(loopInfo.getLoopFor(phiBlock),
