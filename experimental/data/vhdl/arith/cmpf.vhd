library ieee;
use ieee.std_logic_1164.all;
use ieee.numeric_std.all;

entity ENTITY_NAME is
  generic (
    BITWIDTH : integer
  );
  port (
    -- inputs
    clk          : in std_logic;
    rst          : in std_logic;
    lhs          : in std_logic_vector(BITWIDTH - 1 downto 0);
    lhs_valid    : in std_logic;
    rhs          : in std_logic_vector(BITWIDTH - 1 downto 0);
    rhs_valid    : in std_logic;
    result_ready : in std_logic;
    -- outputs
    result       : out std_logic_vector(0 downto 0);
    result_valid : out std_logic;
    lhs_ready    : out std_logic;
    rhs_ready    : out std_logic
  );
begin
  assert BITWIDTH=32
  report "ENTITY_NAME currently only supports 32-bit floating point operands"
  severity failure;
end entity;

architecture arch of ENTITY_NAME is

  signal ip_lhs : std_logic_vector(BITWIDTH + 1 downto 0);
  signal ip_rhs : std_logic_vector(BITWIDTH + 1 downto 0);

  signal ip_unordered : std_logic;
  signal ip_result : std_logic;

  constant cmp_predicate : string := "COMPARATOR";

begin
  join_inputs : entity work.join(arch) generic map(2)
    port map(
      -- inputs
      ins_valid(0) => lhs_valid,
      ins_valid(1) => rhs_valid,
      outs_ready   => result_ready,
      -- outputs
      outs_valid   => result_valid,
      ins_ready(0) => lhs_ready,
      ins_ready(1) => rhs_ready
    );

  ieee2nfloat_0: entity work.InputIEEE_32bit(arch)
    port map (
        --input
        X => lhs,
        --output
        R => ip_lhs
    );

  ieee2nfloat_1: entity work.InputIEEE_32bit(arch)
    port map (
        --input
        X => rhs,
        --output
        R => ip_rhs
    );

  gen_flopoco_ip :
    if cmp_predicate = "OEQ" or cmp_predicate = "UEQ" generate
      operator : entity work.FloatingPointComparatorEQ(arch)
      port map(
        clk, '1', 
        ip_lhs, ip_rhs, ip_unordered, ip_result
      );
    elsif cmp_predicate = "OGT" or cmp_predicate = "UGT" generate 
      operator : entity work.FloatingPointComparatorGT(arch)
      port map(
        clk, '1', 
        ip_lhs, ip_rhs, ip_unordered, ip_result
      );
    elsif cmp_predicate = "OGE" or cmp_predicate = "UGE" generate 
      operator : entity work.FloatingPointComparatorGE(arch)
      port map(
        clk, '1', 
        ip_lhs, ip_rhs, ip_unordered, ip_result
      );
    elsif cmp_predicate = "OLT" or cmp_predicate = "ULT" generate 
      operator : entity work.FloatingPointComparatorLT(arch)
      port map(
        clk, '1', 
        ip_lhs, ip_rhs, ip_unordered, ip_result
      );
    elsif cmp_predicate = "OLE" or cmp_predicate = "ULE" generate 
      operator : entity work.FloatingPointComparatorLE(arch)
      port map(
        clk, '1', 
        ip_lhs, ip_rhs, ip_unordered, ip_result
      );
    elsif cmp_predicate = "ONE" or cmp_predicate = "UNE" generate 
      operator : entity work.FloatingPointComparatorEQ(arch)
      port map(
        clk, '1', 
        ip_lhs, ip_rhs, ip_unordered, ip_result
      );
    elsif cmp_predicate = "ORD" generate 
      -- This predicate only tests if all inputs are ordered,
      -- hence in principle any IP would work
      operator : entity work.FloatingPointComparatorEQ(arch)
      port map(
        clk, '1', 
        ip_lhs, ip_rhs, ip_unordered, ip_result
      );
    elsif cmp_predicate = "UNO" generate
      -- This predicate only tests if any input is unordered,
      -- hence in principle any IP would work
      operator : entity work.FloatingPointComparatorEQ(arch)
      port map(
        clk, '1', 
        ip_lhs, ip_rhs, ip_unordered, ip_result
      );
    else generate -- cmp_predicate = "UNO"
      assert false
      report "COMPARATOR is an invalid predicate!"
      severity failure;
    end generate;
     
  gen_result_signal :
    if
    cmp_predicate = "OEQ" or
    cmp_predicate = "OGT" or
    cmp_predicate = "OGE" or
    cmp_predicate = "OLT" or
    cmp_predicate = "OLE" generate
      result(0) <= not ip_unordered and ip_result;
    elsif
    cmp_predicate = "ONE" generate
      result(0) <= not ip_unordered and not ip_result;
    elsif cmp_predicate = "ORD" generate
      result(0) <= not ip_unordered;
    elsif 
    cmp_predicate = "UEQ" or
    cmp_predicate = "UGT" or
    cmp_predicate = "UGE" or
    cmp_predicate = "ULT" or
    cmp_predicate = "ULE" generate
<<<<<<< HEAD
      result(0) <= ip_unordered and ip_result;
    elsif
    cmp_predicate = "UNE" generate
      result(0) <= ip_unordered and not ip_result;
=======
      result(0) <= ip_unordered or ip_result;
    elsif
    cmp_predicate = "UNE" generate
      result(0) <= ip_unordered or not ip_result;
>>>>>>> 3c04422b
    elsif
    cmp_predicate = "UNO" generate
      result(0) <= ip_unordered;
    else generate 
      assert false
      report "COMPARATOR is an invalid predicate!"
      severity failure;
    end generate;

end architecture;<|MERGE_RESOLUTION|>--- conflicted
+++ resolved
@@ -144,17 +144,10 @@
     cmp_predicate = "UGE" or
     cmp_predicate = "ULT" or
     cmp_predicate = "ULE" generate
-<<<<<<< HEAD
-      result(0) <= ip_unordered and ip_result;
-    elsif
-    cmp_predicate = "UNE" generate
-      result(0) <= ip_unordered and not ip_result;
-=======
       result(0) <= ip_unordered or ip_result;
     elsif
     cmp_predicate = "UNE" generate
       result(0) <= ip_unordered or not ip_result;
->>>>>>> 3c04422b
     elsif
     cmp_predicate = "UNO" generate
       result(0) <= ip_unordered;
