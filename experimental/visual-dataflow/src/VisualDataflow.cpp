--- conflicted
+++ resolved
@@ -193,15 +193,10 @@
     Vector2 last;
 
     std::vector<std::pair<float, float>> positions = edge.getPositions();
-<<<<<<< HEAD
-    Vector2 prev = Vector2(positions.at(1).first, -positions.at(1).second);
-    Vector2 last = prev;
-=======
     prev = Vector2(positions.at(1).first, -positions.at(1).second);
     last = prev;
     PackedVector2Array linePoints;
 
->>>>>>> d56ad127
     for (size_t i = 1; i < positions.size(); ++i) {
       Vector2 point = Vector2(positions.at(i).first, -positions.at(i).second);
       linePoints.push_back(point);
@@ -276,15 +271,8 @@
     }
     arrowHead->set_polygon(points);
     arrowHead->set_color(Color(0, 0, 0, 1));
-<<<<<<< HEAD
-    line->add_child(arrowHead);
-    line->set_width(1);
-    add_child(line);
-    edgeIdToLine2D[edge.getEdgeId()] = line;
-=======
     add_child(arrowHead);
     edgeIdToArrowHead[edge.getEdgeId()] = arrowHead;
->>>>>>> d56ad127
   }
 }
 
