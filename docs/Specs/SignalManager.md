# Signal Manager

The signal manager wraps each unit (e.g., `addi`, `buffer`, etc.) and forwards extra signals.

Signal managers are implemented within the framework of the Python-based, generation-oriented beta backend for VHDL. The implementation files can be found under `experimental/tools/unit-generators/vhdl/generators/support/signal_manager`. Custom signal managers specific to individual units can also be implemented in their respective unit files.

## Design Principles

When existing signal managers don't fit your needs, we encourage you to create a new one using small, concrete helper functions. These functions are designed to work like Lego bricks, allowing you to easily assemble a custom signal manager tailored to your case.

Rather than extending the few existing signal managers, we recommend somewhat *reinventing* new ones. Extending the current signal managers can lead to highly parameterized, monolithic designs that are difficult to modify and understand. In contrast, this approach promotes modularity and simplicity, improving clarity and maintainability. While reinventing may seem repetitive, the small helper functions can take care of the tedious parts, keeping the implementation concrete and manageable.



## Handling Different Extra Signals

The following illustration (by @murphe67) shows how the `muli` signal manager handles both `spec` and `tag`. The forwarding behavior **differs** between them: `spec` ORs two signals, while `tag` selects one and discards the other.

Although you can introduce as many signal managers as needed, since they all use common helper functions, you can define the forwarding semantics in **a single place** (`generate_forwarding_expression_for_signal` in `signal_manager/utils/forwarding.py`). This ensures consistency and reuse across all instances.

<img src="./figs/SignalManager/muli_tag.png" />

## Examples

Below are some examples of signal managers. These can serve as references for understanding signal managers or for creating your own.

### `cond_br`

The `cond_br` unit uses the `default` signal manager, which is provided in `signal_manager/default.py`.

```vhdl
library ieee;
use ieee.std_logic_1164.all;
use ieee.numeric_std.all;
use work.types.all;

-- Entity of signal manager
entity handshake_cond_br_2 is
  port(
    clk : in std_logic;
    rst : in std_logic;
    data : in std_logic_vector(32 - 1 downto 0);
    data_valid : in std_logic;
    data_ready : out std_logic;
    data_spec : in std_logic_vector(1 - 1 downto 0);
    condition : in std_logic_vector(1 - 1 downto 0);
    condition_valid : in std_logic;
    condition_ready : out std_logic;
    condition_spec : in std_logic_vector(1 - 1 downto 0);
    trueOut : out std_logic_vector(32 - 1 downto 0);
    trueOut_valid : out std_logic;
    trueOut_ready : in std_logic;
    trueOut_spec : out std_logic_vector(1 - 1 downto 0);
    falseOut : out std_logic_vector(32 - 1 downto 0);
    falseOut_valid : out std_logic;
    falseOut_ready : in std_logic;
    falseOut_spec : out std_logic_vector(1 - 1 downto 0)
  );
end entity;

-- Architecture of signal manager (normal)
architecture arch of handshake_cond_br_2 is
begin
  -- Forward extra signals to output ports
  trueOut_spec <= data_spec or condition_spec;
  falseOut_spec <= data_spec or condition_spec;

  inner : entity work.handshake_cond_br_2_inner(arch)
    port map(
      clk => clk,
      rst => rst,
      data => data,
      data_valid => data_valid,
      data_ready => data_ready,
      condition => condition,
      condition_valid => condition_valid,
      condition_ready => condition_ready,
      trueOut => trueOut,
      trueOut_valid => trueOut_valid,
      trueOut_ready => trueOut_ready,
      falseOut => falseOut,
      falseOut_valid => falseOut_valid,
      falseOut_ready => falseOut_ready
    );
end architecture;
```

### `muli`

The `muli` unit uses the `buffered` signal manager, located in `signal_manager/buffered.py`. While it maintains the default signal forwarding, like the `default` signal manager, it also handles data path latency by introducing an internal FIFO.


```vhdl
library ieee;
use ieee.std_logic_1164.all;
use ieee.numeric_std.all;
use work.types.all;

-- Entity of signal manager
entity handshake_muli_0 is
  port(
    clk : in std_logic;
    rst : in std_logic;
    lhs : in std_logic_vector(32 - 1 downto 0);
    lhs_valid : in std_logic;
    lhs_ready : out std_logic;
    lhs_spec : in std_logic_vector(1 - 1 downto 0);
    rhs : in std_logic_vector(32 - 1 downto 0);
    rhs_valid : in std_logic;
    rhs_ready : out std_logic;
    rhs_spec : in std_logic_vector(1 - 1 downto 0);
    result : out std_logic_vector(32 - 1 downto 0);
    result_valid : out std_logic;
    result_ready : in std_logic;
    result_spec : out std_logic_vector(1 - 1 downto 0)
  );
end entity;

-- Architecture of signal manager (buffered)
architecture arch of handshake_muli_0 is
  signal buff_in, buff_out : std_logic_vector(1 - 1 downto 0);
  signal transfer_in, transfer_out : std_logic;
begin
  -- Transfer signal assignments
  transfer_in <= lhs_valid and lhs_ready;
  transfer_out <= result_valid and result_ready;

  -- Concat/split extra signals for buffer input/output
  buff_in(0 downto 0) <= lhs_spec or rhs_spec;
  result_spec <= buff_out(0 downto 0);

  inner : entity work.handshake_muli_0_inner(arch)
    port map(
      clk => clk,
      rst => rst,
      lhs => lhs,
      lhs_valid => lhs_valid,
      lhs_ready => lhs_ready,
      rhs => rhs,
      rhs_valid => rhs_valid,
      rhs_ready => rhs_ready,
      result => result,
      result_valid => result_valid,
      result_ready => result_ready
    );

  -- Generate ofifo to store extra signals
  -- num_slots = 4, bitwidth = 1
  buff : entity work.handshake_muli_0_buff(arch)
    port map(
      clk => clk,
      rst => rst,
      ins => buff_in,
      ins_valid => transfer_in,
      ins_ready => open,
      outs => buff_out,
      outs_valid => open,
      outs_ready => transfer_out
    );
end architecture;
```

The illustration of this circuit (by @murphe67) looks like this:

<img src="./figs/SignalManager/muli.png" width="700" />

### `merge`

The `merge` unit uses the `concat` signal manager, found in `signal_manager/concat.py`, to concatenate extra signals with the data signal. This behavior is not possible with the default signal forwarding.

```vhdl
library ieee;
use ieee.std_logic_1164.all;
use ieee.numeric_std.all;
use work.types.all;

-- Entity of signal manager
entity merge_0 is
  port(
    clk : in std_logic;
    rst : in std_logic;
    ins : in data_array(2 - 1 downto 0)(32 - 1 downto 0);
    ins_valid : in std_logic_vector(2 - 1 downto 0);
    ins_ready : out std_logic_vector(2 - 1 downto 0);
    ins_0_spec : in std_logic_vector(1 - 1 downto 0);
    ins_0_tag0 : in std_logic_vector(8 - 1 downto 0);
    ins_1_spec : in std_logic_vector(1 - 1 downto 0);
    ins_1_tag0 : in std_logic_vector(8 - 1 downto 0);
    outs : out std_logic_vector(32 - 1 downto 0);
    outs_valid : out std_logic;
    outs_ready : in std_logic;
    outs_spec : out std_logic_vector(1 - 1 downto 0);
    outs_tag0 : out std_logic_vector(8 - 1 downto 0)
  );
end entity;

-- Architecture of signal manager (concat)
architecture arch of merge_0 is
  -- Concatenated data and extra signals
  signal ins_inner : data_array(1 downto 0)(40 downto 0);
  signal outs_inner : std_logic_vector(40 downto 0);
begin
  -- Concatenate data and extra signals
  ins_inner(0)(32 - 1 downto 0) <= ins(0);
  ins_inner(0)(32 downto 32) <= ins_0_spec;
  ins_inner(0)(40 downto 33) <= ins_0_tag0;
  ins_inner(1)(32 - 1 downto 0) <= ins(1);
  ins_inner(1)(32 downto 32) <= ins_1_spec;
  ins_inner(1)(40 downto 33) <= ins_1_tag0;
  outs <= outs_inner(32 - 1 downto 0);
  outs_spec <= outs_inner(32 downto 32);
  outs_tag0 <= outs_inner(40 downto 33);

  -- Note: Inner merge is generated with concatenated bitwidth
  inner : entity work.merge_0_inner(arch)
    port map(
      clk => clk,
      rst => rst,
      ins => ins_inner,
      ins_valid => ins_valid,
      ins_ready => ins_ready,
      outs => outs_inner,
      outs_valid => outs_valid,
      outs_ready => outs_ready
    );
end architecture;
```

<<<<<<< HEAD
### `mux`

The `mux` unit uses a custom signal manager to concatenate extra signals with the data signal and supply any missing `spec` signals on data input ports.

```vhdl
library ieee;
use ieee.std_logic_1164.all;
use ieee.numeric_std.all;
use work.types.all;

-- Entity of signal manager
entity handshake_mux_0 is
  port(
    clk : in std_logic;
    rst : in std_logic;
    ins : in data_array(2 - 1 downto 0)(32 - 1 downto 0);
    ins_valid : in std_logic_vector(2 - 1 downto 0);
    ins_ready : out std_logic_vector(2 - 1 downto 0);
    -- Note: spec is only present at index 1 (not 0).
    ins_1_spec : in std_logic_vector(1 - 1 downto 0);
    index : in std_logic_vector(1 - 1 downto 0);
    index_valid : in std_logic;
    index_ready : out std_logic;
    outs : out std_logic_vector(32 - 1 downto 0);
    outs_valid : out std_logic;
    outs_ready : in std_logic;
    outs_spec : out std_logic_vector(1 - 1 downto 0)
  );
end entity;

-- Architecture of signal manager (mux)
architecture arch of handshake_mux_0 is
  -- Lacking spec inputs
  signal ins_0_spec : std_logic_vector(0 downto 0);
  -- Concatenated data and extra signals
  signal ins_inner : data_array(1 downto 0)(32 downto 0);
  signal outs_inner : std_logic_vector(32 downto 0);
begin
  -- Assign default spec bit values if not provided
  ins_0_spec <= "0";

  -- Concatenate data and extra signals
  ins_inner(0)(32 - 1 downto 0) <= ins(0);
  ins_inner(0)(32 downto 32) <= ins_0_spec;
  ins_inner(1)(32 - 1 downto 0) <= ins(1);
  ins_inner(1)(32 downto 32) <= ins_1_spec;
  outs <= outs_inner(32 - 1 downto 0);
  outs_spec <= outs_inner(32 downto 32);

  -- Note: Inner mux is generated with concatenated bitwidth
  inner : entity work.handshake_mux_0_inner(arch)
    port map(
      clk => clk,
      rst => rst,
      ins => ins_inner,
      ins_valid => ins_valid,
      ins_ready => ins_ready,
      outs => outs_inner,
      outs_valid => outs_valid,
      outs_ready => outs_ready,
      -- Note: `index` is not concatenated and directly forwarded to external signal.
      index => index,
      index_valid => index_valid,
      index_ready => index_ready
    );
end architecture;
```

### `select`

The `select` unit uses a custom signal manager. It handles extra signals as shown below:

<img src="figs/SignalManager/select.png" width="700" />

Note that the parts of the figure, such as `concat`, `split`, and `signal-wise forwarding`, are carried out using common helper functions.

=======
## `load` (custom signal manager)
>>>>>>> ed7b0003

```vhdl
library ieee;
use ieee.std_logic_1164.all;
use ieee.numeric_std.all;
use work.types.all;

-- Entity of signal manager
entity select_0 is
  port(
    clk : in std_logic;
    rst : in std_logic;
    condition : in std_logic_vector(1 - 1 downto 0);
    condition_valid : in std_logic;
    condition_ready : out std_logic;
    condition_spec : in std_logic_vector(1 - 1 downto 0);
    trueValue : in std_logic_vector(32 - 1 downto 0);
    trueValue_valid : in std_logic;
    trueValue_ready : out std_logic;
    trueValue_spec : in std_logic_vector(1 - 1 downto 0);
    falseValue : in std_logic_vector(32 - 1 downto 0);
    falseValue_valid : in std_logic;
    falseValue_ready : out std_logic;
    falseValue_spec : in std_logic_vector(1 - 1 downto 0);
    result : out std_logic_vector(32 - 1 downto 0);
    result_valid : out std_logic;
    result_ready : in std_logic;
    result_spec : out std_logic_vector(1 - 1 downto 0)
  );
end entity;

-- Architecture of selector signal manager
architecture arch of select_0 is
  signal result_inner : std_logic_vector(31 downto 0);
  signal result_inner_valid : std_logic;
  signal result_inner_ready : std_logic;
  signal result_inner_spec : std_logic_vector(0 downto 0);
  -- Concatenated data and extra signals
  signal trueValue_inner : std_logic_vector(32 downto 0);
  signal falseValue_inner : std_logic_vector(32 downto 0);
  signal result_inner_concat : std_logic_vector(32 downto 0);
begin
  -- Concatenate extra signals
  trueValue_inner(32 - 1 downto 0) <= trueValue;
  trueValue_inner(32 downto 32) <= trueValue_spec;
  falseValue_inner(32 - 1 downto 0) <= falseValue;
  falseValue_inner(32 downto 32) <= falseValue_spec;
  result_inner <= result_inner_concat(32 - 1 downto 0);
  result_inner_spec <= result_inner_concat(32 downto 32);

  -- Forwarding logic
  result_spec <= condition_spec or result_inner_spec;

  result <= result_inner;
  result_valid <= result_inner_valid;
  result_inner_ready <= result_ready;

  inner : entity work.select_0_inner(arch)
    port map(
      clk => clk,
      rst => rst,
      condition => condition,
      condition_valid => condition_valid,
      condition_ready => condition_ready,
      trueValue => trueValue_inner,
      trueValue_valid => trueValue_valid,
      trueValue_ready => trueValue_ready,
      falseValue => falseValue_inner,
      falseValue_valid => falseValue_valid,
      falseValue_ready => falseValue_ready,
      result => result_inner_concat,
      result_ready => result_inner_ready,
      result_valid => result_inner_valid
    );
end architecture;
```


### `spec_commit`

The `spec_commit` unit is used for speculation. It uses the `spec_units` signal manager, located in `signal_manager/spec_units.py`.

When `spec_commit` handles both `spec: i1` and `tag0: i8`, it concatenates `tag0` to the data while propagating `spec` to the inner unit. Additionally, it doesn't concatenate the control signal, as it doesn't carry any extra signals.


```vhdl
library ieee;
use ieee.std_logic_1164.all;
use ieee.numeric_std.all;
use work.types.all;

-- Entity of signal manager
entity spec_commit_0 is
  port(
    clk : in std_logic;
    rst : in std_logic;
    ins : in std_logic_vector(32 - 1 downto 0);
    ins_valid : in std_logic;
    ins_ready : out std_logic;
    ins_spec : in std_logic_vector(1 - 1 downto 0);
    ins_tag0 : in std_logic_vector(8 - 1 downto 0);
    ctrl : in std_logic_vector(1 - 1 downto 0);
    ctrl_valid : in std_logic;
    ctrl_ready : out std_logic;
    outs : out std_logic_vector(32 - 1 downto 0);
    outs_valid : out std_logic;
    outs_ready : in std_logic;
    outs_tag0 : out std_logic_vector(8 - 1 downto 0)
  );
end entity;

-- Architecture of signal manager (spec_units)
architecture arch of spec_commit_0 is
  -- Concatenated data and extra signals
  signal ins_inner : std_logic_vector(39 downto 0);
  signal outs_inner : std_logic_vector(39 downto 0);
begin
  -- Concatenate data and extra signals
  -- Note: Only tag0 is concatenated
  ins_inner(32 - 1 downto 0) <= ins;
  ins_inner(39 downto 32) <= ins_tag0;
  outs <= outs_inner(32 - 1 downto 0);
  outs_tag0 <= outs_inner(39 downto 32);

  inner : entity work.spec_commit_0_inner(arch)
    port map(
      clk => clk,
      rst => rst,
      ins => ins_inner,
      ins_valid => ins_valid,
      ins_ready => ins_ready,
      -- Note: `spec` is forwarded.
      ins_spec => ins_spec,
      outs => outs_inner,
      outs_valid => outs_valid,
      outs_ready => outs_ready,
      -- Note: `index` is not concatenated and directly forwarded to external signal.
      ctrl => ctrl,
      ctrl_valid => ctrl_valid,
      ctrl_ready => ctrl_ready
    );
end architecture;
```
<|MERGE_RESOLUTION|>--- conflicted
+++ resolved
@@ -226,86 +226,7 @@
 end architecture;
 ```
 
-<<<<<<< HEAD
-### `mux`
-
-The `mux` unit uses a custom signal manager to concatenate extra signals with the data signal and supply any missing `spec` signals on data input ports.
-
-```vhdl
-library ieee;
-use ieee.std_logic_1164.all;
-use ieee.numeric_std.all;
-use work.types.all;
-
--- Entity of signal manager
-entity handshake_mux_0 is
-  port(
-    clk : in std_logic;
-    rst : in std_logic;
-    ins : in data_array(2 - 1 downto 0)(32 - 1 downto 0);
-    ins_valid : in std_logic_vector(2 - 1 downto 0);
-    ins_ready : out std_logic_vector(2 - 1 downto 0);
-    -- Note: spec is only present at index 1 (not 0).
-    ins_1_spec : in std_logic_vector(1 - 1 downto 0);
-    index : in std_logic_vector(1 - 1 downto 0);
-    index_valid : in std_logic;
-    index_ready : out std_logic;
-    outs : out std_logic_vector(32 - 1 downto 0);
-    outs_valid : out std_logic;
-    outs_ready : in std_logic;
-    outs_spec : out std_logic_vector(1 - 1 downto 0)
-  );
-end entity;
-
--- Architecture of signal manager (mux)
-architecture arch of handshake_mux_0 is
-  -- Lacking spec inputs
-  signal ins_0_spec : std_logic_vector(0 downto 0);
-  -- Concatenated data and extra signals
-  signal ins_inner : data_array(1 downto 0)(32 downto 0);
-  signal outs_inner : std_logic_vector(32 downto 0);
-begin
-  -- Assign default spec bit values if not provided
-  ins_0_spec <= "0";
-
-  -- Concatenate data and extra signals
-  ins_inner(0)(32 - 1 downto 0) <= ins(0);
-  ins_inner(0)(32 downto 32) <= ins_0_spec;
-  ins_inner(1)(32 - 1 downto 0) <= ins(1);
-  ins_inner(1)(32 downto 32) <= ins_1_spec;
-  outs <= outs_inner(32 - 1 downto 0);
-  outs_spec <= outs_inner(32 downto 32);
-
-  -- Note: Inner mux is generated with concatenated bitwidth
-  inner : entity work.handshake_mux_0_inner(arch)
-    port map(
-      clk => clk,
-      rst => rst,
-      ins => ins_inner,
-      ins_valid => ins_valid,
-      ins_ready => ins_ready,
-      outs => outs_inner,
-      outs_valid => outs_valid,
-      outs_ready => outs_ready,
-      -- Note: `index` is not concatenated and directly forwarded to external signal.
-      index => index,
-      index_valid => index_valid,
-      index_ready => index_ready
-    );
-end architecture;
-```
-
-### `select`
-
-The `select` unit uses a custom signal manager. It handles extra signals as shown below:
-
-<img src="figs/SignalManager/select.png" width="700" />
-
-Note that the parts of the figure, such as `concat`, `split`, and `signal-wise forwarding`, are carried out using common helper functions.
-
-=======
 ## `load` (custom signal manager)
->>>>>>> ed7b0003
 
 ```vhdl
 library ieee;
