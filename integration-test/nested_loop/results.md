--- conflicted
+++ resolved
@@ -6,8 +6,4 @@
 |----------------------------------------|------------------|-------------------|
 | II of the inner loop (Haoran’s thesis) | 6                | 1                 |
 | II of the inner loop                   | 6                | 1                 |
-<<<<<<< HEAD
-| Cycles (Test Bench)                    | 2423 (End: 2421) | 436 (End: 433)    |
-=======
-| Cycles (Test Bench)                    | 2423 (End: 2421) | 437 (End: 433)    |
->>>>>>> 7e7f8f05
+| Cycles (Test Bench)                    | 2423 (End: 2421) | 437 (End: 433)    |