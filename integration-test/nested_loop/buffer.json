--- conflicted
+++ resolved
@@ -1,6 +1,5 @@
 [
   {
-<<<<<<< HEAD
     "pred": "speculating_branch1",
     "outid": 0,
     "slots": 6,
@@ -10,377 +9,42 @@
     "pred": "fork18",
     "outid": 0,
     "slots": 4,
-=======
-    "pred": "fork12",
-    "outid": 2,
-    "slots": 16,
-    "type": "fifo_break_none"
-  },
-  {
-    "pred": "speculator0",
-    "outid": 0,
-    "slots": 16,
-    "type": "fifo_break_none"
-  },
-  {
-    "pred": "speculator0",
-    "outid": 1,
-    "slots": 16,
-    "type": "fifo_break_none"
-  },
-  {
-    "pred": "speculator0",
-    "outid": 2,
-    "slots": 16,
-    "type": "fifo_break_none"
-  },
-  {
-    "pred": "merge0",
-    "outid": 0,
-    "slots": 16,
-    "type": "fifo_break_none"
-  },
-  {
-    "pred": "speculator0",
-    "outid": 5,
-    "slots": 16,
->>>>>>> 9001df88
     "type": "fifo_break_none"
   },
   {
     "pred": "fork14",
     "outid": 0,
-<<<<<<< HEAD
     "slots": 5,
-=======
-    "slots": 16,
->>>>>>> 9001df88
     "type": "fifo_break_none"
   },
   {
     "pred": "spec_commit8",
     "outid": 0,
-<<<<<<< HEAD
     "slots": 2,
-=======
-    "slots": 16,
-    "type": "fifo_break_none"
-  },
-  {
-    "pred": "fork11",
-    "outid": 1,
-    "slots": 16,
-    "type": "fifo_break_none"
-  },
-  {
-    "pred": "fork11",
-    "outid": 2,
-    "slots": 16,
->>>>>>> 9001df88
     "type": "fifo_break_none"
   },
   {
     "pred": "spec_commit9",
     "outid": 0,
-<<<<<<< HEAD
     "slots": 2,
-=======
-    "slots": 16,
-    "type": "fifo_break_none"
-  },
-  {
-    "pred": "fork1",
-    "outid": 1,
-    "slots": 16,
->>>>>>> 9001df88
     "type": "fifo_break_none"
   },
   {
     "pred": "extsi3",
     "outid": 0,
-<<<<<<< HEAD
     "slots": 4,
-=======
-    "slots": 16,
-    "type": "fifo_break_none"
-  },
-  {
-    "pred": "fork2",
-    "outid": 1,
-    "slots": 16,
->>>>>>> 9001df88
     "type": "fifo_break_none"
   },
   {
     "pred": "addi0",
     "outid": 0,
-<<<<<<< HEAD
     "slots": 4,
-=======
-    "slots": 16,
-    "type": "fifo_break_none"
-  },
-  {
-    "pred": "fork7",
-    "outid": 0,
-    "slots": 16,
-    "type": "fifo_break_none"
-  },
-  {
-    "pred": "fork14",
-    "outid": 3,
-    "slots": 16,
-    "type": "fifo_break_none"
-  },
-  {
-    "pred": "fork14",
-    "outid": 4,
-    "slots": 16,
-    "type": "fifo_break_none"
-  },
-  {
-    "pred": "fork14",
-    "outid": 5,
-    "slots": 16,
-    "type": "fifo_break_none"
-  },
-  {
-    "pred": "fork14",
-    "outid": 6,
-    "slots": 16,
-    "type": "fifo_break_none"
-  },
-  {
-    "pred": "fork14",
-    "outid": 8,
-    "slots": 16,
-    "type": "fifo_break_none"
-  },
-  {
-    "pred": "fork14",
-    "outid": 9,
-    "slots": 16,
-    "type": "fifo_break_none"
-  },
-  {
-    "pred": "fork14",
-    "outid": 10,
-    "slots": 16,
-    "type": "fifo_break_none"
-  },
-  {
-    "pred": "fork14",
-    "outid": 11,
-    "slots": 16,
-    "type": "fifo_break_none"
-  },
-  {
-    "pred": "fork14",
-    "outid": 12,
-    "slots": 16,
-    "type": "fifo_break_none"
-  },
-  {
-    "pred": "fork14",
-    "outid": 13,
-    "slots": 16,
-    "type": "fifo_break_none"
-  },
-  {
-    "pred": "fork14",
-    "outid": 14,
-    "slots": 16,
-    "type": "fifo_break_none"
-  },
-  {
-    "pred": "fork14",
-    "outid": 15,
-    "slots": 16,
-    "type": "fifo_break_none"
-  },
-  {
-    "pred": "fork14",
-    "outid": 16,
-    "slots": 16,
-    "type": "fifo_break_none"
-  },
-  {
-    "pred": "fork14",
-    "outid": 17,
-    "slots": 16,
-    "type": "fifo_break_none"
-  },
-  {
-    "pred": "fork14",
-    "outid": 18,
-    "slots": 16,
-    "type": "fifo_break_none"
-  },
-  {
-    "pred": "fork14",
-    "outid": 19,
-    "slots": 16,
-    "type": "fifo_break_none"
-  },
-  {
-    "pred": "fork14",
-    "outid": 20,
-    "slots": 16,
-    "type": "fifo_break_none"
-  },
-  {
-    "pred": "fork14",
-    "outid": 21,
-    "slots": 16,
-    "type": "fifo_break_none"
-  },
-  {
-    "pred": "fork14",
-    "outid": 23,
-    "slots": 16,
-    "type": "fifo_break_none"
-  },
-  {
-    "pred": "fork14",
-    "outid": 24,
-    "slots": 16,
-    "type": "fifo_break_none"
-  },
-  {
-    "pred": "fork14",
-    "outid": 0,
-    "slots": 16,
-    "type": "fifo_break_none"
-  },
-  {
-    "pred": "fork14",
-    "outid": 1,
-    "slots": 16,
-    "type": "fifo_break_none"
-  },
-  {
-    "pred": "fork17",
-    "outid": 0,
-    "slots": 16,
-    "type": "fifo_break_none"
-  },
-  {
-    "pred": "fork17",
-    "outid": 1,
-    "slots": 16,
-    "type": "fifo_break_none"
-  },
-  {
-    "pred": "fork17",
-    "outid": 2,
-    "slots": 16,
-    "type": "fifo_break_none"
-  },
-  {
-    "pred": "fork17",
-    "outid": 3,
-    "slots": 16,
-    "type": "fifo_break_none"
-  },
-  {
-    "pred": "fork17",
-    "outid": 4,
-    "slots": 16,
-    "type": "fifo_break_none"
-  },
-  {
-    "pred": "fork17",
-    "outid": 5,
-    "slots": 16,
-    "type": "fifo_break_none"
-  },
-  {
-    "pred": "fork17",
-    "outid": 6,
-    "slots": 16,
-    "type": "fifo_break_none"
-  },
-  {
-    "pred": "fork17",
-    "outid": 7,
-    "slots": 16,
-    "type": "fifo_break_none"
-  },
-  {
-    "pred": "fork17",
-    "outid": 8,
-    "slots": 16,
-    "type": "fifo_break_none"
-  },
-  {
-    "pred": "fork17",
-    "outid": 9,
-    "slots": 16,
-    "type": "fifo_break_none"
-  },
-  {
-    "pred": "fork17",
-    "outid": 11,
-    "slots": 16,
-    "type": "fifo_break_none"
-  },
-  {
-    "pred": "fork17",
-    "outid": 12,
-    "slots": 16,
-    "type": "fifo_break_none"
-  },
-  {
-    "pred": "fork16",
-    "outid": 0,
-    "slots": 16,
-    "type": "fifo_break_none"
-  },
-  {
-    "pred": "fork16",
-    "outid": 1,
-    "slots": 16,
-    "type": "fifo_break_none"
-  },
-  {
-    "pred": "trunci0",
-    "outid": 0,
-    "slots": 16,
-    "type": "fifo_break_none"
-  },
-  {
-    "pred": "fork14",
-    "outid": 2,
-    "slots": 16,
-    "type": "fifo_break_none"
-  },
-  {
-    "pred": "fork14",
-    "outid": 7,
-    "slots": 16,
-    "type": "fifo_break_none"
-  },
-  {
-    "pred": "fork14",
-    "outid": 25,
-    "slots": 16,
-    "type": "fifo_break_none"
-  },
-  {
-    "pred": "fork14",
-    "outid": 22,
-    "slots": 16,
->>>>>>> 9001df88
     "type": "fifo_break_none"
   },
   {
     "pred": "cmpi0",
     "outid": 0,
-<<<<<<< HEAD
     "slots": 2,
-=======
-    "slots": 1,
->>>>>>> 9001df88
     "type": "fifo_break_none"
   }
 ]