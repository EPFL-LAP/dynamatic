[
  {
    "name": "handshake.addf",
    "parameters": [
      { "name": "DATA_TYPE", "type": "dataflow", "data-lb": 1, "extra-eq": 0 }
    ],
    "generic": "$DYNAMATIC/data/vhdl/arith/addf.vhd",
    "dependencies": ["join", "delay_buffer", "oehb", "flopoco_ip_cores"]
  },
  {
    "name": "handshake.addi",
    "parameters": [
      { "name": "DATA_TYPE", "type": "dataflow", "data-lb": 1, "extra-eq": 0 }
    ],
    "generic": "$DYNAMATIC/data/vhdl/arith/addi.vhd",
    "dependencies": ["join"]
  },
  {
    "name": "handshake.andi",
    "parameters": [
      { "name": "DATA_TYPE", "type": "dataflow", "data-lb": 1, "extra-eq": 0 }
    ],
    "generic": "$DYNAMATIC/data/vhdl/arith/andi.vhd",
    "dependencies": ["join"]
  },
  {
    "name": "handshake.cmpf",
    "parameters": [
      { "name": "PREDICATE", "type": "string" },
      {
        "name": "DATA_TYPE",
        "type": "dataflow",
        "data-lb": 1,
        "extra-eq": 0,
        "generic": true
      }
    ],
    "generator": "\"$DYNAMATIC/bin/generators/rtl-cmpf-generator\" \"$DYNAMATIC/data/vhdl/arith/cmpf.vhd\" \"$OUTPUT_DIR/$MODULE_NAME.vhd\" $MODULE_NAME $PREDICATE",
    "dependencies": ["join", "flopoco_ip_cores"]
  },
  {
    "name": "handshake.cmpi",
    "parameters": [
      { "name": "PREDICATE", "type": "string" },
      {
        "name": "DATA_TYPE",
        "type": "dataflow",
        "data-lb": 1,
        "extra-eq": 0,
        "generic": true
      }
    ],
    "generator": "\"$DYNAMATIC/bin/generators/rtl-cmpi-generator\" \"$DYNAMATIC/data/vhdl/arith/cmpi.vhd\" \"$OUTPUT_DIR/$MODULE_NAME.vhd\" $MODULE_NAME $PREDICATE vhdl",
    "dependencies": ["join"]
  },
  {
    "name": "handshake.divf",
    "parameters": [
      { "name": "DATA_TYPE", "type": "dataflow", "data-lb": 1, "extra-eq": 0 }
    ],
    "generic": "$DYNAMATIC/data/vhdl/arith/divf.vhd",
    "dependencies": ["join", "delay_buffer", "oehb", "flopoco_ip_cores"]
  },
  {
    "name": "handshake.divsi",
    "parameters": [
      { "name": "DATA_TYPE", "type": "dataflow", "data-lb": 1, "extra-eq": 0 }
    ],
    "generic": "$DYNAMATIC/data/vhdl/arith/divsi.vhd",
    "dependencies": ["join", "delay_buffer"]
  },
  {
    "name": "handshake.divui",
    "parameters": [
      { "name": "DATA_TYPE", "type": "dataflow", "data-lb": 1, "extra-eq": 0 }
    ],
    "generic": "$DYNAMATIC/data/vhdl/arith/divui.vhd",
    "dependencies": ["join", "delay_buffer"]
  },
  {
    "name": "handshake.extsi",
    "parameters": [
      { "name": "INPUT_TYPE", "type": "dataflow", "data-lb": 1, "extra-eq": 0 },
      { "name": "OUTPUT_TYPE", "type": "dataflow", "data-lb": 1, "extra-eq": 0 }
    ],
    "generic": "$DYNAMATIC/data/vhdl/arith/extsi.vhd"
  },
  {
    "name": "handshake.extui",
    "parameters": [
      { "name": "INPUT_TYPE", "type": "dataflow", "data-lb": 1, "extra-eq": 0 },
      { "name": "OUTPUT_TYPE", "type": "dataflow", "data-lb": 1, "extra-eq": 0 }
    ],
    "generic": "$DYNAMATIC/data/vhdl/arith/extui.vhd"
  },
  {
    "name": "handshake.maximumf",
    "parameters": [
      { "name": "DATA_TYPE", "type": "dataflow", "data-lb": 1, "extra-eq": 0 }
    ],
    "generic": "$DYNAMATIC/data/vhdl/arith/maximumf.vhd",
    "dependencies": ["join", "delay_buffer"]
  },
  {
    "name": "handshake.minimumf",
    "parameters": [
      { "name": "DATA_TYPE", "type": "dataflow", "data-lb": 1, "extra-eq": 0 }
    ],
    "generic": "$DYNAMATIC/data/vhdl/arith/minimumf.vhd",
    "dependencies": ["join", "delay_buffer"]
  },
  {
    "name": "handshake.mulf",
    "parameters": [
      { "name": "DATA_TYPE", "type": "dataflow", "data-lb": 1, "extra-eq": 0 }
    ],
    "generic": "$DYNAMATIC/data/vhdl/arith/mulf.vhd",
    "dependencies": ["join", "delay_buffer", "oehb", "flopoco_ip_cores"]
  },
  {
    "name": "handshake.muli",
    "parameters": [
      { "name": "DATA_TYPE", "type": "dataflow", "data-lb": 1, "extra-eq": 0 }
    ],
    "generic": "$DYNAMATIC/data/vhdl/arith/muli.vhd",
    "dependencies": ["join", "delay_buffer", "oehb"]
  },
  {
    "name": "handshake.negf",
    "parameters": [
      { "name": "DATA_TYPE", "type": "dataflow", "data-lb": 1, "extra-eq": 0 }
    ],
    "generic": "$DYNAMATIC/data/vhdl/arith/negf.vhd"
  },
  {
    "name": "handshake.ori",
    "parameters": [
      { "name": "DATA_TYPE", "type": "dataflow", "data-lb": 1, "extra-eq": 0 }
    ],
    "generic": "$DYNAMATIC/data/vhdl/arith/ori.vhd",
    "dependencies": ["join"]
  },
  {
    "name": "handshake.select",
    "parameters": [
      { "name": "DATA_TYPE", "type": "dataflow", "data-lb": 1, "extra-eq": 0 }
    ],
    "generic": "$DYNAMATIC/data/vhdl/arith/select.vhd",
    "module-name": "selector"
  },
  {
    "name": "handshake.shli",
    "parameters": [
      { "name": "DATA_TYPE", "type": "dataflow", "data-lb": 1, "extra-eq": 0 }
    ],
    "generic": "$DYNAMATIC/data/vhdl/arith/shli.vhd",
    "dependencies": ["join"]
  },
  {
    "name": "handshake.shrsi",
    "parameters": [
      { "name": "DATA_TYPE", "type": "dataflow", "data-lb": 1, "extra-eq": 0 }
    ],
    "generic": "$DYNAMATIC/data/vhdl/arith/shrsi.vhd",
    "dependencies": ["join"]
  },
  {
    "name": "handshake.shrui",
    "parameters": [
      { "name": "DATA_TYPE", "type": "dataflow", "data-lb": 1, "extra-eq": 0 }
    ],
    "generic": "$DYNAMATIC/data/vhdl/arith/shrui.vhd",
    "dependencies": ["join"]
  },
  {
    "name": "handshake.subf",
    "parameters": [
      { "name": "DATA_TYPE", "type": "dataflow", "data-lb": 1, "extra-eq": 0 }
    ],
    "generic": "$DYNAMATIC/data/vhdl/arith/subf.vhd",
    "dependencies": ["join", "delay_buffer", "oehb", "flopoco_ip_cores"]
  },
  {
    "name": "handshake.subi",
    "parameters": [
      { "name": "DATA_TYPE", "type": "dataflow", "data-lb": 1, "extra-eq": 0 }
    ],
    "generic": "$DYNAMATIC/data/vhdl/arith/subi.vhd",
    "dependencies": ["join"]
  },
  {
    "name": "handshake.trunci",
    "parameters": [
      { "name": "INPUT_TYPE", "type": "dataflow", "data-lb": 1, "extra-eq": 0 },
      { "name": "OUTPUT_TYPE", "type": "dataflow", "data-lb": 1, "extra-eq": 0 }
    ],
    "generic": "$DYNAMATIC/data/vhdl/arith/trunci.vhd"
  },
  {
    "name": "handshake.truncf",
    "parameters": [
      { "name": "INPUT_TYPE", "type": "dataflow", "data-lb": 1, "extra-eq": 0 },
      { "name": "OUTPUT_TYPE", "type": "dataflow", "data-lb": 1, "extra-eq": 0 }
    ],
    "generic": "$DYNAMATIC/data/vhdl/arith/truncf.vhd"
  },
  {
    "name": "handshake.xori",
    "parameters": [
      { "name": "DATA_TYPE", "type": "dataflow", "data-lb": 1, "extra-eq": 0 }
    ],
    "generic": "$DYNAMATIC/data/vhdl/arith/xori.vhd",
    "dependencies": ["join"]
  },
  {
    "name": "handshake.sitofp",
    "parameters": [
      { "name": "DATA_TYPE", "type": "dataflow", "data-lb": 1, "extra-eq": 0 }
    ],
    "generic": "$DYNAMATIC/data/vhdl/arith/sitofp.vhd"
  },
  {
    "name": "handshake.fptosi",
    "parameters": [
      { "name": "DATA_TYPE", "type": "dataflow", "data-lb": 1, "extra-eq": 0 }
    ],
    "generic": "$DYNAMATIC/data/vhdl/arith/fptosi.vhd"
  },
  {
    "name": "handshake.absf",
    "parameters": [
      { "name": "DATA_TYPE", "type": "dataflow", "data-lb": 1, "extra-eq": 0 }
    ],
    "generic": "$DYNAMATIC/data/vhdl/arith/absf.vhd"
  },
  {
    "name": "handshake.extf",
    "parameters": [
      { "name": "INPUT_TYPE", "type": "dataflow", "data-lb": 1, "extra-eq": 0 },
      { "name": "OUTPUT_TYPE", "type": "dataflow", "data-lb": 1, "extra-eq": 0 }
    ],
    "generic": "$DYNAMATIC/data/vhdl/arith/extf.vhd"
  },
  {
    "name": "handshake.buffer",
    "parameters": [
      { "name": "NUM_SLOTS", "type": "unsigned", "eq": 1, "generic": false },
      {
        "name": "DATA_TYPE",
        "type": "dataflow",
        "data-eq": 0,
        "extra-eq": 0,
        "generic": false
      },
      {
        "name": "TIMING",
        "type": "timing",
        "data-lat-eq": 1,
        "valid-lat-eq": 1,
        "generic": false
      }
    ],
    "generic": "$DYNAMATIC/data/vhdl/handshake/dataless/oehb.vhd",
    "module-name": "oehb_dataless"
  },
  {
    "name": "handshake.buffer",
    "parameters": [
      { "name": "NUM_SLOTS", "type": "unsigned", "eq": 1, "generic": false },
      { "name": "DATA_TYPE", "type": "dataflow", "data-lb": 1, "extra-eq": 0 },
      {
        "name": "TIMING",
        "type": "timing",
        "data-lat-eq": 1,
        "valid-lat-eq": 1,
        "generic": false
      }
    ],
    "generic": "$DYNAMATIC/data/vhdl/handshake/oehb.vhd",
    "dependencies": ["oehb_dataless"]
  },
  {
    "name": "handshake.buffer",
    "parameters": [
      { "name": "NUM_SLOTS", "type": "unsigned", "lb": 2 },
      {
        "name": "DATA_TYPE",
        "type": "dataflow",
        "data-eq": 0,
        "extra-eq": 0,
        "generic": false
      },
      {
        "name": "TIMING",
        "type": "timing",
        "data-lat-eq": 1,
        "valid-lat-eq": 1,
        "generic": false
      }
    ],
    "generic": "$DYNAMATIC/data/vhdl/handshake/dataless/ofifo.vhd",
    "module-name": "ofifo_dataless",
    "dependencies": ["tehb_dataless", "elastic_fifo_inner_dataless"]
  },
  {
    "name": "handshake.buffer",
    "parameters": [
      { "name": "NUM_SLOTS", "type": "unsigned", "lb": 2 },
      { "name": "DATA_TYPE", "type": "dataflow", "data-lb": 1, "extra-eq": 0 },
      {
        "name": "TIMING",
        "type": "timing",
        "data-lat-eq": 1,
        "valid-lat-eq": 1,
        "generic": false
      }
    ],
    "generic": "$DYNAMATIC/data/vhdl/handshake/ofifo.vhd",
    "dependencies": ["tehb", "elastic_fifo_inner"]
  },
  {
    "name": "handshake.buffer",
    "parameters": [
      { "name": "NUM_SLOTS", "type": "unsigned", "eq": 1, "generic": false },
      {
        "name": "DATA_TYPE",
        "type": "dataflow",
        "data-eq": 0,
        "extra-eq": 0,
        "generic": false
      },
      {
        "name": "TIMING",
        "type": "timing",
        "ready-lat-eq": 1,
        "generic": false
      }
    ],
    "generic": "$DYNAMATIC/data/vhdl/handshake/dataless/tehb.vhd",
    "module-name": "tehb_dataless"
  },
  {
    "name": "handshake.buffer",
    "parameters": [
      { "name": "NUM_SLOTS", "type": "unsigned", "eq": 1, "generic": false },
      { "name": "DATA_TYPE", "type": "dataflow", "data-lb": 1, "extra-eq": 0 },
      {
        "name": "TIMING",
        "type": "timing",
        "ready-lat-eq": 1,
        "generic": false
      }
    ],
    "generic": "$DYNAMATIC/data/vhdl/handshake/tehb.vhd",
    "dependencies": ["tehb_dataless"]
  },
  {
    "name": "handshake.buffer",
    "parameters": [
      { "name": "NUM_SLOTS", "type": "unsigned", "lb": 2 },
      {
        "name": "DATA_TYPE",
        "type": "dataflow",
        "data-eq": 0,
        "extra-eq": 0,
        "generic": false
      },
      {
        "name": "TIMING",
        "type": "timing",
        "ready-lat-eq": 1,
        "generic": false
      }
    ],
    "generic": "$DYNAMATIC/data/vhdl/handshake/dataless/tfifo.vhd",
    "module-name": "tfifo_dataless",
    "dependencies": ["elastic_fifo_inner_dataless"]
  },
  {
    "name": "handshake.buffer",
    "parameters": [
      { "name": "NUM_SLOTS", "type": "unsigned", "lb": 2 },
      { "name": "DATA_TYPE", "type": "dataflow", "data-lb": 1, "extra-eq": 0 },
      {
        "name": "TIMING",
        "type": "timing",
        "ready-lat-eq": 1,
        "generic": false
      }
    ],
    "generic": "$DYNAMATIC/data/vhdl/handshake/tfifo.vhd",
    "dependencies": ["elastic_fifo_inner"]
  },
  {
    "name": "handshake.ndwire",
    "parameters": [
<<<<<<< HEAD
      { "name": "DATA_TYPE", "type": "dataflow", "data-lb": 1, "extra-eq": 0 }
    ],
    "generic": "$DYNAMATIC/data/vhdl/handshake/ndwire.vhd",
=======
      {
        "name": "DATA_TYPE",
        "type": "dataflow",
        "data-eq": 0, 
        "extra-eq": 0 }
    ],
    "generic": "$DYNAMATIC/data/vhdl/handshake/dataless/ndwire.vhd",
    "module-name": "ndwire_dataless",
    "hdl": "verilog"
  },
  {
    "name": "handshake.ndwire",
    "parameters": [
      {
        "name": "DATA_TYPE",
        "type": "dataflow",
        "data-lb": 1, 
        "extra-eq": 0 }
    ],
    "generic": "$DYNAMATIC/data/vhdl/handshake/ndwire.vhd",
    "dependencies": ["ndwire_dataless"],
>>>>>>> 97cc2b24
    "hdl": "verilog"
  },
  {
    "name": "handshake.fork",
    "parameters": [
      { "name": "SIZE", "type": "unsigned", "lb": 1 },
      {
        "name": "DATA_TYPE",
        "type": "dataflow",
        "data-eq": 0,
        "extra-eq": 0,
        "generic": false
      }
    ],
    "generic": "$DYNAMATIC/data/vhdl/handshake/dataless/fork.vhd",
    "module-name": "fork_dataless",
    "dependencies": ["logic", "eager_fork_register_block"]
  },
  {
    "name": "handshake.fork",
    "parameters": [
      { "name": "SIZE", "type": "unsigned", "lb": 1 },
      { "name": "DATA_TYPE", "type": "dataflow", "data-lb": 1, "extra-eq": 0 }
    ],
    "generic": "$DYNAMATIC/data/vhdl/handshake/fork.vhd",
    "module-name": "handshake_fork",
    "dependencies": ["types", "fork_dataless"]
  },
  {
    "name": "handshake.lazy_fork",
    "parameters": [
      { "name": "SIZE", "type": "unsigned", "lb": 1 },
      {
        "name": "DATA_TYPE",
        "type": "dataflow",
        "data-eq": 0,
        "extra-eq": 0,
        "generic": false
      }
    ],
    "generic": "$DYNAMATIC/data/vhdl/handshake/dataless/lazy_fork.vhd",
    "module-name": "lazy_fork_dataless",
    "dependencies": ["logic"]
  },
  {
    "name": "handshake.lazy_fork",
    "parameters": [
      { "name": "SIZE", "type": "unsigned", "lb": 1 },
      { "name": "DATA_TYPE", "type": "dataflow", "data-lb": 1, "extra-eq": 0 }
    ],
    "generic": "$DYNAMATIC/data/vhdl/handshake/lazy_fork.vhd",
    "dependencies": ["types", "lazy_fork_dataless"]
  },
  {
    "name": "handshake.sink",
    "parameters": [
      {
        "name": "DATA_TYPE",
        "type": "dataflow",
        "data-eq": 0,
        "extra-eq": 0,
        "generic": false
      }
    ],
    "generic": "$DYNAMATIC/data/vhdl/handshake/dataless/sink.vhd",
    "module-name": "sink_dataless"
  },
  {
    "name": "handshake.sink",
    "parameters": [
      { "name": "DATA_TYPE", "type": "dataflow", "data-lb": 1, "extra-eq": 0 }
    ],
    "generic": "$DYNAMATIC/data/vhdl/handshake/sink.vhd"
  },
  {
    "name": "handshake.mux",
    "parameters": [
      { "name": "SIZE", "type": "unsigned", "lb": 1 },
      {
        "name": "DATA_TYPE",
        "type": "dataflow",
        "data-eq": 0,
        "extra-eq": 0,
        "generic": false
      },
      { "name": "SELECT_TYPE", "type": "dataflow", "data-lb": 1, "extra-eq": 0 }
    ],
    "generic": "$DYNAMATIC/data/vhdl/handshake/dataless/mux.vhd",
    "module-name": "mux_dataless",
    "dependencies": ["tehb_dataless"]
  },
  {
    "name": "handshake.mux",
    "parameters": [
      { "name": "SIZE", "type": "unsigned", "lb": 1 },
      { "name": "DATA_TYPE", "type": "dataflow", "data-lb": 1, "extra-eq": 0 },
      { "name": "SELECT_TYPE", "type": "dataflow", "data-lb": 1, "extra-eq": 0 }
    ],
    "generic": "$DYNAMATIC/data/vhdl/handshake/mux.vhd",
    "dependencies": ["types", "tehb"]
  },
  {
    "name": "handshake.control_merge",
    "parameters": [
      { "name": "SIZE", "type": "unsigned", "lb": 1 },
      {
        "name": "DATA_TYPE",
        "type": "dataflow",
        "data-eq": 0,
        "extra-eq": 0,
        "generic": false
      },
      { "name": "INDEX_TYPE", "type": "dataflow", "data-lb": 1, "extra-eq": 0 }
    ],
    "generic": "$DYNAMATIC/data/vhdl/handshake/dataless/control_merge.vhd",
    "module-name": "control_merge_dataless",
    "dependencies": ["merge_notehb_dataless", "tehb", "fork_dataless"]
  },
  {
    "name": "handshake.control_merge",
    "parameters": [
      { "name": "SIZE", "type": "unsigned", "lb": 1 },
      { "name": "DATA_TYPE", "type": "dataflow", "data-lb": 1, "extra-eq": 0 },
      { "name": "INDEX_TYPE", "type": "dataflow", "data-lb": 1, "extra-eq": 0 }
    ],
    "generic": "$DYNAMATIC/data/vhdl/handshake/control_merge.vhd",
    "dependencies": ["types", "control_merge_dataless"]
  },
  {
    "name": "handshake.merge",
    "parameters": [
      { "name": "SIZE", "type": "unsigned", "lb": 1 },
      {
        "name": "DATA_TYPE",
        "type": "dataflow",
        "data-eq": 0,
        "extra-eq": 0,
        "generic": false
      }
    ],
    "generic": "$DYNAMATIC/data/vhdl/handshake/dataless/merge.vhd",
    "module-name": "merge_dataless",
    "dependencies": ["tehb_dataless"]
  },
  {
    "name": "handshake.merge",
    "parameters": [
      { "name": "SIZE", "type": "unsigned", "lb": 1 },
      { "name": "DATA_TYPE", "type": "dataflow", "data-lb": 1, "extra-eq": 0 }
    ],
    "generic": "$DYNAMATIC/data/vhdl/handshake/merge.vhd",
    "dependencies": ["types", "tehb", "merge_notehb"]
  },
  {
    "name": "handshake.br",
    "parameters": [
      {
        "name": "DATA_TYPE",
        "type": "dataflow",
        "data-eq": 0,
        "extra-eq": 0,
        "generic": false
      }
    ],
    "generic": "$DYNAMATIC/data/vhdl/handshake/dataless/br.vhd",
    "module-name": "br_dataless"
  },
  {
    "name": "handshake.br",
    "parameters": [
      { "name": "DATA_TYPE", "type": "dataflow", "data-lb": 1, "extra-eq": 0 }
    ],
    "generic": "$DYNAMATIC/data/vhdl/handshake/br.vhd"
  },
  {
    "name": "handshake.cond_br",
    "parameters": [
      {
        "name": "DATA_TYPE",
        "type": "dataflow",
        "data-eq": 0,
        "extra-eq": 0,
        "generic": false
      }
    ],
    "generic": "$DYNAMATIC/data/vhdl/handshake/dataless/cond_br.vhd",
    "module-name": "cond_br_dataless",
    "dependencies": ["join"]
  },
  {
    "name": "handshake.cond_br",
    "parameters": [
      { "name": "DATA_TYPE", "type": "dataflow", "data-lb": 1, "extra-eq": 0 }
    ],
    "generic": "$DYNAMATIC/data/vhdl/handshake/cond_br.vhd",
    "dependencies": ["cond_br_dataless"]
  },
  {
    "name": "handshake.source",
    "parameters": [],
    "generic": "$DYNAMATIC/data/vhdl/handshake/source.vhd"
  },
  {
    "name": "handshake.constant",
    "parameters": [
      { "name": "VALUE", "type": "string" },
      {
        "name": "DATA_WIDTH",
        "type": "unsigned",
        "generic": true
      }
    ],
    "generator": "\"$DYNAMATIC/bin/generators/rtl-text-generator\" \"$DYNAMATIC/data/vhdl/handshake/constant.vhd\" \"$OUTPUT_DIR/$MODULE_NAME.vhd\" ENTITY_NAME $MODULE_NAME VALUE $VALUE"
  },
  {
    "name": "handshake.load",
    "parameters": [
      { "name": "DATA_TYPE", "type": "dataflow", "data-lb": 1, "extra-eq": 0 },
      { "name": "ADDR_TYPE", "type": "dataflow", "data-lb": 1, "extra-eq": 0 }
    ],
    "generic": "$DYNAMATIC/data/vhdl/handshake/load.vhd",
    "dependencies": ["tehb"]
  },
  {
    "name": "handshake.store",
    "parameters": [
      { "name": "DATA_TYPE", "type": "dataflow", "data-lb": 1, "extra-eq": 0 },
      { "name": "ADDR_TYPE", "type": "dataflow", "data-lb": 1, "extra-eq": 0 }
    ],
    "generic": "$DYNAMATIC/data/vhdl/handshake/store.vhd",
    "dependencies": ["join"]
  },
  {
    "name": "handshake.mem_controller",
    "parameters": [
      { "name": "NUM_CONTROLS", "type": "unsigned", "eq": 0, "generic": false },
      { "name": "NUM_LOADS", "type": "unsigned", "lb": 1 },
      { "name": "NUM_STORES", "type": "unsigned", "eq": 0, "generic": false },
      { "name": "DATA_TYPE", "type": "dataflow", "data-lb": 1, "extra-eq": 0 },
      { "name": "ADDR_TYPE", "type": "dataflow", "data-lb": 1, "extra-eq": 0 }
    ],
    "generic": "$DYNAMATIC/data/vhdl/handshake/mem_controller_storeless.vhd",
    "dependencies": ["mc_support"]
  },
  {
    "name": "handshake.mem_controller",
    "parameters": [
      { "name": "NUM_CONTROLS", "type": "unsigned", "lb": 1 },
      { "name": "NUM_LOADS", "type": "unsigned", "eq": 0, "generic": false },
      { "name": "NUM_STORES", "type": "unsigned", "lb": 1 },
      { "name": "DATA_TYPE", "type": "dataflow", "data-lb": 1, "extra-eq": 0 },
      { "name": "ADDR_TYPE", "type": "dataflow", "data-lb": 1, "extra-eq": 0 }
    ],
    "generic": "$DYNAMATIC/data/vhdl/handshake/mem_controller_loadless.vhd",
    "dependencies": ["mc_support"]
  },
  {
    "name": "handshake.mem_controller",
    "parameters": [
      { "name": "NUM_CONTROLS", "type": "unsigned", "lb": 1 },
      { "name": "NUM_LOADS", "type": "unsigned", "lb": 1 },
      { "name": "NUM_STORES", "type": "unsigned", "lb": 1 },
      { "name": "DATA_TYPE", "type": "dataflow", "data-lb": 1, "extra-eq": 0 },
      { "name": "ADDR_TYPE", "type": "dataflow", "data-lb": 1, "extra-eq": 0 }
    ],
    "generic": "$DYNAMATIC/data/vhdl/handshake/mem_controller.vhd",
    "dependencies": ["mem_controller_loadless"]
  },
  {
    "name": "handshake.lsq",
    "generator": "/usr/bin/env python3 $DYNAMATIC/tools/backend/lsq-generator-python/lsq-generator.py -o $OUTPUT_DIR -c $OUTPUT_DIR/$MODULE_NAME.json",
    "use-json-config": "$OUTPUT_DIR/$MODULE_NAME.json",
    "hdl": "vhdl",
    "io-kind": "flat",
    "io-map": [{ "clk": "clock" }, { "rst": "reset" }, { "*": "io_*" }],
    "io-signals": {
      "data": "_bits"
    }
  },
  {
    "name": "handshake.sharing_wrapper",
    "generator": "\"$DYNAMATIC/bin/generators/exp-sharing-wrapper-generator\" \"$OUTPUT_DIR/$MODULE_NAME.vhd\" $MODULE_NAME \"$CREDITS\" \"$NUM_SHARED_OPERANDS\" \"$DATA_WIDTH\" \"$LATENCY\"",
    "parameters": [
      { "name": "CREDITS", "type": "string" },
      { "name": "NUM_SHARED_OPERANDS", "type": "unsigned", "lb": 1 },
      { "name": "DATA_WIDTH", "type": "dataflow", "data-lb": 1, "extra-eq": 0 },
      { "name": "LATENCY", "type": "unsigned", "lb": 1 }
    ],
    "dependencies": [
      "logic",
      "types",
      "sharing_support",
      "ofifo",
      "tfifo",
      "lazy_fork"
    ]
  },
  {
    "name": "handshake.join",
    "parameters": [{ "name": "SIZE", "type": "unsigned", "lb": 1 }],
    "generic": "$DYNAMATIC/data/vhdl/handshake/join.vhd",
    "module-name": "join_handshake",
    "dependencies": ["join"]
  },
  {
    "name": "handshake.not",
    "parameters": [
      { "name": "DATA_TYPE", "type": "dataflow", "data-lb": 1, "extra-eq": 0 }
    ],
    "generic": "$DYNAMATIC/data/vhdl/handshake/not.vhd",
    "module-name": "logic_not"
  },
  {
    "generic": "$DYNAMATIC/data/vhdl/support/delay_buffer.vhd"
  },
  {
    "generic": "$DYNAMATIC/data/vhdl/support/eager_fork_register_block.vhd"
  },
  {
    "generic": "$DYNAMATIC/data/vhdl/support/elastic_fifo_inner.vhd"
  },
  {
    "generic": "$DYNAMATIC/data/vhdl/support/dataless/elastic_fifo_inner.vhd",
    "module-name": "elastic_fifo_inner_dataless"
  },
  {
    "generic": "$DYNAMATIC/data/vhdl/support/logic.vhd"
  },
  {
    "generic": "$DYNAMATIC/data/vhdl/support/flopoco_ip_cores.vhd"
  },
  {
    "generic": "$DYNAMATIC/data/vhdl/support/join.vhd"
  },
  {
    "generic": "$DYNAMATIC/data/vhdl/support/mc_support.vhd",
    "dependencies": ["types"]
  },
  {
    "generic": "$DYNAMATIC/data/vhdl/support/merge_notehb.vhd",
    "dependencies": ["types"]
  },
  {
    "generic": "$DYNAMATIC/data/vhdl/support/dataless/merge_notehb.vhd",
    "module-name": "merge_notehb_dataless"
  },
  {
    "generic": "$DYNAMATIC/data/vhdl/support/types.vhd"
  },
  {
    "name": "mem_to_bram",
    "parameters": [
      { "name": "DATA_WIDTH", "type": "unsigned", "lb": 1 },
      { "name": "ADDR_WIDTH", "type": "unsigned", "lb": 1 }
    ],
    "generic": "$DYNAMATIC/data/vhdl/support/mem_to_bram.vhd"
  },
  {
    "generic": "$DYNAMATIC/data/vhdl/support/sharing_support.vhd",
    "dependencies": ["types"]
  }
]<|MERGE_RESOLUTION|>--- conflicted
+++ resolved
@@ -394,11 +394,6 @@
   {
     "name": "handshake.ndwire",
     "parameters": [
-<<<<<<< HEAD
-      { "name": "DATA_TYPE", "type": "dataflow", "data-lb": 1, "extra-eq": 0 }
-    ],
-    "generic": "$DYNAMATIC/data/vhdl/handshake/ndwire.vhd",
-=======
       {
         "name": "DATA_TYPE",
         "type": "dataflow",
@@ -420,7 +415,6 @@
     ],
     "generic": "$DYNAMATIC/data/vhdl/handshake/ndwire.vhd",
     "dependencies": ["ndwire_dataless"],
->>>>>>> 97cc2b24
     "hdl": "verilog"
   },
   {
