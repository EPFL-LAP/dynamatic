--- conflicted
+++ resolved
@@ -641,12 +641,7 @@
       }
     ],
     "generic": "$DYNAMATIC/data/vhdl/handshake/dataless/merge.vhd",
-<<<<<<< HEAD
-    "module-name": "merge_dataless",
-    "dependencies": ["tehb_dataless", "merge_notehb_dataless"]
-=======
     "module-name": "merge_dataless"
->>>>>>> cb5bc056
   },
   {
     "name": "handshake.merge",
