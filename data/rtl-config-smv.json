--- conflicted
+++ resolved
@@ -226,11 +226,7 @@
   },
   {
     "name": "handshake.not",
-<<<<<<< HEAD
-    "generator": "python3 $DYNAMATIC/experimental/tools/unit-generators/smv/smv-unit-generator.py -n $MODULE_NAME -o $OUTPUT_DIR/$MODULE_NAME.smv -t not --abstract-data -p latency=0 bitwidth=$BITWIDTH",
-=======
-    "generator": "python $DYNAMATIC/experimental/tools/unit-generators/smv/smv-unit-generator.py -n $MODULE_NAME -o $OUTPUT_DIR/$MODULE_NAME.smv -t not --abstract-data -p latency=0 is_double=$IS_DOUBLE",
->>>>>>> c62cb794
+    "generator": "python $DYNAMATIC/experimental/tools/unit-generators/smv/smv-unit-generator.py -n $MODULE_NAME -o $OUTPUT_DIR/$MODULE_NAME.smv -t not --abstract-data -p latency=0 bitwidth=$BITWIDTH",
     "hdl": "smv"
   },
   {
