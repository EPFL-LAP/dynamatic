--- conflicted
+++ resolved
@@ -28,40 +28,10 @@
     "generator": "python $DYNAMATIC/experimental/tools/unit-generators/vhdl/vhdl-unit-generator.py -n $MODULE_NAME -o $OUTPUT_DIR/$MODULE_NAME.vhd -t cmpi -p port_types=$PORT_TYPES predicate=\"'$PREDICATE'\" bitwidth=$BITWIDTH extra_signals=$EXTRA_SIGNALS"
   },
   {
-    "name": "handshake.divf",
-    "generator": "python $DYNAMATIC/experimental/tools/unit-generators/vhdl/vhdl-unit-generator.py -n $MODULE_NAME -o $OUTPUT_DIR/$MODULE_NAME.vhd -t divf -p port_types=$PORT_TYPES",
-    "dependencies": ["flopoco_ip_cores"]
-  },
-  {
-    "name": "handshake.divsi",
-    "generator": "python $DYNAMATIC/experimental/tools/unit-generators/vhdl/vhdl-unit-generator.py -n $MODULE_NAME -o $OUTPUT_DIR/$MODULE_NAME.vhd -t divsi -p port_types=$PORT_TYPES"
-  },
-  {
-    "name": "handshake.divui",
-    "generator": "python $DYNAMATIC/experimental/tools/unit-generators/vhdl/vhdl-unit-generator.py -n $MODULE_NAME -o $OUTPUT_DIR/$MODULE_NAME.vhd -t divui -p port_types=$PORT_TYPES"
-  },
-  {
     "name": "handshake.extsi",
     "generator": "python $DYNAMATIC/experimental/tools/unit-generators/vhdl/vhdl-unit-generator.py -n $MODULE_NAME -o $OUTPUT_DIR/$MODULE_NAME.vhd -t extsi -p port_types=$PORT_TYPES input_bitwidth=$INPUT_BITWIDTH output_bitwidth=$OUTPUT_BITWIDTH extra_signals=$EXTRA_SIGNALS"
   },
   {
-<<<<<<< HEAD
-    "name": "handshake.extui",
-    "generator": "python $DYNAMATIC/experimental/tools/unit-generators/vhdl/vhdl-unit-generator.py -n $MODULE_NAME -o $OUTPUT_DIR/$MODULE_NAME.vhd -t extui -p port_types=$PORT_TYPES input_bitwidth=$INPUT_BITWIDTH output_bitwidth=$OUTPUT_BITWIDTH extra_signals=$EXTRA_SIGNALS"
-  },
-  {
-    "name": "handshake.maximumf",
-    "generator": "python $DYNAMATIC/experimental/tools/unit-generators/vhdl/vhdl-unit-generator.py -n $MODULE_NAME -o $OUTPUT_DIR/$MODULE_NAME.vhd -t maximumf -p port_types=$PORT_TYPES",
-    "dependencies": ["flopoco_ip_cores"]
-  },
-  {
-    "name": "handshake.minimumf",
-    "generator": "python $DYNAMATIC/experimental/tools/unit-generators/vhdl/vhdl-unit-generator.py -n $MODULE_NAME -o $OUTPUT_DIR/$MODULE_NAME.vhd -t minimumf -p port_types=$PORT_TYPES",
-    "dependencies": ["flopoco_ip_cores"]
-  },
-  {
-=======
->>>>>>> da016a1a
     "name": "handshake.mulf",
     "generator": "python $DYNAMATIC/experimental/tools/unit-generators/vhdl/vhdl-unit-generator.py -n $MODULE_NAME -o $OUTPUT_DIR/$MODULE_NAME.vhd -t mulf -p port_types=$PORT_TYPES is_double=$IS_DOUBLE extra_signals=$EXTRA_SIGNALS",
     "dependencies": ["flopoco_ip_cores"]
@@ -71,37 +41,10 @@
     "generator": "python $DYNAMATIC/experimental/tools/unit-generators/vhdl/vhdl-unit-generator.py -n $MODULE_NAME -o $OUTPUT_DIR/$MODULE_NAME.vhd -t muli -p port_types=$PORT_TYPES bitwidth=$BITWIDTH extra_signals=$EXTRA_SIGNALS"
   },
   {
-<<<<<<< HEAD
-    "name": "handshake.negf",
-    "generator": "python $DYNAMATIC/experimental/tools/unit-generators/vhdl/vhdl-unit-generator.py -n $MODULE_NAME -o $OUTPUT_DIR/$MODULE_NAME.vhd -t negf -p port_types=$PORT_TYPES",
-    "dependencies": ["flopoco_ip_cores"]
-  },
-  {
-    "name": "handshake.ori",
-    "generator": "python $DYNAMATIC/experimental/tools/unit-generators/vhdl/vhdl-unit-generator.py -n $MODULE_NAME -o $OUTPUT_DIR/$MODULE_NAME.vhd -t ori -p port_types=$PORT_TYPES"
-  },
-  {
-=======
->>>>>>> da016a1a
     "name": "handshake.select",
     "generator": "python $DYNAMATIC/experimental/tools/unit-generators/vhdl/vhdl-unit-generator.py -n $MODULE_NAME -o $OUTPUT_DIR/$MODULE_NAME.vhd -t select -p port_types=$PORT_TYPES bitwidth=$BITWIDTH extra_signals=$EXTRA_SIGNALS"
   },
   {
-<<<<<<< HEAD
-    "name": "handshake.shli",
-    "generator": "python $DYNAMATIC/experimental/tools/unit-generators/vhdl/vhdl-unit-generator.py -n $MODULE_NAME -o $OUTPUT_DIR/$MODULE_NAME.vhd -t shli -p port_types=$PORT_TYPES bitwidth=$BITWIDTH extra_signals=$EXTRA_SIGNALS"
-  },
-  {
-    "name": "handshake.shrsi",
-    "generator": "python $DYNAMATIC/experimental/tools/unit-generators/vhdl/vhdl-unit-generator.py -n $MODULE_NAME -o $OUTPUT_DIR/$MODULE_NAME.vhd -t shrsi -p port_types=$PORT_TYPES"
-  },
-  {
-    "name": "handshake.shrui",
-    "generator": "python $DYNAMATIC/experimental/tools/unit-generators/vhdl/vhdl-unit-generator.py -n $MODULE_NAME -o $OUTPUT_DIR/$MODULE_NAME.vhd -t shrui -p port_types=$PORT_TYPES"
-  },
-  {
-=======
->>>>>>> da016a1a
     "name": "handshake.subf",
     "generator": "python $DYNAMATIC/experimental/tools/unit-generators/vhdl/vhdl-unit-generator.py -n $MODULE_NAME -o $OUTPUT_DIR/$MODULE_NAME.vhd -t subf -p port_types=$PORT_TYPES is_double=$IS_DOUBLE extra_signals=$EXTRA_SIGNALS",
     "dependencies": ["flopoco_ip_cores"]
@@ -113,33 +56,6 @@
   {
     "name": "handshake.trunci",
     "generator": "python $DYNAMATIC/experimental/tools/unit-generators/vhdl/vhdl-unit-generator.py -n $MODULE_NAME -o $OUTPUT_DIR/$MODULE_NAME.vhd -t trunci -p port_types=$PORT_TYPES input_bitwidth=$INPUT_BITWIDTH output_bitwidth=$OUTPUT_BITWIDTH extra_signals=$EXTRA_SIGNALS"
-  },
-  {
-    "name": "handshake.truncf",
-    "generator": "python $DYNAMATIC/experimental/tools/unit-generators/vhdl/vhdl-unit-generator.py -n $MODULE_NAME -o $OUTPUT_DIR/$MODULE_NAME.vhd -t truncf -p port_types=$PORT_TYPES",
-    "dependencies": ["flopoco_ip_cores"]
-  },
-  {
-    "name": "handshake.xori",
-    "generator": "python $DYNAMATIC/experimental/tools/unit-generators/vhdl/vhdl-unit-generator.py -n $MODULE_NAME -o $OUTPUT_DIR/$MODULE_NAME.vhd -t xori -p port_types=$PORT_TYPES"
-  },
-  {
-    "name": "handshake.sitofp",
-    "generator": "python $DYNAMATIC/experimental/tools/unit-generators/vhdl/vhdl-unit-generator.py -n $MODULE_NAME -o $OUTPUT_DIR/$MODULE_NAME.vhd -t sitofp -p port_types=$PORT_TYPES"
-  },
-  {
-    "name": "handshake.fptosi",
-    "generator": "python $DYNAMATIC/experimental/tools/unit-generators/vhdl/vhdl-unit-generator.py -n $MODULE_NAME -o $OUTPUT_DIR/$MODULE_NAME.vhd -t fptosi -p port_types=$PORT_TYPES"
-  },
-  {
-    "name": "handshake.absf",
-    "generator": "python $DYNAMATIC/experimental/tools/unit-generators/vhdl/vhdl-unit-generator.py -n $MODULE_NAME -o $OUTPUT_DIR/$MODULE_NAME.vhd -t absf -p port_types=$PORT_TYPES",
-    "dependencies": ["flopoco_ip_cores"]
-  },
-  {
-    "name": "handshake.extf",
-    "generator": "python $DYNAMATIC/experimental/tools/unit-generators/vhdl/vhdl-unit-generator.py -n $MODULE_NAME -o $OUTPUT_DIR/$MODULE_NAME.vhd -t extf -p port_types=$PORT_TYPES",
-    "dependencies": ["flopoco_ip_cores"]
   },
   {
     "name": "handshake.buffer",
@@ -247,6 +163,36 @@
     "generator": "python $DYNAMATIC/experimental/tools/unit-generators/vhdl/vhdl-unit-generator.py -n $MODULE_NAME -o $OUTPUT_DIR/$MODULE_NAME.vhd -t non_spec -p port_types=$PORT_TYPES bitwidth=$BITWIDTH extra_signals=$EXTRA_SIGNALS"
   },
   {
+    "name": "handshake.tagger",
+    "generator": "python $DYNAMATIC/experimental/tools/unit-generators/vhdl/vhdl-unit-generator.py -n $MODULE_NAME -o $OUTPUT_DIR/$MODULE_NAME.vhd -t tagger -p port_types=$PORT_TYPES data_bitwidth=$DATA_BITWIDTH tag_bitwidth=$TAG_BITWIDTH input_extra_signals=$INPUT_EXTRA_SIGNALS output_extra_signals=$OUTPUT_EXTRA_SIGNALS"
+  },
+  {
+    "name": "handshake.untagger",
+    "generator": "python $DYNAMATIC/experimental/tools/unit-generators/vhdl/vhdl-unit-generator.py -n $MODULE_NAME -o $OUTPUT_DIR/$MODULE_NAME.vhd -t untagger -p port_types=$PORT_TYPES data_bitwidth=$DATA_BITWIDTH tag_bitwidth=$TAG_BITWIDTH input_extra_signals=$INPUT_EXTRA_SIGNALS output_extra_signals=$OUTPUT_EXTRA_SIGNALS"
+  },
+  {
+    "name": "handshake.free_tags_fifo",
+    "parameters": [
+      { "name": "FIFO_DEPTH", "type": "unsigned" }
+    ],
+    "generator": "python $DYNAMATIC/experimental/tools/unit-generators/vhdl/vhdl-unit-generator.py -n $MODULE_NAME -o $OUTPUT_DIR/$MODULE_NAME.vhd -t free_tags_fifo -p fifo_depth=$FIFO_DEPTH port_types=$PORT_TYPES bitwidth=$BITWIDTH"
+  },
+  {
+    "name": "handshake.demux",
+    "parameters": [
+      { "name": "SIZE", "type": "unsigned" }
+    ],
+    "generator": "python $DYNAMATIC/experimental/tools/unit-generators/vhdl/vhdl-unit-generator.py -n $MODULE_NAME -o $OUTPUT_DIR/$MODULE_NAME.vhd -t demux -p size=$SIZE port_types=$PORT_TYPES data_bitwidth=$DATA_BITWIDTH index_bitwidth=$INDEX_BITWIDTH extra_signals=$EXTRA_SIGNALS"
+  },
+  {
+    "name": "handshake.join",
+    "parameters": [
+      { "name": "SIZE", "type": "unsigned" }
+    ],
+    "generator": "python $DYNAMATIC/experimental/tools/unit-generators/vhdl/vhdl-unit-generator.py -n $MODULE_NAME -o $OUTPUT_DIR/$MODULE_NAME.vhd -t join -p size=$SIZE port_types=$PORT_TYPES bitwidth=$BITWIDTH",
+    "dependencies": ["types"]
+  },
+  {
     "name": "mem_to_bram",
     "generator": "python $DYNAMATIC/experimental/tools/unit-generators/vhdl/vhdl-unit-generator.py -n $MODULE_NAME -o $OUTPUT_DIR/$MODULE_NAME.vhd -t mem_to_bram -p port_types=$PORT_TYPES addr_bitwidth=$ADDR_BITWIDTH data_bitwidth=$DATA_BITWIDTH"
   },
@@ -263,38 +209,5 @@
   },
   {
     "generic": "$DYNAMATIC/data/vhdl/support/flopoco_ip_cores.vhd"
-<<<<<<< HEAD
-  },
-  {
-    "name": "handshake.tagger",
-    "generator": "python $DYNAMATIC/experimental/tools/unit-generators/vhdl/vhdl-unit-generator.py -n $MODULE_NAME -o $OUTPUT_DIR/$MODULE_NAME.vhd -t tagger -p port_types=$PORT_TYPES data_bitwidth=$DATA_BITWIDTH tag_bitwidth=$TAG_BITWIDTH input_extra_signals=$INPUT_EXTRA_SIGNALS output_extra_signals=$OUTPUT_EXTRA_SIGNALS"
-  },
-  {
-    "name": "handshake.untagger",
-    "generator": "python $DYNAMATIC/experimental/tools/unit-generators/vhdl/vhdl-unit-generator.py -n $MODULE_NAME -o $OUTPUT_DIR/$MODULE_NAME.vhd -t untagger -p port_types=$PORT_TYPES data_bitwidth=$DATA_BITWIDTH tag_bitwidth=$TAG_BITWIDTH input_extra_signals=$INPUT_EXTRA_SIGNALS output_extra_signals=$OUTPUT_EXTRA_SIGNALS"
-  },
-  {
-    "name": "handshake.free_tags_fifo",
-    "parameters": [
-      { "name": "FIFO_DEPTH", "type": "unsigned" }
-    ],
-    "generator": "python $DYNAMATIC/experimental/tools/unit-generators/vhdl/vhdl-unit-generator.py -n $MODULE_NAME -o $OUTPUT_DIR/$MODULE_NAME.vhd -t free_tags_fifo -p fifo_depth=$FIFO_DEPTH port_types=$PORT_TYPES bitwidth=$BITWIDTH"
-  },
-  {
-    "name": "handshake.join",
-    "parameters": [
-      { "name": "SIZE", "type": "unsigned" }
-    ],
-    "generator": "python $DYNAMATIC/experimental/tools/unit-generators/vhdl/vhdl-unit-generator.py -n $MODULE_NAME -o $OUTPUT_DIR/$MODULE_NAME.vhd -t join -p size=$SIZE port_types=$PORT_TYPES bitwidth=$BITWIDTH",
-    "dependencies": ["types"]
-  },
-  {
-    "name": "handshake.demux",
-    "parameters": [
-      { "name": "SIZE", "type": "unsigned" }
-    ],
-    "generator": "python $DYNAMATIC/experimental/tools/unit-generators/vhdl/vhdl-unit-generator.py -n $MODULE_NAME -o $OUTPUT_DIR/$MODULE_NAME.vhd -t demux -p size=$SIZE port_types=$PORT_TYPES data_bitwidth=$DATA_BITWIDTH index_bitwidth=$INDEX_BITWIDTH extra_signals=$EXTRA_SIGNALS"
-=======
->>>>>>> da016a1a
   }
 ]