--- conflicted
+++ resolved
@@ -216,7 +216,6 @@
     "generator": "python $DYNAMATIC/experimental/tools/unit-generators/vhdl/vhdl-unit-generator.py -n $MODULE_NAME -o $OUTPUT_DIR/$MODULE_NAME.vhd -t shli -p port_types=$PORT_TYPES bitwidth=$BITWIDTH extra_signals=$EXTRA_SIGNALS"
   },
   {
-<<<<<<< HEAD
     "name": "handshake.extract",
     "generator": "python $DYNAMATIC/experimental/tools/unit-generators/vhdl/vhdl-unit-generator.py -n $MODULE_NAME -o $OUTPUT_DIR/$MODULE_NAME.vhd -t extract -p port_types=$PORT_TYPES bitwidth=$BITWIDTH extra_signals=$EXTRA_SIGNALS"
   },
@@ -226,7 +225,8 @@
       { "name": "INITIAL_VALUE", "type": "unsigned" }
     ],
     "generator": "python $DYNAMATIC/experimental/tools/unit-generators/vhdl/vhdl-unit-generator.py -n $MODULE_NAME -o $OUTPUT_DIR/$MODULE_NAME.vhd -t init -p bitwidth=$BITWIDTH extra_signals=$EXTRA_SIGNALS initialized=1 initial_value=$INITIAL_VALUE"
-=======
+  },
+  {
     "name": "handshake.sitofp",
     "generator": "python $DYNAMATIC/experimental/tools/unit-generators/vhdl/vhdl-unit-generator.py -n $MODULE_NAME -o $OUTPUT_DIR/$MODULE_NAME.vhd -t sitofp -p bitwidth=$BITWIDTH extra_signals=$EXTRA_SIGNALS"
   },
@@ -241,7 +241,6 @@
     ],
     "generator": "python $DYNAMATIC/experimental/tools/unit-generators/vhdl/vhdl-unit-generator.py -n $MODULE_NAME -o $OUTPUT_DIR/$MODULE_NAME.vhd -t blocker -p size=$SIZE bitwidth=$BITWIDTH extra_signals=$EXTRA_SIGNALS",
     "dependencies": ["types"]
->>>>>>> ff9d0885
   },
   {
     "generic": "$DYNAMATIC/data/vhdl/support/types.vhd"
