[
  {
    "name": "handshake.addf",
    "generator": "python $DYNAMATIC/experimental/tools/unit-generators/vhdl/vhdl-unit-generator.py -n $MODULE_NAME -o $OUTPUT_DIR/$MODULE_NAME.vhd -t addf -p port_types=$PORT_TYPES is_double=$IS_DOUBLE extra_signals=$EXTRA_SIGNALS",
    "dependencies": ["flopoco_ip_cores"]
  },
  {
    "name": "handshake.addi",
    "generator": "python $DYNAMATIC/experimental/tools/unit-generators/vhdl/vhdl-unit-generator.py -n $MODULE_NAME -o $OUTPUT_DIR/$MODULE_NAME.vhd -t addi -p port_types=$PORT_TYPES bitwidth=$BITWIDTH extra_signals=$EXTRA_SIGNALS"
  },
  {
    "name": "handshake.andi",
    "generator": "python $DYNAMATIC/experimental/tools/unit-generators/vhdl/vhdl-unit-generator.py -n $MODULE_NAME -o $OUTPUT_DIR/$MODULE_NAME.vhd -t andi -p port_types=$PORT_TYPES bitwidth=$BITWIDTH extra_signals=$EXTRA_SIGNALS"
  },
  {
    "name": "handshake.cmpf",
    "parameters": [
      { "name": "PREDICATE", "type": "string" }
    ],
    "generator": "python $DYNAMATIC/experimental/tools/unit-generators/vhdl/vhdl-unit-generator.py -n $MODULE_NAME -o $OUTPUT_DIR/$MODULE_NAME.vhd -t cmpf -p port_types=$PORT_TYPES is_double=$IS_DOUBLE extra_signals=$EXTRA_SIGNALS predicate=\"'$PREDICATE'\"",
    "dependencies": ["flopoco_ip_cores"]
  },
  {
    "name": "handshake.cmpi",
    "parameters": [
      { "name": "PREDICATE", "type": "string" }
    ],
    "generator": "python $DYNAMATIC/experimental/tools/unit-generators/vhdl/vhdl-unit-generator.py -n $MODULE_NAME -o $OUTPUT_DIR/$MODULE_NAME.vhd -t cmpi -p port_types=$PORT_TYPES predicate=\"'$PREDICATE'\" bitwidth=$BITWIDTH extra_signals=$EXTRA_SIGNALS"
  },
  {
    "name": "handshake.divf",
    "generator": "python $DYNAMATIC/experimental/tools/unit-generators/vhdl/vhdl-unit-generator.py -n $MODULE_NAME -o $OUTPUT_DIR/$MODULE_NAME.vhd -t divf -p port_types=$PORT_TYPES",
    "dependencies": ["flopoco_ip_cores"]
  },
  {
    "name": "handshake.divsi",
    "generator": "python $DYNAMATIC/experimental/tools/unit-generators/vhdl/vhdl-unit-generator.py -n $MODULE_NAME -o $OUTPUT_DIR/$MODULE_NAME.vhd -t divsi -p port_types=$PORT_TYPES"
  },
  {
    "name": "handshake.divui",
    "generator": "python $DYNAMATIC/experimental/tools/unit-generators/vhdl/vhdl-unit-generator.py -n $MODULE_NAME -o $OUTPUT_DIR/$MODULE_NAME.vhd -t divui -p port_types=$PORT_TYPES"
  },
  {
    "name": "handshake.extsi",
    "generator": "python $DYNAMATIC/experimental/tools/unit-generators/vhdl/vhdl-unit-generator.py -n $MODULE_NAME -o $OUTPUT_DIR/$MODULE_NAME.vhd -t extsi -p port_types=$PORT_TYPES input_bitwidth=$INPUT_BITWIDTH output_bitwidth=$OUTPUT_BITWIDTH extra_signals=$EXTRA_SIGNALS"
  },
  {
<<<<<<< HEAD
    "name": "handshake.extui",
    "generator": "python $DYNAMATIC/experimental/tools/unit-generators/vhdl/vhdl-unit-generator.py -n $MODULE_NAME -o $OUTPUT_DIR/$MODULE_NAME.vhd -t extui -p port_types=$PORT_TYPES"
  },
  {
    "name": "handshake.maximumf",
    "generator": "python $DYNAMATIC/experimental/tools/unit-generators/vhdl/vhdl-unit-generator.py -n $MODULE_NAME -o $OUTPUT_DIR/$MODULE_NAME.vhd -t maximumf -p port_types=$PORT_TYPES",
    "dependencies": ["flopoco_ip_cores"]
  },
  {
    "name": "handshake.minimumf",
    "generator": "python $DYNAMATIC/experimental/tools/unit-generators/vhdl/vhdl-unit-generator.py -n $MODULE_NAME -o $OUTPUT_DIR/$MODULE_NAME.vhd -t minimumf -p port_types=$PORT_TYPES",
    "dependencies": ["flopoco_ip_cores"]
  },
  {
=======
>>>>>>> 539a0dca
    "name": "handshake.mulf",
    "generator": "python $DYNAMATIC/experimental/tools/unit-generators/vhdl/vhdl-unit-generator.py -n $MODULE_NAME -o $OUTPUT_DIR/$MODULE_NAME.vhd -t mulf -p port_types=$PORT_TYPES is_double=$IS_DOUBLE extra_signals=$EXTRA_SIGNALS",
    "dependencies": ["flopoco_ip_cores"]
  },
  {
    "name": "handshake.muli",
    "generator": "python $DYNAMATIC/experimental/tools/unit-generators/vhdl/vhdl-unit-generator.py -n $MODULE_NAME -o $OUTPUT_DIR/$MODULE_NAME.vhd -t muli -p port_types=$PORT_TYPES bitwidth=$BITWIDTH extra_signals=$EXTRA_SIGNALS"
  },
  {
<<<<<<< HEAD
    "name": "handshake.negf",
    "generator": "python $DYNAMATIC/experimental/tools/unit-generators/vhdl/vhdl-unit-generator.py -n $MODULE_NAME -o $OUTPUT_DIR/$MODULE_NAME.vhd -t negf -p port_types=$PORT_TYPES",
    "dependencies": ["flopoco_ip_cores"]
  },
  {
    "name": "handshake.ori",
    "generator": "python $DYNAMATIC/experimental/tools/unit-generators/vhdl/vhdl-unit-generator.py -n $MODULE_NAME -o $OUTPUT_DIR/$MODULE_NAME.vhd -t ori -p port_types=$PORT_TYPES"
  },
  {
=======
>>>>>>> 539a0dca
    "name": "handshake.select",
    "generator": "python $DYNAMATIC/experimental/tools/unit-generators/vhdl/vhdl-unit-generator.py -n $MODULE_NAME -o $OUTPUT_DIR/$MODULE_NAME.vhd -t select -p port_types=$PORT_TYPES bitwidth=$BITWIDTH extra_signals=$EXTRA_SIGNALS"
  },
  {
<<<<<<< HEAD
    "name": "handshake.shli",
    "generator": "python $DYNAMATIC/experimental/tools/unit-generators/vhdl/vhdl-unit-generator.py -n $MODULE_NAME -o $OUTPUT_DIR/$MODULE_NAME.vhd -t shli -p port_types=$PORT_TYPES bitwidth=$BITWIDTH extra_signals=$EXTRA_SIGNALS"
  },
  {
    "name": "handshake.shrsi",
    "generator": "python $DYNAMATIC/experimental/tools/unit-generators/vhdl/vhdl-unit-generator.py -n $MODULE_NAME -o $OUTPUT_DIR/$MODULE_NAME.vhd -t shrsi -p port_types=$PORT_TYPES"
  },
  {
    "name": "handshake.shrui",
    "generator": "python $DYNAMATIC/experimental/tools/unit-generators/vhdl/vhdl-unit-generator.py -n $MODULE_NAME -o $OUTPUT_DIR/$MODULE_NAME.vhd -t shrui -p port_types=$PORT_TYPES"
  },
  {
=======
>>>>>>> 539a0dca
    "name": "handshake.subf",
    "generator": "python $DYNAMATIC/experimental/tools/unit-generators/vhdl/vhdl-unit-generator.py -n $MODULE_NAME -o $OUTPUT_DIR/$MODULE_NAME.vhd -t subf -p port_types=$PORT_TYPES is_double=$IS_DOUBLE extra_signals=$EXTRA_SIGNALS",
    "dependencies": ["flopoco_ip_cores"]
  },
  {
    "name": "handshake.subi",
    "generator": "python $DYNAMATIC/experimental/tools/unit-generators/vhdl/vhdl-unit-generator.py -n $MODULE_NAME -o $OUTPUT_DIR/$MODULE_NAME.vhd -t subi -p port_types=$PORT_TYPES bitwidth=$BITWIDTH extra_signals=$EXTRA_SIGNALS"
  },
  {
    "name": "handshake.trunci",
    "generator": "python $DYNAMATIC/experimental/tools/unit-generators/vhdl/vhdl-unit-generator.py -n $MODULE_NAME -o $OUTPUT_DIR/$MODULE_NAME.vhd -t trunci -p port_types=$PORT_TYPES input_bitwidth=$INPUT_BITWIDTH output_bitwidth=$OUTPUT_BITWIDTH extra_signals=$EXTRA_SIGNALS"
  },
  {
    "name": "handshake.truncf",
    "generator": "python $DYNAMATIC/experimental/tools/unit-generators/vhdl/vhdl-unit-generator.py -n $MODULE_NAME -o $OUTPUT_DIR/$MODULE_NAME.vhd -t truncf -p port_types=$PORT_TYPES",
    "dependencies": ["flopoco_ip_cores"]
  },
  {
    "name": "handshake.xori",
    "generator": "python $DYNAMATIC/experimental/tools/unit-generators/vhdl/vhdl-unit-generator.py -n $MODULE_NAME -o $OUTPUT_DIR/$MODULE_NAME.vhd -t xori -p port_types=$PORT_TYPES"
  },
  {
    "name": "handshake.sitofp",
    "generator": "python $DYNAMATIC/experimental/tools/unit-generators/vhdl/vhdl-unit-generator.py -n $MODULE_NAME -o $OUTPUT_DIR/$MODULE_NAME.vhd -t sitofp -p port_types=$PORT_TYPES"
  },
  {
    "name": "handshake.fptosi",
    "generator": "python $DYNAMATIC/experimental/tools/unit-generators/vhdl/vhdl-unit-generator.py -n $MODULE_NAME -o $OUTPUT_DIR/$MODULE_NAME.vhd -t fptosi -p port_types=$PORT_TYPES"
  },
  {
    "name": "handshake.absf",
    "generator": "python $DYNAMATIC/experimental/tools/unit-generators/vhdl/vhdl-unit-generator.py -n $MODULE_NAME -o $OUTPUT_DIR/$MODULE_NAME.vhd -t absf -p port_types=$PORT_TYPES",
    "dependencies": ["flopoco_ip_cores"]
  },
  {
    "name": "handshake.extf",
    "generator": "python $DYNAMATIC/experimental/tools/unit-generators/vhdl/vhdl-unit-generator.py -n $MODULE_NAME -o $OUTPUT_DIR/$MODULE_NAME.vhd -t extf -p port_types=$PORT_TYPES",
    "dependencies": ["flopoco_ip_cores"]
  },
  {
    "name": "handshake.buffer",
    "parameters": [
      { "name": "NUM_SLOTS", "type": "unsigned" },
      { "name": "TIMING", "type": "timing" }
    ],
    "generator": "python $DYNAMATIC/experimental/tools/unit-generators/vhdl/vhdl-unit-generator.py -n $MODULE_NAME -o $OUTPUT_DIR/$MODULE_NAME.vhd -t buffer -p num_slots=$NUM_SLOTS port_types=$PORT_TYPES timing=\"$TIMING\" bitwidth=$BITWIDTH transparent=$TRANSPARENT extra_signals=$EXTRA_SIGNALS"
  },
  {
    "name": "handshake.fork",
    "parameters": [
      { "name": "SIZE", "type": "unsigned" }
    ],
    "generator": "python $DYNAMATIC/experimental/tools/unit-generators/vhdl/vhdl-unit-generator.py -n $MODULE_NAME -o $OUTPUT_DIR/$MODULE_NAME.vhd -t fork -p size=$SIZE port_types=$PORT_TYPES bitwidth=$BITWIDTH extra_signals=$EXTRA_SIGNALS",
    "dependencies": ["types"]
  },
  {
    "name": "handshake.sink",
    "generator": "python $DYNAMATIC/experimental/tools/unit-generators/vhdl/vhdl-unit-generator.py -n $MODULE_NAME -o $OUTPUT_DIR/$MODULE_NAME.vhd -t sink -p port_types=$PORT_TYPES bitwidth=$BITWIDTH extra_signals=$EXTRA_SIGNALS"
  },
  {
    "name": "handshake.mux",
    "parameters": [
      { "name": "SIZE", "type": "unsigned" }
    ],
    "generator": "python $DYNAMATIC/experimental/tools/unit-generators/vhdl/vhdl-unit-generator.py -n $MODULE_NAME -o $OUTPUT_DIR/$MODULE_NAME.vhd -t mux -p size=$SIZE port_types=$PORT_TYPES data_bitwidth=$DATA_BITWIDTH index_bitwidth=$INDEX_BITWIDTH input_extra_signals_list=$INPUT_EXTRA_SIGNALS_LIST output_extra_signals=$OUTPUT_EXTRA_SIGNALS index_extra_signals=$INDEX_EXTRA_SIGNALS spec_inputs=$SPEC_INPUTS",
    "dependencies": ["types"]
  },
  {
    "name": "handshake.control_merge",
    "parameters": [
      { "name": "SIZE", "type": "unsigned" }
    ],
    "generator": "python $DYNAMATIC/experimental/tools/unit-generators/vhdl/vhdl-unit-generator.py -n $MODULE_NAME -o $OUTPUT_DIR/$MODULE_NAME.vhd -t control_merge -p size=$SIZE port_types=$PORT_TYPES data_bitwidth=$DATA_BITWIDTH index_bitwidth=$INDEX_BITWIDTH input_extra_signals_list=$INPUT_EXTRA_SIGNALS_LIST output_extra_signals=$OUTPUT_EXTRA_SIGNALS index_extra_signals=$INDEX_EXTRA_SIGNALS spec_inputs=$SPEC_INPUTS",
    "dependencies": ["types"]
  },
  {
    "name": "handshake.merge",
    "parameters": [
      { "name": "SIZE", "type": "unsigned" }
    ],
    "generator": "python $DYNAMATIC/experimental/tools/unit-generators/vhdl/vhdl-unit-generator.py -n $MODULE_NAME -o $OUTPUT_DIR/$MODULE_NAME.vhd -t merge -p size=$SIZE port_types=$PORT_TYPES bitwidth=$BITWIDTH extra_signals=$EXTRA_SIGNALS",
    "dependencies": ["types"]
  },
  {
    "name": "handshake.cond_br",
    "generator": "python $DYNAMATIC/experimental/tools/unit-generators/vhdl/vhdl-unit-generator.py -n $MODULE_NAME -o $OUTPUT_DIR/$MODULE_NAME.vhd -t cond_br -p port_types=$PORT_TYPES bitwidth=$BITWIDTH extra_signals=$EXTRA_SIGNALS"
  },
  {
    "name": "handshake.source",
    "generator": "python $DYNAMATIC/experimental/tools/unit-generators/vhdl/vhdl-unit-generator.py -n $MODULE_NAME -o $OUTPUT_DIR/$MODULE_NAME.vhd -t source -p port_types=$PORT_TYPES extra_signals=$EXTRA_SIGNALS"
  },
  {
    "name": "handshake.constant",
    "parameters": [
      { "name": "VALUE", "type": "string" }
    ],
    "generator": "python $DYNAMATIC/experimental/tools/unit-generators/vhdl/vhdl-unit-generator.py -n $MODULE_NAME -o $OUTPUT_DIR/$MODULE_NAME.vhd -t constant -p value=\"'$VALUE'\" port_types=$PORT_TYPES bitwidth=$BITWIDTH extra_signals=$EXTRA_SIGNALS"
  },
  {
    "name": "handshake.load",
    "generator": "python $DYNAMATIC/experimental/tools/unit-generators/vhdl/vhdl-unit-generator.py -n $MODULE_NAME -o $OUTPUT_DIR/$MODULE_NAME.vhd -t load -p port_types=$PORT_TYPES addr_bitwidth=$ADDR_BITWIDTH data_bitwidth=$DATA_BITWIDTH extra_signals=$EXTRA_SIGNALS"
  },
  {
    "name": "handshake.store",
    "generator": "python $DYNAMATIC/experimental/tools/unit-generators/vhdl/vhdl-unit-generator.py -n $MODULE_NAME -o $OUTPUT_DIR/$MODULE_NAME.vhd -t store -p port_types=$PORT_TYPES addr_bitwidth=$ADDR_BITWIDTH data_bitwidth=$DATA_BITWIDTH extra_signals=$EXTRA_SIGNALS"
  },
  {
    "name": "handshake.mem_controller",
    "parameters": [
      { "name": "NUM_CONTROLS", "type": "unsigned" },
      { "name": "NUM_LOADS", "type": "unsigned" },
      { "name": "NUM_STORES", "type": "unsigned" }
    ],
    "generator": "python $DYNAMATIC/experimental/tools/unit-generators/vhdl/vhdl-unit-generator.py -n $MODULE_NAME -o $OUTPUT_DIR/$MODULE_NAME.vhd -t mem_controller -p num_controls=$NUM_CONTROLS num_loads=$NUM_LOADS num_stores=$NUM_STORES port_types=$PORT_TYPES addr_bitwidth=$ADDR_BITWIDTH data_bitwidth=$DATA_BITWIDTH",
    "dependencies": ["types"]
  },
  {
    "name": "handshake.speculator",
    "parameters": [
      { "name": "FIFO_DEPTH", "type": "unsigned" }
    ],
    "generator": "python $DYNAMATIC/experimental/tools/unit-generators/vhdl/vhdl-unit-generator.py -n $MODULE_NAME -o $OUTPUT_DIR/$MODULE_NAME.vhd -t speculator -p fifo_depth=$FIFO_DEPTH port_types=$PORT_TYPES bitwidth=$BITWIDTH extra_signals=$EXTRA_SIGNALS",
    "dependencies": ["types"]
  },
  {
    "name": "handshake.spec_commit",
    "generator": "python $DYNAMATIC/experimental/tools/unit-generators/vhdl/vhdl-unit-generator.py -n $MODULE_NAME -o $OUTPUT_DIR/$MODULE_NAME.vhd -t spec_commit -p port_types=$PORT_TYPES bitwidth=$BITWIDTH extra_signals=$EXTRA_SIGNALS",
    "dependencies": ["types"]
  },
  {
    "name": "handshake.spec_save_commit",
    "parameters": [
      { "name": "FIFO_DEPTH", "type": "unsigned" }
    ],
    "generator": "python $DYNAMATIC/experimental/tools/unit-generators/vhdl/vhdl-unit-generator.py -n $MODULE_NAME -o $OUTPUT_DIR/$MODULE_NAME.vhd -t spec_save_commit -p fifo_depth=$FIFO_DEPTH port_types=$PORT_TYPES bitwidth=$BITWIDTH extra_signals=$EXTRA_SIGNALS"
  },
  {
    "name": "handshake.speculating_branch",
    "generator": "python $DYNAMATIC/experimental/tools/unit-generators/vhdl/vhdl-unit-generator.py -n $MODULE_NAME -o $OUTPUT_DIR/$MODULE_NAME.vhd -t speculating_branch -p port_types=$PORT_TYPES spec_tag_bitwidth=$SPEC_TAG_BITWIDTH data_bitwidth=$DATA_BITWIDTH extra_signals=$EXTRA_SIGNALS"
  },
  {
    "name": "mem_to_bram",
    "generator": "python $DYNAMATIC/experimental/tools/unit-generators/vhdl/vhdl-unit-generator.py -n $MODULE_NAME -o $OUTPUT_DIR/$MODULE_NAME.vhd -t mem_to_bram -p port_types=$PORT_TYPES addr_bitwidth=$ADDR_BITWIDTH data_bitwidth=$DATA_BITWIDTH"
  },
  {
    "generic": "$DYNAMATIC/data/vhdl/support/types.vhd"
  },
  {
    "generic": "$DYNAMATIC/data/vhdl/support/flopoco_ip_cores.vhd"
  }
]<|MERGE_RESOLUTION|>--- conflicted
+++ resolved
@@ -45,23 +45,6 @@
     "generator": "python $DYNAMATIC/experimental/tools/unit-generators/vhdl/vhdl-unit-generator.py -n $MODULE_NAME -o $OUTPUT_DIR/$MODULE_NAME.vhd -t extsi -p port_types=$PORT_TYPES input_bitwidth=$INPUT_BITWIDTH output_bitwidth=$OUTPUT_BITWIDTH extra_signals=$EXTRA_SIGNALS"
   },
   {
-<<<<<<< HEAD
-    "name": "handshake.extui",
-    "generator": "python $DYNAMATIC/experimental/tools/unit-generators/vhdl/vhdl-unit-generator.py -n $MODULE_NAME -o $OUTPUT_DIR/$MODULE_NAME.vhd -t extui -p port_types=$PORT_TYPES"
-  },
-  {
-    "name": "handshake.maximumf",
-    "generator": "python $DYNAMATIC/experimental/tools/unit-generators/vhdl/vhdl-unit-generator.py -n $MODULE_NAME -o $OUTPUT_DIR/$MODULE_NAME.vhd -t maximumf -p port_types=$PORT_TYPES",
-    "dependencies": ["flopoco_ip_cores"]
-  },
-  {
-    "name": "handshake.minimumf",
-    "generator": "python $DYNAMATIC/experimental/tools/unit-generators/vhdl/vhdl-unit-generator.py -n $MODULE_NAME -o $OUTPUT_DIR/$MODULE_NAME.vhd -t minimumf -p port_types=$PORT_TYPES",
-    "dependencies": ["flopoco_ip_cores"]
-  },
-  {
-=======
->>>>>>> 539a0dca
     "name": "handshake.mulf",
     "generator": "python $DYNAMATIC/experimental/tools/unit-generators/vhdl/vhdl-unit-generator.py -n $MODULE_NAME -o $OUTPUT_DIR/$MODULE_NAME.vhd -t mulf -p port_types=$PORT_TYPES is_double=$IS_DOUBLE extra_signals=$EXTRA_SIGNALS",
     "dependencies": ["flopoco_ip_cores"]
@@ -71,37 +54,14 @@
     "generator": "python $DYNAMATIC/experimental/tools/unit-generators/vhdl/vhdl-unit-generator.py -n $MODULE_NAME -o $OUTPUT_DIR/$MODULE_NAME.vhd -t muli -p port_types=$PORT_TYPES bitwidth=$BITWIDTH extra_signals=$EXTRA_SIGNALS"
   },
   {
-<<<<<<< HEAD
-    "name": "handshake.negf",
-    "generator": "python $DYNAMATIC/experimental/tools/unit-generators/vhdl/vhdl-unit-generator.py -n $MODULE_NAME -o $OUTPUT_DIR/$MODULE_NAME.vhd -t negf -p port_types=$PORT_TYPES",
-    "dependencies": ["flopoco_ip_cores"]
-  },
-  {
-    "name": "handshake.ori",
-    "generator": "python $DYNAMATIC/experimental/tools/unit-generators/vhdl/vhdl-unit-generator.py -n $MODULE_NAME -o $OUTPUT_DIR/$MODULE_NAME.vhd -t ori -p port_types=$PORT_TYPES"
-  },
-  {
-=======
->>>>>>> 539a0dca
     "name": "handshake.select",
     "generator": "python $DYNAMATIC/experimental/tools/unit-generators/vhdl/vhdl-unit-generator.py -n $MODULE_NAME -o $OUTPUT_DIR/$MODULE_NAME.vhd -t select -p port_types=$PORT_TYPES bitwidth=$BITWIDTH extra_signals=$EXTRA_SIGNALS"
   },
   {
-<<<<<<< HEAD
     "name": "handshake.shli",
     "generator": "python $DYNAMATIC/experimental/tools/unit-generators/vhdl/vhdl-unit-generator.py -n $MODULE_NAME -o $OUTPUT_DIR/$MODULE_NAME.vhd -t shli -p port_types=$PORT_TYPES bitwidth=$BITWIDTH extra_signals=$EXTRA_SIGNALS"
   },
   {
-    "name": "handshake.shrsi",
-    "generator": "python $DYNAMATIC/experimental/tools/unit-generators/vhdl/vhdl-unit-generator.py -n $MODULE_NAME -o $OUTPUT_DIR/$MODULE_NAME.vhd -t shrsi -p port_types=$PORT_TYPES"
-  },
-  {
-    "name": "handshake.shrui",
-    "generator": "python $DYNAMATIC/experimental/tools/unit-generators/vhdl/vhdl-unit-generator.py -n $MODULE_NAME -o $OUTPUT_DIR/$MODULE_NAME.vhd -t shrui -p port_types=$PORT_TYPES"
-  },
-  {
-=======
->>>>>>> 539a0dca
     "name": "handshake.subf",
     "generator": "python $DYNAMATIC/experimental/tools/unit-generators/vhdl/vhdl-unit-generator.py -n $MODULE_NAME -o $OUTPUT_DIR/$MODULE_NAME.vhd -t subf -p port_types=$PORT_TYPES is_double=$IS_DOUBLE extra_signals=$EXTRA_SIGNALS",
     "dependencies": ["flopoco_ip_cores"]
