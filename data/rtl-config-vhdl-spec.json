--- conflicted
+++ resolved
@@ -1,13 +1,12 @@
 [
   {
-<<<<<<< HEAD
     "name": "handshake.addf",
     "generator": "python $DYNAMATIC/experimental/tools/unit-generators/vhdl/vhdl-unit-generator.py -n $MODULE_NAME -o $OUTPUT_DIR/$MODULE_NAME.vhd -t addf -p port_types=$PORT_TYPES",
     "dependencies": ["flopoco_ip_cores"]
   },
   {
     "name": "handshake.addi",
-    "generator": "python $DYNAMATIC/experimental/tools/unit-generators/vhdl/vhdl-unit-generator.py -n $MODULE_NAME -o $OUTPUT_DIR/$MODULE_NAME.vhd -t addi -p port_types=$PORT_TYPES"
+    "generator": "python $DYNAMATIC/experimental/tools/unit-generators/vhdl/vhdl-unit-generator.py -n $MODULE_NAME -o $OUTPUT_DIR/$MODULE_NAME.vhd -t addi -p port_types=$PORT_TYPES bitwidth=$BITWIDTH extra_signals=$EXTRA_SIGNALS"
   },
   {
     "name": "handshake.andi",
@@ -20,18 +19,13 @@
     ],
     "generator": "python $DYNAMATIC/experimental/tools/unit-generators/vhdl/vhdl-unit-generator.py -n $MODULE_NAME -o $OUTPUT_DIR/$MODULE_NAME.vhd -t cmpf -p port_types=$PORT_TYPES predicate=\"'$PREDICATE'\"",
     "dependencies": ["flopoco_ip_cores"]
-=======
-    "name": "handshake.addi",
-    "generator": "python $DYNAMATIC/experimental/tools/unit-generators/vhdl/vhdl-unit-generator.py -n $MODULE_NAME -o $OUTPUT_DIR/$MODULE_NAME.vhd -t addi -p port_types=$PORT_TYPES bitwidth=$BITWIDTH extra_signals=$EXTRA_SIGNALS"
->>>>>>> c856349b
   },
   {
     "name": "handshake.cmpi",
     "parameters": [
       { "name": "PREDICATE", "type": "string" }
     ],
-<<<<<<< HEAD
-    "generator": "python $DYNAMATIC/experimental/tools/unit-generators/vhdl/vhdl-unit-generator.py -n $MODULE_NAME -o $OUTPUT_DIR/$MODULE_NAME.vhd -t cmpi -p port_types=$PORT_TYPES predicate=\"'$PREDICATE'\""
+    "generator": "python $DYNAMATIC/experimental/tools/unit-generators/vhdl/vhdl-unit-generator.py -n $MODULE_NAME -o $OUTPUT_DIR/$MODULE_NAME.vhd -t cmpi -p port_types=$PORT_TYPES predicate=\"'$PREDICATE'\" bitwidth=$BITWIDTH extra_signals=$EXTRA_SIGNALS"
   },
   {
     "name": "handshake.divf",
@@ -48,7 +42,7 @@
   },
   {
     "name": "handshake.extsi",
-    "generator": "python $DYNAMATIC/experimental/tools/unit-generators/vhdl/vhdl-unit-generator.py -n $MODULE_NAME -o $OUTPUT_DIR/$MODULE_NAME.vhd -t extsi -p port_types=$PORT_TYPES"
+    "generator": "python $DYNAMATIC/experimental/tools/unit-generators/vhdl/vhdl-unit-generator.py -n $MODULE_NAME -o $OUTPUT_DIR/$MODULE_NAME.vhd -t extsi -p port_types=$PORT_TYPES input_bitwidth=$INPUT_BITWIDTH output_bitwidth=$OUTPUT_BITWIDTH extra_signals=$EXTRA_SIGNALS"
   },
   {
     "name": "handshake.extui",
@@ -71,7 +65,7 @@
   },
   {
     "name": "handshake.muli",
-    "generator": "python $DYNAMATIC/experimental/tools/unit-generators/vhdl/vhdl-unit-generator.py -n $MODULE_NAME -o $OUTPUT_DIR/$MODULE_NAME.vhd -t muli -p port_types=$PORT_TYPES"
+    "generator": "python $DYNAMATIC/experimental/tools/unit-generators/vhdl/vhdl-unit-generator.py -n $MODULE_NAME -o $OUTPUT_DIR/$MODULE_NAME.vhd -t muli -p port_types=$PORT_TYPES bitwidth=$BITWIDTH extra_signals=$EXTRA_SIGNALS"
   },
   {
     "name": "handshake.negf",
@@ -109,7 +103,7 @@
   },
   {
     "name": "handshake.trunci",
-    "generator": "python $DYNAMATIC/experimental/tools/unit-generators/vhdl/vhdl-unit-generator.py -n $MODULE_NAME -o $OUTPUT_DIR/$MODULE_NAME.vhd -t trunci -p port_types=$PORT_TYPES"
+    "generator": "python $DYNAMATIC/experimental/tools/unit-generators/vhdl/vhdl-unit-generator.py -n $MODULE_NAME -o $OUTPUT_DIR/$MODULE_NAME.vhd -t trunci -p port_types=$PORT_TYPES input_bitwidth=$INPUT_BITWIDTH output_bitwidth=$OUTPUT_BITWIDTH extra_signals=$EXTRA_SIGNALS"
   },
   {
     "name": "handshake.truncf",
@@ -137,21 +131,6 @@
     "name": "handshake.extf",
     "generator": "python $DYNAMATIC/experimental/tools/unit-generators/vhdl/vhdl-unit-generator.py -n $MODULE_NAME -o $OUTPUT_DIR/$MODULE_NAME.vhd -t extf -p port_types=$PORT_TYPES",
     "dependencies": ["flopoco_ip_cores"]
-=======
-    "generator": "python $DYNAMATIC/experimental/tools/unit-generators/vhdl/vhdl-unit-generator.py -n $MODULE_NAME -o $OUTPUT_DIR/$MODULE_NAME.vhd -t cmpi -p port_types=$PORT_TYPES predicate=\"'$PREDICATE'\" bitwidth=$BITWIDTH extra_signals=$EXTRA_SIGNALS"
-  },
-  {
-    "name": "handshake.extsi",
-    "generator": "python $DYNAMATIC/experimental/tools/unit-generators/vhdl/vhdl-unit-generator.py -n $MODULE_NAME -o $OUTPUT_DIR/$MODULE_NAME.vhd -t extsi -p port_types=$PORT_TYPES input_bitwidth=$INPUT_BITWIDTH output_bitwidth=$OUTPUT_BITWIDTH extra_signals=$EXTRA_SIGNALS"
-  },
-  {
-    "name": "handshake.muli",
-    "generator": "python $DYNAMATIC/experimental/tools/unit-generators/vhdl/vhdl-unit-generator.py -n $MODULE_NAME -o $OUTPUT_DIR/$MODULE_NAME.vhd -t muli -p port_types=$PORT_TYPES bitwidth=$BITWIDTH extra_signals=$EXTRA_SIGNALS"
-  },
-  {
-    "name": "handshake.trunci",
-    "generator": "python $DYNAMATIC/experimental/tools/unit-generators/vhdl/vhdl-unit-generator.py -n $MODULE_NAME -o $OUTPUT_DIR/$MODULE_NAME.vhd -t trunci -p port_types=$PORT_TYPES input_bitwidth=$INPUT_BITWIDTH output_bitwidth=$OUTPUT_BITWIDTH extra_signals=$EXTRA_SIGNALS"
->>>>>>> c856349b
   },
   {
     "name": "handshake.buffer",
