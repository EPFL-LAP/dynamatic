--- conflicted
+++ resolved
@@ -18,11 +18,8 @@
   DynamaticBufferPlacement
   DynamaticLSQSizing
   DynamaticSpeculation
-<<<<<<< HEAD
   DynamaticSpeculationV2
-=======
   DynamaticRigidification
->>>>>>> 66162ef6
   DynamaticFormalPropertyAnnotation
   DynamaticExperimentalResourceSharing
   DynamaticCfToHandshake
