# Include headers from tutorials
include_directories(${DYNAMATIC_SOURCE_DIR}/tutorials/CreatingPasses/include)
include_directories(${DYNAMATIC_BINARY_DIR}/tutorials/CreatingPasses/include)

set(LLVM_LINK_COMPONENTS
  Support
)

add_llvm_tool(dynamatic-opt
  dynamatic-opt.cpp
)

llvm_update_compile_flags(dynamatic-opt)
target_link_libraries(dynamatic-opt
  PRIVATE
  AffineToScf
  DynamaticLowerScfToCf
  DynamaticBufferPlacement
  DynamaticLSQSizing
  DynamaticSpeculation
<<<<<<< HEAD
  DynamaticSpeculationV2
=======
  DynamaticFormalPropertyAnnotation
>>>>>>> 71e0d4cb
  DynamaticExperimentalResourceSharing
  DynamaticCfToHandshake
  DynamaticHandshake
  DynamaticHandshakeToHW
  DynamaticTestTransforms
  DynamaticTransforms
  DynamaticTutorialsCreatingPasses
  DynamaticExperimentalTestTransforms
  DynamaticExperimentalSupport
  DynamaticExperimentalTransforms
  DynamaticExperimentalAnalysis

  MLIRIR
  MLIRAffineTransforms
  MLIRArithTransforms
  MLIRSCFTransforms
  MLIRMemRefTransforms
  MLIRLLVMDialect
  MLIRMemRefDialect
  MLIROptLib
  MLIRParser
  MLIRFuncDialect
  MLIRSupport
  MLIRTransforms
  MLIRSCFDialect
)


if(DYNAMATIC_ENABLE_XLS)
  target_link_libraries(dynamatic-opt
    PRIVATE
    XlsDialect
    DynamaticHandshakeToXls
  )
endif()<|MERGE_RESOLUTION|>--- conflicted
+++ resolved
@@ -18,11 +18,8 @@
   DynamaticBufferPlacement
   DynamaticLSQSizing
   DynamaticSpeculation
-<<<<<<< HEAD
   DynamaticSpeculationV2
-=======
   DynamaticFormalPropertyAnnotation
->>>>>>> 71e0d4cb
   DynamaticExperimentalResourceSharing
   DynamaticCfToHandshake
   DynamaticHandshake
