#!/bin/bash

source "$1"/tools/dynamatic/scripts/utils.sh

# ============================================================================ #
# Variable definitions
# ============================================================================ #

# Script arguments
DYNAMATIC_DIR=$1
SRC_DIR=$2
OUTPUT_DIR=$3
KERNEL_NAME=$4
USE_SIMPLE_BUFFERS=$5
TARGET_CP=$6
<<<<<<< HEAD
USE_SHARING=$7
=======
POLYGEIST_DIR=$7
>>>>>>> 3c04422b

# Binaries used during compilation
# Check if POLYGEIST_DIR is null
if [ -z "$POLYGEIST_DIR" ]; then
  POLYGEIST_PATH="$DYNAMATIC_DIR/polygeist"
else
  POLYGEIST_PATH="$POLYGEIST_DIR"
  echo_info "Using Polygeist path: $POLYGEIST_PATH"
fi
POLYGEIST_CLANG_BIN="$DYNAMATIC_DIR/bin/cgeist"
CLANGXX_BIN="$DYNAMATIC_DIR/bin/clang++"
DYNAMATIC_OPT_BIN="$DYNAMATIC_DIR/bin/dynamatic-opt"
DYNAMATIC_PROFILER_BIN="$DYNAMATIC_DIR/bin/exp-frequency-profiler"
DYNAMATIC_EXPORT_DOT_BIN="$DYNAMATIC_DIR/bin/export-dot"

# Generated directories/files
COMP_DIR="$OUTPUT_DIR/comp"
F_AFFINE="$COMP_DIR/affine.mlir"
F_AFFINE_MEM="$COMP_DIR/affine_mem.mlir"
F_SCF="$COMP_DIR/scf.mlir"
F_CF="$COMP_DIR/std.mlir"
F_CF_TRANFORMED="$COMP_DIR/std_transformed.mlir"
F_CF_DYN_TRANSFORMED="$COMP_DIR/std_dyn_transformed.mlir"
F_PROFILER_BIN="$COMP_DIR/$KERNEL_NAME-profile"
F_PROFILER_INPUTS="$COMP_DIR/profiler-inputs.txt"
F_HANDSHAKE="$COMP_DIR/handshake.mlir"
F_HANDSHAKE_TRANSFORMED="$COMP_DIR/handshake_transformed.mlir"
F_HANDSHAKE_BUFFERED="$COMP_DIR/handshake_buffered.mlir"
F_HANDSHAKE_EXPORT="$COMP_DIR/handshake_export.mlir"
F_HW="$COMP_DIR/hw.mlir"
F_FREQUENCIES="$COMP_DIR/frequencies.csv"

# ============================================================================ #
# Helper funtions
# ============================================================================ #

# Exports Handshake-level IR to DOT using Dynamatic, then converts the DOT to
# a PNG using dot.
#   $1: mode to run the tool in; options are "visual", "legacy", "legacy-buffers"
#   $2: output filename, without extension (will use .dot and .png)
export_dot() {
  local mode=$1
  local f_dot="$COMP_DIR/$2.dot"
  local f_png="$COMP_DIR/$2.png"

  # Export to DOT
  "$DYNAMATIC_EXPORT_DOT_BIN" "$F_HANDSHAKE_EXPORT" "--mode=$mode" \
      "--edge-style=spline" \
      "--timing-models=$DYNAMATIC_DIR/data/components.json" \
      > "$f_dot"
  exit_on_fail "Failed to create $2 DOT" "Created $2 DOT"

  # Convert DOT graph to PNG
  dot -Tpng "$f_dot" > "$f_png"
  exit_on_fail "Failed to convert $2 DOT to PNG" "Converted $2 DOT to PNG"
  return 0
}

# ============================================================================ #
# Compilation flow
# ============================================================================ #

# Reset output directory
rm -rf "$COMP_DIR" && mkdir -p "$COMP_DIR"

# source -> affine level
"$POLYGEIST_CLANG_BIN" "$SRC_DIR/$KERNEL_NAME.c" --function="$KERNEL_NAME" \
  -I "$POLYGEIST_PATH/llvm-project/clang/lib/Headers" \
  -I "$DYNAMATIC_DIR/include" \
  -S -O3 --memref-fullrank --raise-scf-to-affine \
  > "$F_AFFINE"
exit_on_fail "Failed to compile source to affine" "Compiled source to affine"

# affine level -> pre-processing and memory analysis
"$DYNAMATIC_OPT_BIN" "$F_AFFINE" --allow-unregistered-dialect \
  --remove-polygeist-attributes \
  --func-set-arg-names="source=$SRC_DIR/$KERNEL_NAME.c" \
  --mark-memory-dependencies \
  > "$F_AFFINE_MEM"
exit_on_fail "Failed to run memory analysis" "Ran memory analysis"

# affine level -> scf level
"$DYNAMATIC_OPT_BIN" "$F_AFFINE_MEM" --lower-affine-to-scf \
  --flatten-memref-row-major --scf-simple-if-to-select \
  --scf-rotate-for-loops \
  > "$F_SCF"
exit_on_fail "Failed to compile affine to scf" "Compiled affine to scf"

# scf level -> cf level
"$DYNAMATIC_OPT_BIN" "$F_SCF" --lower-scf-to-cf > "$F_CF"
exit_on_fail "Failed to compile scf to cf" "Compiled scf to cf"

# cf transformations (standard)
"$DYNAMATIC_OPT_BIN" "$F_CF" --canonicalize --cse --sccp --symbol-dce \
    --control-flow-sink --loop-invariant-code-motion --canonicalize \
    > "$F_CF_TRANFORMED"
exit_on_fail "Failed to apply standard transformations to cf" \
  "Applied standard transformations to cf"

# cf transformations (dynamatic)
"$DYNAMATIC_OPT_BIN" "$F_CF_TRANFORMED" \
  --arith-reduce-strength="max-adder-depth-mul=1" --push-constants \
  --mark-memory-interfaces \
  > "$F_CF_DYN_TRANSFORMED"
exit_on_fail "Failed to apply Dynamatic transformations to cf" \
  "Applied Dynamatic transformations to cf"

# cf level -> handshake level
"$DYNAMATIC_OPT_BIN" "$F_CF_DYN_TRANSFORMED" --lower-cf-to-handshake \
  > "$F_HANDSHAKE"
exit_on_fail "Failed to compile cf to handshake" "Compiled cf to handshake"

# handshake transformations
"$DYNAMATIC_OPT_BIN" "$F_HANDSHAKE" \
  --handshake-minimize-lsq-usage \
  --handshake-concretize-index-type="width=32" \
  --handshake-minimize-cst-width --handshake-optimize-bitwidths="legacy" \
  --handshake-materialize --handshake-infer-basic-blocks \
  > "$F_HANDSHAKE_TRANSFORMED"
exit_on_fail "Failed to apply transformations to handshake" \
  "Applied transformations to handshake"


# Credit-based sharing
if [[ $USE_SHARING -ne 0 ]]; then
  BUFFER_PLACEMENT_PASS="credit-based-sharing"
else
  BUFFER_PLACEMENT_PASS="handshake-place-buffers"
fi

# Buffer placement
if [[ $USE_SIMPLE_BUFFERS -ne 0 ]]; then
  # Simple buffer placement
  "$DYNAMATIC_OPT_BIN" "$F_HANDSHAKE_TRANSFORMED" \
    --handshake-set-buffering-properties="version=fpga20" \
    --$BUFFER_PLACEMENT_PASS="algorithm=on-merges timing-models=$DYNAMATIC_DIR/data/components.json" \
    > "$F_HANDSHAKE_BUFFERED"
  exit_on_fail "Failed to place simple buffers" "Placed simple buffers"
else
  # Compile kernel's main function to extract profiling information
  "$CLANGXX_BIN" "$SRC_DIR/$KERNEL_NAME.c" -D PRINT_PROFILING_INFO -I \
    "$DYNAMATIC_DIR/include" -Wno-deprecated -o "$F_PROFILER_BIN"
  exit_on_fail "Failed to build kernel for profiling" "Built kernel for profiling"

  "$F_PROFILER_BIN" > "$F_PROFILER_INPUTS"
  exit_on_fail "Failed to kernel for profiling" "Ran kernel for profiling"

  # cf-level profiler
  "$DYNAMATIC_PROFILER_BIN" "$F_CF_DYN_TRANSFORMED" \
    --top-level-function="$KERNEL_NAME" --input-args-file="$F_PROFILER_INPUTS" \
    > $F_FREQUENCIES
  exit_on_fail "Failed to profile cf-level" "Profiled cf-level"

  # Smart buffer placement
  echo_info "Running smart buffer placement with CP = $TARGET_CP"
  cd "$COMP_DIR"
  "$DYNAMATIC_OPT_BIN" "$F_HANDSHAKE_TRANSFORMED" \
    --handshake-set-buffering-properties="version=fpga20" \
    --$BUFFER_PLACEMENT_PASS="algorithm=fpl22 frequencies=$F_FREQUENCIES timing-models=$DYNAMATIC_DIR/data/components.json target-period=$TARGET_CP timeout=300 dump-logs" \
    > "$F_HANDSHAKE_BUFFERED"
  exit_on_fail "Failed to place smart buffers" "Placed smart buffers"
  cd - > /dev/null
fi

# handshake canonicalization
"$DYNAMATIC_OPT_BIN" "$F_HANDSHAKE_BUFFERED" \
  --handshake-canonicalize \
  --handshake-hoist-ext-instances \
  > "$F_HANDSHAKE_EXPORT"
exit_on_fail "Failed to canonicalize Handshake" "Canonicalized handshake"

# handshake level -> hw level
"$DYNAMATIC_OPT_BIN" "$F_HANDSHAKE_EXPORT" --lower-handshake-to-hw \
  > "$F_HW"
exit_on_fail "Failed to lower to HW" "Lowered to HW"

# Export to DOT (one clean for viewing and one compatible with legacy)
export_dot "visual" "visual"
export_dot "legacy" "$KERNEL_NAME"
echo_info "Compilation succeeded"<|MERGE_RESOLUTION|>--- conflicted
+++ resolved
@@ -13,11 +13,8 @@
 KERNEL_NAME=$4
 USE_SIMPLE_BUFFERS=$5
 TARGET_CP=$6
-<<<<<<< HEAD
-USE_SHARING=$7
-=======
 POLYGEIST_DIR=$7
->>>>>>> 3c04422b
+USE_SHARING=$8
 
 # Binaries used during compilation
 # Check if POLYGEIST_DIR is null
