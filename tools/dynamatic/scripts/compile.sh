--- conflicted
+++ resolved
@@ -15,13 +15,10 @@
 TARGET_CP=$6
 POLYGEIST_PATH=$7
 USE_SHARING=$8
-<<<<<<< HEAD
-FAST_TOKEN_DELIVERY=$9
-=======
 FPUNITS_GEN=$9
 USE_RIGIDIFICATION=${10}
 DISABLE_LSQ=${11}
->>>>>>> cb5bc056
+FAST_TOKEN_DELIVERY=${12}
 
 POLYGEIST_CLANG_BIN="$POLYGEIST_PATH/build/bin/cgeist"
 CLANGXX_BIN="$POLYGEIST_PATH/llvm-project/build/bin/clang++"
@@ -155,24 +152,18 @@
 fi
 
 # cf level -> handshake level
-<<<<<<< HEAD
 if [[ $FAST_TOKEN_DELIVERY -ne 0 ]]; then
   echo_info "Running FTD algorithm for handshake conversion"
-  "$DYNAMATIC_OPT_BIN" "$F_CF_DYN_TRANSFORMED" \
+  "$DYNAMATIC_OPT_BIN" "$F_CF_DYN_TRANSFORMED_MEM_DEP_MARKED" \
     --ftd-lower-cf-to-handshake \
     --handshake-combine-steering-logic \
     > "$F_HANDSHAKE"
   exit_on_fail "Failed to compile cf to handshake with FTD" "Compiled cf to handshake with FTD"
 else
-  "$DYNAMATIC_OPT_BIN" "$F_CF_DYN_TRANSFORMED" --lower-cf-to-handshake \
+  "$DYNAMATIC_OPT_BIN" "$F_CF_DYN_TRANSFORMED_MEM_DEP_MARKED" --lower-cf-to-handshake \
     > "$F_HANDSHAKE"
   exit_on_fail "Failed to compile cf to handshake" "Compiled cf to handshake"
 fi
-=======
-"$DYNAMATIC_OPT_BIN" "$F_CF_DYN_TRANSFORMED_MEM_DEP_MARKED" --lower-cf-to-handshake \
-  > "$F_HANDSHAKE"
-exit_on_fail "Failed to compile cf to handshake" "Compiled cf to handshake"
->>>>>>> cb5bc056
 
 # handshake transformations
 "$DYNAMATIC_OPT_BIN" "$F_HANDSHAKE" \
