--- conflicted
+++ resolved
@@ -189,12 +189,8 @@
   "$DYNAMATIC_OPT_BIN" "$F_HANDSHAKE_TRANSFORMED" \
     --handshake-mark-fpu-impl="impl=$FPUNITS_GEN" \
     --handshake-set-buffering-properties="version=fpga20" \
-<<<<<<< HEAD
-    --$BUFFER_PLACEMENT_PASS="algorithm=$BUFFER_ALGORITHM timing-models=$DYNAMATIC_DIR/data/components-$FPUNITS_GEN.json dump-logs" \
-=======
     --handshake-place-buffers="algorithm=$BUFFER_ALGORITHM timing-models=$DYNAMATIC_DIR/data/components.json" \
     ${SHARING_PASS:+"$SHARING_PASS"} \
->>>>>>> 497af6d1
     > "$F_HANDSHAKE_BUFFERED"
   exit_on_fail "Failed to place simple buffers" "Placed simple buffers"
 else
