#!/bin/bash

source "$1"/tools/dynamatic/scripts/utils.sh

# ============================================================================ #
# Variable definitions
# ============================================================================ #

# Script arguments
DYNAMATIC_DIR=$1
OUTPUT_DIR=$2
KERNEL_NAME=$3
HDL=$4

# Generated directories/files
HDL_DIR="$OUTPUT_DIR/hdl"
COMP_DIR="$OUTPUT_DIR/comp"

# ============================================================================ #
# HDL writing flow
# ============================================================================ #

# Reset output directory
rm -rf "$HDL_DIR" && mkdir -p "$HDL_DIR"

# Set the correct config file
RTL_CONFIG=""
if [ "$HDL" == "vhdl" ]; then
<<<<<<< HEAD
=======
  RTL_CONFIG="$DYNAMATIC_DIR/data/rtl-config-vhdl.json"
elif [ "$HDL" == "vhdl-spec" ]; then
>>>>>>> 34f6dafa
  RTL_CONFIG="$DYNAMATIC_DIR/data/rtl-config-vhdl-spec.json"
elif [ "$HDL" == "verilog" ]; then
  RTL_CONFIG="$DYNAMATIC_DIR/data/rtl-config-verilog.json"
fi

"$DYNAMATIC_DIR/bin/export-rtl" "$COMP_DIR/hw.mlir" "$HDL_DIR" $RTL_CONFIG \
  --dynamatic-path "$DYNAMATIC_DIR" --hdl $HDL
exit_on_fail "Failed to export RTL ($HDL)" "Exported RTL ($HDL)"

echo_info "HDL generation succeeded"<|MERGE_RESOLUTION|>--- conflicted
+++ resolved
@@ -26,12 +26,10 @@
 # Set the correct config file
 RTL_CONFIG=""
 if [ "$HDL" == "vhdl" ]; then
-<<<<<<< HEAD
-=======
   RTL_CONFIG="$DYNAMATIC_DIR/data/rtl-config-vhdl.json"
 elif [ "$HDL" == "vhdl-spec" ]; then
->>>>>>> 34f6dafa
   RTL_CONFIG="$DYNAMATIC_DIR/data/rtl-config-vhdl-spec.json"
+  HDL="vhdl"
 elif [ "$HDL" == "verilog" ]; then
   RTL_CONFIG="$DYNAMATIC_DIR/data/rtl-config-verilog.json"
 fi
