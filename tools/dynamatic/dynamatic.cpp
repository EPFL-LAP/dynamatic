--- conflicted
+++ resolved
@@ -290,16 +290,11 @@
     addOption({BUFFER_ALGORITHM,
                "The buffer placement algorithm to use, values are "
                "'on-merges' (default option: minimum buffering for "
-<<<<<<< HEAD
                "correctness), 'fpga20' (throughput-driven buffering), "
                "'fpl22' (throughput- and timing-driven buffering), or "
-               "costaware (throughput- and area-driven buffering)"});
-=======
-               "correctness), 'fpga20' (throughput-driven buffering), or "
-               "'fpl22' (throughput- and timing-driven buffering), or "
+               "costaware (throughput- and area-driven buffering), or "
                "'mapbuf' (simultaneous technology mapping and buffer "
                "placement)"});
->>>>>>> f0a3030e
     addFlag({SHARING, "Use credit-based resource sharing"});
     addFlag({RIGIDIFICATION, "Use model-checking for rigidification"});
     addFlag({DISABLE_LSQ, "Force usage of memory controllers instead of LSQs. "
@@ -641,25 +636,16 @@
 
   if (auto it = args.options.find(BUFFER_ALGORITHM); it != args.options.end()) {
     if (it->second == "on-merges" || it->second == "fpga20" ||
-<<<<<<< HEAD
-        it->second == "fpl22" || it->second == "costaware") {
-=======
-        it->second == "fpl22" || it->second == "mapbuf") {
->>>>>>> f0a3030e
+        it->second == "fpl22" || it->second == "costaware" || it->second == "mapbuf") {
       buffers = it->second;
     } else {
       llvm::errs()
           << "Unknown buffer placement algorithm " << it->second
           << "! Possible options are 'on-merges' (minimum buffering for "
-             "correctness), 'fpga20' (throughput-driven buffering), 'fpl22' "
-<<<<<<< HEAD
+             "correctness), 'fpga20' (throughput-driven buffering), or 'fpl22' "
              "(throughput- and timing-driven buffering), or 'costaware' "
-             "(throughput- and area-driven buffering).";
-=======
-             "(throughput- and timing-driven buffering), or 'mapbuf' "
-             "(simultaneous technology mapping and buffer "
-             "placement).";
->>>>>>> f0a3030e
+             "(throughput- and area-driven buffering), or 'mapbuf' "
+             "(simultaneous technology mapping and buffer placement).";
       return CommandResult::FAIL;
     }
   }
