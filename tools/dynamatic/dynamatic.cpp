--- conflicted
+++ resolved
@@ -691,11 +691,7 @@
                  state.getOutputDir(), state.getKernelName(), buffers,
                  floatToString(state.targetCP, 3), sharing,
                  state.fpUnitsGenerator, rigidification, disableLSQ,
-<<<<<<< HEAD
-                 fastTokenDelivery, milpSolver);
-=======
-                 fastTokenDelivery, straightToQueue);
->>>>>>> b31d4ef8
+                 fastTokenDelivery, milpSolver, straightToQueue);
 }
 
 CommandResult WriteHDL::execute(CommandArguments &args) {
