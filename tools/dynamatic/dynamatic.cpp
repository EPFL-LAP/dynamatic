--- conflicted
+++ resolved
@@ -676,12 +676,8 @@
   return execCmd(script, state.dynamaticPath, state.getKernelDir(),
                  state.getOutputDir(), state.getKernelName(), buffers,
                  floatToString(state.targetCP, 3), state.polygeistPath, sharing,
-<<<<<<< HEAD
-                 state.fpUnitsGenerator, rigidification, disableLSQ, sizeLSQ);
-=======
                  state.fpUnitsGenerator, rigidification, disableLSQ,
-                 fastTokenDelivery);
->>>>>>> f3f739ab
+                 fastTokenDelivery, sizeLSQ);
 }
 
 CommandResult WriteHDL::execute(CommandArguments &args) {
