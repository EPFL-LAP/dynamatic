--- conflicted
+++ resolved
@@ -1218,43 +1218,6 @@
   for (const auto &[i, property] :
        llvm::enumerate(propertyInfo.table.getProperties())) {
 
-<<<<<<< HEAD
-    FormalProperty::TYPE propertyType = property.getType();
-    FormalProperty::TAG propertyTag = property.getTag();
-
-    auto path = propertyInfo.jsonPath.index(i);
-    llvm::json::ObjectMapper mapper(property.getInfo(), path);
-
-    if (propertyType == FormalProperty::TYPE::AOB) {
-      std::string owner, ownerChannel, user, userChannel;
-      if (!mapper || !mapper.mapOptional("owner", owner) ||
-          !mapper.mapOptional("owner_channel", ownerChannel) ||
-          !mapper.mapOptional("user", user) ||
-          !mapper.mapOptional("user_channel", userChannel)) {
-        return failure();
-      }
-      std::string validSignal = owner + "." + ownerChannel + "_valid";
-      std::string readySignal = user + "." + userChannel + "_ready";
-
-      data.properties[property.getId()] = {validSignal + " -> " + readySignal,
-                                           propertyTag};
-
-    } else if (propertyType == FormalProperty::TYPE::VEQ) {
-      std::string owner, ownerChannel, target, targetChannel;
-      if (!mapper || !mapper.mapOptional("owner", owner) ||
-          !mapper.mapOptional("owner_channel", ownerChannel) ||
-          !mapper.mapOptional("target", target) ||
-          !mapper.mapOptional("target_channel", targetChannel)) {
-        return failure();
-      }
-      std::string validSignal1 = owner + "." + ownerChannel + "_valid";
-      std::string validSignal2 = target + "." + targetChannel + "_valid";
-
-      data.properties[property.getId()] = {
-          validSignal1 + " <-> " + validSignal2, propertyTag};
-    } else
-      return failure();
-=======
     FormalProperty::TAG propertyTag = property->getTag();
 
     if (llvm::isa<AbsenceOfBackpressure>(property.get())) {
@@ -1278,7 +1241,6 @@
     } else {
       return failure();
     }
->>>>>>> e60d092b
   }
   return success();
 }
@@ -1387,12 +1349,6 @@
     os << "DEFINE " << dst << " := " << src << ";\n";
   });
 
-  os << "\n// properties\n";
-  data.writeProperties([](const unsigned long &id, const std::string &property,
-                          FormalProperty::TAG tag, raw_indented_ostream &os) {
-    if (tag == FormalProperty::TAG::OPT)
-      os << "INVARSPEC NAME p" << id << " := " << property << ";\n";
-  });
   os << "\n\n";
 
   writeModuleInstantiations(data);
