//===- export-rtl.cpp - Export RTL from HW-level IR -------------*- C++ -*-===//
//
// Dynamatic is under the Apache License v2.0 with LLVM Exceptions.
// See https://llvm.org/LICENSE.txt for license information.
// SPDX-License-Identifier: Apache-2.0 WITH LLVM-exception
//
//===----------------------------------------------------------------------===//
//
// Exports RTL from HW-level IR. Files corresponding to internal and external
// modules are written inside a provided output directory (which is created if
// necessary).
//
//===----------------------------------------------------------------------===//

#include "dynamatic/Dialect/HW/HWDialect.h"
#include "dynamatic/Dialect/HW/HWOpInterfaces.h"
#include "dynamatic/Dialect/HW/HWOps.h"
#include "dynamatic/Dialect/Handshake/HandshakeDialect.h"
#include "dynamatic/Dialect/Handshake/HandshakeTypes.h"
#include "dynamatic/Support/LLVM.h"
#include "dynamatic/Support/RTL/RTL.h"
#include "dynamatic/Support/System.h"
#include "dynamatic/Support/Utils/Utils.h"
#include "mlir/IR/BuiltinOps.h"
#include "mlir/IR/MLIRContext.h"
#include "mlir/IR/OwningOpRef.h"
#include "mlir/IR/Value.h"
#include "mlir/Parser/Parser.h"
#include "mlir/Support/IndentedOstream.h"
#include "mlir/Support/LLVM.h"
#include "mlir/Support/LogicalResult.h"
#include "llvm/ADT/ArrayRef.h"
#include "llvm/ADT/DenseMap.h"
#include "llvm/ADT/MapVector.h"
#include "llvm/ADT/STLExtras.h"
#include "llvm/ADT/StringRef.h"
#include "llvm/ADT/Twine.h"
#include "llvm/ADT/TypeSwitch.h"
#include "llvm/Support/CommandLine.h"
#include "llvm/Support/ErrorHandling.h"
#include "llvm/Support/FileSystem.h"
#include "llvm/Support/InitLLVM.h"
#include "llvm/Support/MemoryBuffer.h"
#include "llvm/Support/Path.h"
#include "llvm/Support/SMLoc.h"
#include "llvm/Support/SourceMgr.h"
#include "llvm/Support/raw_ostream.h"
#include <iterator>
#include <optional>
#include <set>
#include <string>
#include <system_error>
#include <utility>

using namespace llvm;
using namespace mlir;
using namespace dynamatic;
using namespace dynamatic::handshake;

static cl::OptionCategory mainCategory("Tool options");

static cl::opt<std::string> inputFilename(cl::Positional, cl::Required,
                                          cl::desc("<input file>"),
                                          cl::cat(mainCategory));

static cl::opt<std::string> outputDir(cl::Positional, cl::Required,
                                      cl::desc("<output directory>"),
                                      cl::cat(mainCategory));

static cl::opt<std::string> dynamaticPath("dynamatic-path", cl::Optional,
                                          cl::desc("<path to Dynamatic>"),
                                          cl::init("."), cl::cat(mainCategory));

static cl::opt<HDL>
    hdl("hdl", cl::Optional, cl::desc("<hdl to use>"), cl::init(HDL::VHDL),
        cl::values(clEnumValN(HDL::VHDL, "vhdl", "VHDL"),
                   clEnumValN(HDL::VERILOG, "verilog", "Verilog")),
        cl::cat(mainCategory));

static cl::list<std::string>
    rtlConfigs(cl::Positional, cl::OneOrMore,
               cl::desc("<RTL configuration files...>"), cl::cat(mainCategory));

namespace {

using FGenComp =
    std::function<LogicalResult(const RTLRequest &, hw::HWModuleExternOp)>;

/// Aggregates information useful during RTL export. This is to avoid passing
/// many arguments to a bunch of functions.
struct ExportInfo {
  /// The top-level MLIR module.
  mlir::ModuleOp modOp;
  /// The RTL configuration parsed from JSON-formatted files.
  RTLConfiguration &config;
  /// Output directory (without trailing separators).
  StringRef outputPath;

  /// Maps every external hardware module in the IR to its corresponding
  /// heap-allocated match according to the RTL configuration.
  mlir::DenseMap<hw::HWModuleExternOp, RTLMatch *> externals;

  /// Creates export information for the given module and RTL configuration.
  ExportInfo(mlir::ModuleOp modOp, RTLConfiguration &config,
             StringRef outputPath)
      : modOp(modOp), config(config), outputPath(outputPath){};

  /// Associates every external hardware module to its match according to the
  /// RTL configuration and concretizes each of them inside the output
  /// directory. Fails if any external module does not have a match in the RTL
  /// configuration; succeeds otherwise.
  LogicalResult concretizeExternalModules();

  /// Deallocates all of our RTL matches.
  ~ExportInfo() {
    for (auto [_, match] : externals)
      delete match;
  }
};
} // namespace

LogicalResult ExportInfo::concretizeExternalModules() {
  std::set<std::string> modules;

  FGenComp concretizeComponent =
      [&](const RTLRequest &request,
          hw::HWModuleExternOp extOp) -> LogicalResult {
    // Try to find a matching component
    RTLMatch *match = config.getMatchingComponent(request);
    if (!match) {
      return emitError(request.loc)
             << "Failed to find matching RTL component for external module";
    }
    // If match is not external, it must be freed when function returns
    // we don't like this solution, feel free to propose a better one
    std::unique_ptr<RTLMatch> matchUniquePtr;
    if (extOp)
      externals[extOp] = match;
    else
      matchUniquePtr.reset(match);

    // No need to do anything if a module with the same name already exists
    StringRef concreteModName = match->getConcreteModuleName();
    if (auto [_, isNew] = modules.insert(concreteModName.str()); !isNew)
      return success();

    // First generate dependencies recursively...
    for (StringRef dep : match->component->getDependencies()) {
      RTLDependencyRequest dependencyRequest(dep, request.loc);
      if (failed(concretizeComponent(dependencyRequest, nullptr)))
        return failure();
    }

<<<<<<< HEAD
    // Include PORT_TYPES parameter to the serialized parameters
=======
    // Include PORT_TYPES parameter in the serialized parameters
>>>>>>> b428e7fb
    if (extOp)
      match->registerPortTypesParameter(extOp);

    // ...then generate the component itself
    return match->concretize(request, dynamaticPath, outputPath);
  };

  for (hw::HWModuleExternOp extOp : modOp.getOps<hw::HWModuleExternOp>()) {
    RTLRequestFromHWModule request(extOp);
    if (failed(concretizeComponent(request, extOp)))
      return failure();
  }
  return success();
}

namespace {

using FGetValueName = std::function<StringRef(Value)>;

/// Aggregates all data one is likely to need when writing a module's RTL
/// implementation to a file on disk.
struct WriteModData {
  /// Module being exported to RTL.
  hw::HWModuleOp modOp;
  /// Stream on which to write the RTL implementation.
  raw_indented_ostream &os;
  /// Maps SSA values to the name of a corresponding RTL signal.
  llvm::MapVector<Value, std::string> signals;
  /// List of SSA values feeding the module's output ports.
  SmallVector<Value> outputs;

  /// Constructs from the module being exported and from the stream to write the
  /// RTL implementation to.
  WriteModData(hw::HWModuleOp modOp, raw_indented_ostream &os)
      : modOp(modOp), os(os) {}

  using PortDeclarationWriter = void (*)(const llvm::Twine &name, PortType dir,
                                         std::optional<unsigned> type,
                                         raw_indented_ostream &os);

  /// Writes the module's port declarations.
  void writeIO(PortDeclarationWriter writeDeclaration, StringRef sep);

  using SignalDeclarationWriter = void (*)(const llvm::Twine &name,
                                           std::optional<unsigned> type,
                                           raw_indented_ostream &os);

  /// Writes the module's internal signal declarations.
  void writeSignalDeclarations(SignalDeclarationWriter writeDeclaration);

  using SignalAssignmentWriter = void (*)(const llvm::Twine &dst,
                                          const llvm::Twine &src,
                                          raw_indented_ostream &os);

  /// Writes signal assignments between the top-level module's outputs and
  /// the implementation's internal signals.
  void writeSignalAssignments(SignalAssignmentWriter writeAssignment);

  /// Returns a function that maps SSA values to the name of the internal RTl
  /// signal that corresponds to it. The returned function asserts if the value
  /// is unknown.
  FGetValueName getSignalNameFunc() const {
    return [&](Value val) -> StringRef {
      const auto *name = signals.find(val);
      assert(name != signals.end() && "unknown SSA value");
      return name->second;
    };
  }
};

/// Abstract RTL module writer. Contains common logic and data-structures for
/// writing RTL, regardless of the HDL.
class RTLWriter {
public:
  /// The name of a port along with its type (`std::nullopt` for a 1-bit signal,
  /// an unsigned number `n` for a vector of size `n + 1`)
  using IOPort = std::pair<std::string, std::optional<unsigned>>;

  /// Groups all of the top-level entity's IO as pairs of signal name and signal
  /// type. Inputs and outputs are also separated.
  struct EntityIO {
    /// The entity's inputs.
    std::vector<IOPort> inputs;
    /// The entity's outputs.
    std::vector<IOPort> outputs;

    /// Constructs entity IO for the hardware module.
    EntityIO(hw::HWModuleOp modOp);
  };

  /// Represents a component's port; its name and a boolean indicating whether
  /// the port is part of a vector in RTL.
  using Port = std::pair<std::string, bool>;

  /// Associates every port of a component to internal signal names that should
  /// connect to it.
  using IOMap = std::map<Port, SmallVector<std::string>>;

  /// Suffixes for specfic signal types.
  static constexpr StringLiteral VALID_SUFFIX = StringLiteral("_valid"),
                                 READY_SUFFIX = StringLiteral("_ready");

  /// Export information (external modules must have already been concretized).
  ExportInfo &exportInfo;
  // The HDL in which to write the module.
  HDL hdl;

  /// Creates the RTL writer.
  RTLWriter(ExportInfo &exportInfo, HDL hdl)
      : exportInfo(exportInfo), hdl(hdl){};

  /// Writes the RTL implementation of the module to the output stream. On
  /// failure, the RTL implementation should be considered invalid and/or
  /// incomplete.
  virtual LogicalResult write(hw::HWModuleOp modOp,
                              raw_indented_ostream &os) const = 0;

  /// Associates each SSA value inside the module to internal module signals.
  /// Fails when encoutering an unsupported operation inside the module;
  /// succeeds otherwise.
  LogicalResult createInternalSignals(WriteModData &data) const;

  void fillIOMappings(hw::InstanceOp instOp, const FGetValueName &getValueName,
                      IOMap &mappings) const;

  /// Default destructor.
  virtual ~RTLWriter() = default;

private:
  using FGetTypedSignalName = std::function<Port(StringRef, SignalType)>;
  using FGetSignalName = std::function<Port(StringRef)>;

  void constructIOMappings(hw::InstanceOp instOp, hw::HWModuleLike modOp,
                           const FGetValueName &getValueName,
                           const FGetTypedSignalName &getTypedSignalName,
                           const FGetSignalName &getSignalName,
                           IOMap &mappings) const;
};
} // namespace

using PortMapWriter = void (*)(const RTLWriter::Port &port,
                               ArrayRef<std::string> signalNames,
                               raw_indented_ostream &os);

/// Writes IO mappings to the output stream. Provided with a correct
/// port-mapping function, this works for both VHDL and Verilog.
static void writeIOMap(const RTLWriter::IOMap &mappings,
                       PortMapWriter writePortMap, raw_indented_ostream &os) {
  size_t numIOLeft = mappings.size();
  for (auto &[port, signalNames] : mappings) {
    writePortMap(port, signalNames, os);
    if (--numIOLeft != 0)
      os << ",";
    os << "\n";
  }
}

/// Returns the type's inclusive array bound.
static unsigned convertToInclusiveArrayBound(IntegerType intType) {
  return intType.getWidth() - 1;
}

/// Returns the type's inclusive array bound.
static unsigned convertToInclusiveArrayBound(ChannelType channelType) {
  return channelType.getDataBitWidth() - 1;
}

/// Returns the type's "raw" RTL type.
static std::optional<unsigned> getRawType(IntegerType intType) {
  unsigned dataWidth = intType.getIntOrFloatBitWidth();
  assert(dataWidth != 0 && "0-width signals are not allowed");
  if (dataWidth == 1)
    return std::nullopt;
  return convertToInclusiveArrayBound(intType);
}

/// Returns the hardare module the hardware instance is of.
static hw::HWModuleLike getHWModule(hw::InstanceOp instOp) {
  mlir::ModuleOp modOp = instOp->getParentOfType<mlir::ModuleOp>();
  assert(modOp && "cannot find top-level MLIR module");
  Operation *lookup = modOp.lookupSymbol(instOp.getModuleName());
  assert(lookup && "symbol does not reference an operation");
  return cast<hw::HWModuleLike>(lookup);
}

/// Returns the internal signal name for a specific signal type.
static std::string getInternalSignalName(StringRef baseName, SignalType type) {
  switch (type) {
  case (SignalType::DATA):
    return baseName.str();
  case (SignalType::VALID):
    return baseName.str() + "_valid";
  case (SignalType::READY):
    return baseName.str() + "_ready";
  }
}

/// Returns the internal signal name for an extra channel signal.
static std::string getExtraSignalName(StringRef baseName,
                                      const ExtraSignal &extra) {
  return baseName.str() + "_" + extra.name.str();
}

void WriteModData::writeIO(PortDeclarationWriter writeDeclaration,
                           StringRef sep) {
  const RTLWriter::EntityIO entityIO(modOp);
  size_t numIOLeft = entityIO.inputs.size() + entityIO.outputs.size();

  auto writePortsDir = [&](const std::vector<RTLWriter::IOPort> &io,
                           PortType dir) -> void {
    for (auto &[portName, portType] : io) {
      writeDeclaration(portName, dir, portType, os);
      if (--numIOLeft != 0)
        os << sep;
      os << "\n";
    }
  };

  writePortsDir(entityIO.inputs, PortType::IN);
  writePortsDir(entityIO.outputs, PortType::OUT);
}

void WriteModData::writeSignalDeclarations(
    SignalDeclarationWriter writeDeclaration) {
  auto isNotBlockArg = [](auto valAndName) -> bool {
    return !isa<BlockArgument>(valAndName.first);
  };

  auto addValidReady = [&](StringRef name) -> void {
    writeDeclaration(getInternalSignalName(name, SignalType::VALID),
                     std::nullopt, os);
    writeDeclaration(getInternalSignalName(name, SignalType::READY),
                     std::nullopt, os);
  };
  auto addExtraSignals = [&](StringRef name,
                             ArrayRef<ExtraSignal> extraSignals) -> void {
    for (const ExtraSignal &extra : extraSignals) {
<<<<<<< HEAD
      writeDeclaration(getExtraSignalName(name, extra),
                       cast<IntegerType>(extra.type).getWidth() - 1, os);
=======
      writeDeclaration(
          getExtraSignalName(name, extra),
          convertToInclusiveArrayBound(cast<IntegerType>(extra.type)), os);
>>>>>>> b428e7fb
    }
  };

  for (auto &valueAndName : make_filter_range(signals, isNotBlockArg)) {
    llvm::TypeSwitch<Type, void>(valueAndName.first.getType())
        .Case<ChannelType>([&](ChannelType channelType) {
          writeDeclaration(
              getInternalSignalName(valueAndName.second, SignalType::DATA),
              convertToInclusiveArrayBound(channelType), os);
          addValidReady(valueAndName.second);
          addExtraSignals(valueAndName.second, channelType.getExtraSignals());
        })
        .Case<ControlType>([&](auto type) {
          addValidReady(valueAndName.second);
          addExtraSignals(valueAndName.second, type.getExtraSignals());
        })
        .Case<IntegerType>([&](IntegerType intType) {
          writeDeclaration(valueAndName.second, getRawType(intType), os);
        });
  }
}

void WriteModData::writeSignalAssignments(
    SignalAssignmentWriter writeAssignment) {
  auto addValidReady = [&](StringRef name, StringRef signal) -> void {
    writeAssignment(signal + RTLWriter::VALID_SUFFIX,
                    name + RTLWriter::VALID_SUFFIX, os);
    writeAssignment(name + RTLWriter::READY_SUFFIX,
                    signal + RTLWriter::READY_SUFFIX, os);
  };
  auto addExtraSignals = [&](StringRef name, StringRef signal,
                             ArrayRef<ExtraSignal> extraSignals) -> void {
    for (const ExtraSignal &extra : extraSignals) {
      std::string srcName = getExtraSignalName(signal, extra);
      std::string dstName = getExtraSignalName(name, extra);
      if (!extra.downstream)
        std::swap(srcName, dstName);
      writeAssignment(srcName, dstName, os);
    }
  };

  for (auto valAndName : llvm::zip(outputs, modOp.getOutputNamesStr())) {
    Value val = std::get<0>(valAndName);
    StringRef name = std::get<1>(valAndName).strref();
    StringRef signal = signals[val];
    llvm::TypeSwitch<Type, void>(val.getType())
        .Case<ChannelType>([&](ChannelType channelType) {
          writeAssignment(signal, name, os);
          addValidReady(name, signal);
          addExtraSignals(name, signal, channelType.getExtraSignals());
        })
        .Case<ControlType>([&](auto type) {
          addValidReady(name, signal);
          addExtraSignals(name, signal, type.getExtraSignals());
        })
        .Case<IntegerType>([&](IntegerType intType) {
          writeAssignment(signals[val], name, os);
        });
  }
}

RTLWriter::EntityIO::EntityIO(hw::HWModuleOp modOp) {
  auto addValidAndReady = [&](StringRef portName, std::vector<IOPort> &down,
                              std::vector<IOPort> &up) -> void {
    down.emplace_back(getInternalSignalName(portName, SignalType::VALID),
                      std::nullopt);
    up.emplace_back(getInternalSignalName(portName, SignalType::READY),
                    std::nullopt);
  };
  auto addExtraSignals = [&](StringRef portName, std::vector<IOPort> &down,
                             std::vector<IOPort> &up,
                             ArrayRef<ExtraSignal> extraSignals) -> void {
    for (const ExtraSignal &extra : extraSignals) {
      std::vector<IOPort> &portsDir = extra.downstream ? down : up;
      IntegerType ty = cast<IntegerType>(extra.type);
      portsDir.emplace_back(getExtraSignalName(portName, extra),
<<<<<<< HEAD
                            ty.getWidth() - 1);
=======
                            convertToInclusiveArrayBound(ty));
>>>>>>> b428e7fb
    }
  };

  auto addPortType = [&](Type portType, StringRef portName,
                         std::vector<IOPort> &down, std::vector<IOPort> &up) {
    llvm::TypeSwitch<Type, void>(portType)
        .Case<ChannelType>([&](ChannelType channelType) {
          down.emplace_back(getInternalSignalName(portName, SignalType::DATA),
                            convertToInclusiveArrayBound(channelType));
          addValidAndReady(portName, down, up);
          addExtraSignals(portName, down, up, channelType.getExtraSignals());
        })
        .Case<ControlType>([&](auto type) {
          addValidAndReady(portName, down, up);
          addExtraSignals(portName, down, up, type.getExtraSignals());
        })
        .Case<IntegerType>([&](IntegerType intType) {
          down.emplace_back(portName, getRawType(intType));
        });
  };

  for (auto [arg, portAttr] : llvm::zip_equal(
           modOp.getBodyBlock()->getArguments(), modOp.getInputNamesStr()))
    addPortType(arg.getType(), portAttr.str(), inputs, outputs);

  for (auto [resType, portAttr] :
       llvm::zip_equal(modOp.getOutputTypes(), modOp.getOutputNamesStr()))
    addPortType(resType, portAttr.str(), outputs, inputs);
}

LogicalResult RTLWriter::createInternalSignals(WriteModData &data) const {
  // Create signal names for all block arguments
  for (auto [arg, name] :
       llvm::zip_equal(data.modOp.getBodyBlock()->getArguments(),
                       data.modOp.getInputNamesStr()))
    data.signals[arg] = name.strref();

  // Create signal names for all operation results
  for (Operation &op : data.modOp.getBodyBlock()->getOperations()) {
    LogicalResult res =
        llvm::TypeSwitch<Operation *, LogicalResult>(&op)
            .Case<hw::InstanceOp>([&](hw::InstanceOp instOp) {
              // Retrieve the module referenced by the instance
              hw::HWModuleLike refModOp = getHWModule(instOp);
              std::string prefix = instOp.getInstanceName().str() + "_";

              // Associate each instance result with a signal name
              for (auto [res, name] : llvm::zip_equal(
                       instOp->getResults(), refModOp.getOutputNamesStr()))
                data.signals[res] = prefix + name.str();
              return success();
            })
            .Case<hw::OutputOp>([&](hw::OutputOp outputOp) {
              llvm::copy(outputOp->getOperands(),
                         std::back_inserter(data.outputs));
              return success();
            })
            .Default([&](auto) {
              return op.emitOpError()
                     << "Unsupported operation type within module";
            });
    if (failed(res))
      return failure();
  }
  return success();
}

void RTLWriter::constructIOMappings(
    hw::InstanceOp instOp, hw::HWModuleLike modOp,
    const FGetValueName &getValueName,
    const FGetTypedSignalName &getTypedSignalName,
    const FGetSignalName &getSignalName, IOMap &mappings) const {
  auto addValidAndReady = [&](StringRef port, StringRef signal) -> void {
    mappings[getTypedSignalName(port, SignalType::VALID)].push_back(
        getInternalSignalName(signal, SignalType::VALID));
    mappings[getTypedSignalName(port, SignalType::READY)].push_back(
        getInternalSignalName(signal, SignalType::READY));
  };
  auto addExtraSignals = [&](StringRef port, StringRef signal,
                             ArrayRef<ExtraSignal> extraSignals) -> void {
    for (const ExtraSignal &extra : extraSignals) {
      mappings[{getExtraSignalName(port, extra), false}].push_back(
          getExtraSignalName(signal, extra));
    }
  };

  auto addPortType = [&](Type portType, StringRef port, StringRef signal) {
    llvm::TypeSwitch<Type, void>(portType)
        .Case<ChannelType>([&](ChannelType channelType) {
          mappings[getTypedSignalName(port, SignalType::DATA)].push_back(
              getInternalSignalName(signal, SignalType::DATA));
          addValidAndReady(port, signal);
          addExtraSignals(port, signal, channelType.getExtraSignals());
        })
        .Case<ControlType>([&](auto type) {
          addValidAndReady(port, signal);
          addExtraSignals(port, signal, type.getExtraSignals());
        })
        .Case<IntegerType>([&](IntegerType intType) {
          mappings[getSignalName(port)].push_back(signal.str());
        });
  };

  auto ins = llvm::zip_equal(instOp.getOperands(), modOp.getInputNamesStr());
  for (auto [oprd, portAttr] : ins)
    addPortType(oprd.getType(), portAttr.str(), getValueName(oprd));

  auto outs = llvm::zip_equal(instOp.getResults(), modOp.getOutputNamesStr());
  for (auto [oprd, portAttr] : outs)
    addPortType(oprd.getType(), portAttr.str(), getValueName(oprd));
}

void RTLWriter::fillIOMappings(hw::InstanceOp instOp,
                               const FGetValueName &getValueName,
                               IOMap &mappings) const {
  hw::HWModuleLike modOp = getHWModule(instOp);
  if (auto extModOp = dyn_cast<hw::HWModuleExternOp>(modOp.getOperation())) {
    const RTLMatch &match = *exportInfo.externals.at(extModOp);
    FGetTypedSignalName getTypedSignalName = [&](auto port, auto type) -> Port {
      return match.component->getRTLPortName(port, type, ::hdl);
    };
    FGetSignalName getSignalName = [&](auto port) -> Port {
      return match.component->getRTLPortName(port, ::hdl);
    };
    constructIOMappings(instOp, modOp, getValueName, getTypedSignalName,
                        getSignalName, mappings);
  } else {
    FGetTypedSignalName getTypedSignalName = [&](auto port, auto type) -> Port {
      return {getInternalSignalName(port, type), false};
    };
    FGetSignalName getSignalName = [&](auto port) -> Port {
      return {port.str(), false};
    };
    constructIOMappings(instOp, modOp, getValueName, getTypedSignalName,
                        getSignalName, mappings);
  }
}

//===----------------------------------------------------------------------===//
// VHDLWriter
//===----------------------------------------------------------------------===//

namespace {

struct VHDLWriter : public RTLWriter {
  using RTLWriter::RTLWriter;

  /// Architecture name for VHDL modules we create directly.
  static constexpr StringLiteral ARCH_NAME = "behavioral";

  /// Writes the VHDL implementation of the module to the output stream.
  LogicalResult write(hw::HWModuleOp modOp,
                      raw_indented_ostream &os) const override;

private:
  static std::string getVHDLType(std::optional<unsigned> width) {
    if (width)
      return "std_logic_vector(" + std::to_string(*width) + " downto 0)";
    return "std_logic";
  }

  /// Writes all module instantiations inside the entity's architecture.
  void writeModuleInstantiations(WriteModData &data) const;
};

} // namespace

LogicalResult VHDLWriter::write(hw::HWModuleOp modOp,
                                raw_indented_ostream &os) const {
  WriteModData data(modOp, os);
  if (failed(createInternalSignals(data)))
    return failure();

  // Generic imports
  os << "library ieee;\n";
  os << "use ieee.std_logic_1164.all;\n";
  os << "use ieee.numeric_std.all;\n\n";

  // Declare the entity
  os << "entity " << modOp.getSymName() << " is\n";
  os.indent();
  os << "port (\n";
  os.indent();

  data.writeIO(
      [](const llvm::Twine &name, PortType dir, std::optional<unsigned> type,
         raw_indented_ostream &os) {
        os << name << " : ";
        switch (dir) {
        case PortType::IN:
          os << "in ";
          break;
        case PortType::OUT:
          os << "out ";
          break;
        }
        os << getVHDLType(type);
      },
      ";");

  // Close the entity declaration
  os.unindent();
  os << ");\n";
  os.unindent();
  os << "end entity;\n\n";

  // Open the entity's architecture
  os << "architecture " << ARCH_NAME << " of " << modOp.getSymName()
     << " is\n\n";
  os.indent();

  data.writeSignalDeclarations([](const llvm::Twine &name,
                                  std::optional<unsigned> type,
                                  raw_indented_ostream &os) {
    os << "signal " << name << " : " << getVHDLType(type) << ";\n";
  });
  os.unindent();
  os << "\nbegin\n\n";
  os.indent();

  // Architecture implementation
  data.writeSignalAssignments(
      [](const llvm::Twine &src, const llvm::Twine &dst,
         raw_indented_ostream &os) { os << dst << " <= " << src << ";\n"; });
  os << "\n";
  writeModuleInstantiations(data);

  // Close the entity's architecture
  os.unindent();
  os << "end architecture;\n";
  return success();
}

void VHDLWriter::writeModuleInstantiations(WriteModData &data) const {
  using KeyValuePair = std::pair<StringRef, StringRef>;

  for (hw::InstanceOp instOp : data.modOp.getOps<hw::InstanceOp>()) {
    HDL hdl(HDL::VHDL);
    std::string moduleName;
    std::string archName;
    SmallVector<KeyValuePair> genericParams;

    llvm::TypeSwitch<Operation *, void>(getHWModule(instOp).getOperation())
        .Case<hw::HWModuleOp>([&](hw::HWModuleOp hwModOp) {
          moduleName = hwModOp.getSymName();
          archName = ARCH_NAME;
        })
        .Case<hw::HWModuleExternOp>([&](hw::HWModuleExternOp extModOp) {
          const RTLMatch &match = *exportInfo.externals.at(extModOp);
          hdl = match.component->getHDL();
          moduleName = match.getConcreteModuleName();
          archName = match.getConcreteArchName();
          genericParams = match.getGenericParameterValues().takeVector();
        })
        .Default([&](auto) { llvm_unreachable("unknown module type"); });

    raw_indented_ostream &os = data.os;
    // Declare the instance
    os << instOp.getInstanceName() << " : entity work." << moduleName;
    if (hdl == HDL::VHDL)
      os << "(" << archName << ")";

    // Write generic parameters if there are any
    if (!genericParams.empty()) {
      os << " generic map(";

      for (auto [_, val] : ArrayRef<KeyValuePair>{genericParams}.drop_back())
        os << val << ", ";
      os << genericParams.back().second << ")";
    }
    os << "\n";

    PortMapWriter writePortMap = [](const Port &port,
                                    ArrayRef<std::string> signalNames,
                                    raw_indented_ostream &os) {
      assert(!signalNames.empty() && "no signal name associated to port");
      if (!port.second) {
        assert(signalNames.size() == 1 &&
               "more than one signal for non-array port");
        os << port.first << " => " << signalNames.front();
        return;
      }

      ArrayRef<std::string> signals(signalNames);
      for (auto [idx, sig] : llvm::enumerate(signals.drop_back()))
        os << port.first << "(" << idx << ") => " << sig << ",\n";
      os << port.first << "(" << std::to_string(signals.size() - 1) << ") => "
         << signals.back();
    };

    // Write IO mappings
    os.indent();
    os << "port map(\n";
    os.indent();
    IOMap mappings;
    fillIOMappings(instOp, data.getSignalNameFunc(), mappings);
    writeIOMap(mappings, writePortMap, os);
    os.unindent();
    os << ");\n";
    os.unindent();
    os << "\n";
  }
}

//===----------------------------------------------------------------------===//
// VerilogWriter
//===----------------------------------------------------------------------===//

namespace {

struct VerilogWriter : public RTLWriter {
  using RTLWriter::RTLWriter;

  /// Writes the Verilog implementation of the module to the output stream.
  LogicalResult write(hw::HWModuleOp modOp,
                      raw_indented_ostream &os) const override;

private:
  static std::string getVerilogType(std::optional<unsigned> width) {
    if (width)
      return "[" + std::to_string(*width) + ":0]";
    return "";
  }

  /// Writes all module instantiations inside the entity's architecture.
  void writeModuleInstantiations(WriteModData &data) const;
};

} // namespace

LogicalResult VerilogWriter::write(hw::HWModuleOp modOp,
                                   raw_indented_ostream &os) const {
  WriteModData data(modOp, os);
  if (failed(createInternalSignals(data)))
    return failure();

  os << "module " << modOp.getSymName() << "(\n";

  os.indent();
  data.writeIO(
      [](const llvm::Twine &name, PortType dir, std::optional<unsigned> type,
         raw_indented_ostream &os) {
        switch (dir) {
        case PortType::IN:
          os << "input ";
          break;
        case PortType::OUT:
          os << "output ";
          break;
        }
        os << getVerilogType(type) << " " << name;
      },
      ",");
  os.unindent();

  os << ");\n";
  os.indent();

  data.writeSignalDeclarations([](const llvm::Twine &name,
                                  std::optional<unsigned> type,
                                  raw_indented_ostream &os) {
    os << "wire " << getVerilogType(type) << " " << name << ";\n";
  });

  os << "\n";
  data.writeSignalAssignments([](const llvm::Twine &src, const llvm::Twine &dst,
                                 raw_indented_ostream &os) {
    os << "assign " << dst << " = " << src << ";\n";
  });
  os << "\n";
  writeModuleInstantiations(data);

  os.unindent();
  os << "endmodule\n";
  return success();
}

void VerilogWriter::writeModuleInstantiations(WriteModData &data) const {
  using KeyValuePair = std::pair<StringRef, StringRef>;

  for (hw::InstanceOp instOp : data.modOp.getOps<hw::InstanceOp>()) {
    HDL hdl(dynamatic::HDL::VERILOG);
    std::string moduleName;
    SmallVector<KeyValuePair> genericParams;

    llvm::TypeSwitch<Operation *, void>(getHWModule(instOp).getOperation())
        .Case<hw::HWModuleOp>(
            [&](hw::HWModuleOp hwModOp) { moduleName = hwModOp.getSymName(); })
        .Case<hw::HWModuleExternOp>([&](hw::HWModuleExternOp extModOp) {
          const RTLMatch &match = *exportInfo.externals.at(extModOp);
          hdl = match.component->getHDL();
          moduleName = match.getConcreteModuleName();
          genericParams = match.getGenericParameterValues().takeVector();
        })
        .Default([&](auto) { llvm_unreachable("unknown module type"); });

    raw_indented_ostream &os = data.os;
    os << moduleName << " ";

    // Write generic parameters if there are any
    if (!genericParams.empty()) {
      os << "#(";
      for (auto [name, val] : ArrayRef<KeyValuePair>{genericParams}.drop_back())
        os << "." << name << "(" << val << "), ";
      auto [name, val] = genericParams.back();
      os << "." << name << "(" << val << ")) ";
    }
    os << instOp.getInstanceName() << "(\n";

    PortMapWriter writePortMap = [](const Port &port,
                                    ArrayRef<std::string> signalNames,
                                    raw_indented_ostream &os) {
      assert(!signalNames.empty() && "no signal name associated to port");

      os << "." << port.first << " (";
      if (!port.second) {
        assert(signalNames.size() == 1 &&
               "more than one signal for non-array port");
        os << signalNames.front() << ")";
        return;
      }

      // Signals are stored in increasing port index order but the port mapping
      // expects them in the opposite order, so we reverse the list
      os << "{";
      ArrayRef<std::string> signals(signalNames);
      for (StringRef sig : llvm::reverse(signals.drop_front()))
        os << sig << ", ";
      os << signals.front();
      os << "})";
    };

    // Write IO mappings
    os.indent();
    IOMap mappings;
    fillIOMappings(instOp, data.getSignalNameFunc(), mappings);
    writeIOMap(mappings, writePortMap, os);
    os.unindent();
    os << ");\n\n";
  }
}

/// Writes the RTL implementation corresponding to the hardware module in a
/// file named like the module inside the output directory. Fails if the
/// output file cannot be created or if the module cannot be converted to RTL;
/// succeeds otherwise.
static LogicalResult writeModule(RTLWriter &writer, hw::HWModuleOp modOp) {
  // Open the file in which we will create the module, it is named like the
  // module itself
  std::string filepath =
      writer.exportInfo.outputPath.str() + sys::path::get_separator().str() +
      modOp.getSymName().str() + "." + getHDLExtension(hdl).str();

  std::error_code ec;
  llvm::raw_fd_ostream fileStream(filepath, ec);
  if (ec.value() != 0) {
    return modOp->emitOpError() << "Failed to create file for export @ \""
                                << filepath << "\": " << ec.message();
  }
  raw_indented_ostream os(fileStream);
  return writer.write(modOp, os);
}

int main(int argc, char **argv) {
  InitLLVM y(argc, argv);

  cl::ParseCommandLineOptions(
      argc, argv,
      "Exports a VHDL design corresponding to an input HW-level IR. "
      "JSON-formatted RTL configuration files encode the procedure to "
      "instantiate/generate external HW modules present in the input IR.");

  // Make sure the output path does not end in a file separator
  StringRef outputPath = sys::path::removeTrailingSeparators(outputDir);

  auto fileOrErr = MemoryBuffer::getFileOrSTDIN(inputFilename.c_str());
  if (std::error_code error = fileOrErr.getError()) {
    llvm::errs() << argv[0] << ": could not open input file '" << inputFilename
                 << "': " << error.message() << "\n";
    return 1;
  }

  // We only need the Handshake and HW dialects
  MLIRContext context;
  context.loadDialect<handshake::HandshakeDialect, hw::HWDialect>();

  // Load the MLIR module
  SourceMgr sourceMgr;
  sourceMgr.AddNewSourceBuffer(std::move(*fileOrErr), SMLoc());
  mlir::OwningOpRef<mlir::ModuleOp> modOp(
      mlir::parseSourceFile<ModuleOp>(sourceMgr, &context));
  if (!modOp)
    return 1;

  // Parse the RTL configuration files
  RTLConfiguration config;
  for (StringRef filepath : rtlConfigs) {
    if (failed(config.addComponentsFromJSON(filepath)))
      return 1;
  }

  // Create the (potentially nested) output directory
  if (auto ec = sys::fs::create_directories(outputPath); ec.value() != 0) {
    llvm::errs() << "Failed to create output directory\n" << ec.message();
    return 1;
  }

  // Generate/Pull all external modules into the output directory
  ExportInfo info(*modOp, config, outputPath);
  if (failed(info.concretizeExternalModules()))
    return 1;

  // Create an RTL writer
  RTLWriter *writer;
  switch (hdl) {
  case HDL::VHDL:
    writer = new VHDLWriter(info, hdl);
    break;
  case HDL::VERILOG:
    writer = new VerilogWriter(info, hdl);
    break;
  }

  // Write each module's RTL implementation to a separate file
  for (hw::HWModuleOp hwModOp : modOp->getOps<hw::HWModuleOp>()) {
    if (failed(writeModule(*writer, hwModOp))) {
      delete writer;
      return 1;
    }
  }

  delete writer;
  return 0;
}<|MERGE_RESOLUTION|>--- conflicted
+++ resolved
@@ -151,11 +151,7 @@
         return failure();
     }
 
-<<<<<<< HEAD
-    // Include PORT_TYPES parameter to the serialized parameters
-=======
     // Include PORT_TYPES parameter in the serialized parameters
->>>>>>> b428e7fb
     if (extOp)
       match->registerPortTypesParameter(extOp);
 
@@ -393,14 +389,9 @@
   auto addExtraSignals = [&](StringRef name,
                              ArrayRef<ExtraSignal> extraSignals) -> void {
     for (const ExtraSignal &extra : extraSignals) {
-<<<<<<< HEAD
-      writeDeclaration(getExtraSignalName(name, extra),
-                       cast<IntegerType>(extra.type).getWidth() - 1, os);
-=======
       writeDeclaration(
           getExtraSignalName(name, extra),
           convertToInclusiveArrayBound(cast<IntegerType>(extra.type)), os);
->>>>>>> b428e7fb
     }
   };
 
@@ -477,11 +468,7 @@
       std::vector<IOPort> &portsDir = extra.downstream ? down : up;
       IntegerType ty = cast<IntegerType>(extra.type);
       portsDir.emplace_back(getExtraSignalName(portName, extra),
-<<<<<<< HEAD
-                            ty.getWidth() - 1);
-=======
                             convertToInclusiveArrayBound(ty));
->>>>>>> b428e7fb
     }
   };
 
