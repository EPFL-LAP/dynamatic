--- conflicted
+++ resolved
@@ -3,21 +3,11 @@
 
 // CHECK-LABEL:   handshake.func @eraseUnconditionalBranches(
 // CHECK-SAME:                                               %[[VAL_0:.*]]: !handshake.control<>, ...) -> !handshake.control<> attributes {argNames = ["start"], resNames = ["out0"]} {
-<<<<<<< HEAD
-// CHECK:           %[[VAL_1:.*]] = return %[[VAL_0]] : <>
-// CHECK:           end %[[VAL_1]] : <>
-// CHECK:         }
-handshake.func @eraseUnconditionalBranches(%start: !handshake.control<>) -> !handshake.control<> {
-  %br = br %start : <>
-  %returnVal = return %br : <>
-  end %returnVal : <>
-=======
 // CHECK:           end %[[VAL_0]] : <>
 // CHECK:         }
 handshake.func @eraseUnconditionalBranches(%start: !handshake.control<>) -> !handshake.control<> {
   %br = br %start : <>
   end %br : <>
->>>>>>> a90f1f54
 }
 
 // -----
@@ -27,23 +17,13 @@
 // CHECK-SAME:                                           %[[VAL_2:.*]]: !handshake.control<>, ...) -> !handshake.channel<i32> attributes {argNames = ["arg0", "arg1", "start"], resNames = ["out0"]} {
 // CHECK:           %[[VAL_3:.*]] = merge %[[VAL_0]], %[[VAL_1]] : <i32>
 // CHECK:           %[[VAL_4:.*]] = addi %[[VAL_0]], %[[VAL_3]] : <i32>
-<<<<<<< HEAD
-// CHECK:           %[[VAL_5:.*]] = return %[[VAL_4]] : <i32>
-// CHECK:           end %[[VAL_5]] : <i32>
-=======
 // CHECK:           end %[[VAL_4]] : <i32>
->>>>>>> a90f1f54
 // CHECK:         }
 handshake.func @eraseSingleInputMerges(%arg0: !handshake.channel<i32>, %arg1: !handshake.channel<i32>, %start: !handshake.control<>) -> !handshake.channel<i32> {
   %merge1 = merge %arg0 : <i32>
   %merge2 = merge %arg0, %arg1 : <i32>
   %add = handshake.addi %merge1, %merge2 : <i32>
-<<<<<<< HEAD
-  %returnVal = return %add : <i32>
-  end %returnVal : <i32>
-=======
   end %add : <i32>
->>>>>>> a90f1f54
 }
 
 // -----
@@ -54,23 +34,13 @@
 // CHECK:           sink %[[VAL_2]] : <i1>
 // CHECK:           %[[VAL_4:.*]] = mux %[[VAL_2]] {{\[}}%[[VAL_0]], %[[VAL_1]]] {handshake.bb = 0 : ui32} : <i1>, <i32>
 // CHECK:           %[[VAL_5:.*]] = addi %[[VAL_0]], %[[VAL_4]] : <i32>
-<<<<<<< HEAD
-// CHECK:           %[[VAL_6:.*]] = return %[[VAL_5]] : <i32>
-// CHECK:           end %[[VAL_6]] : <i32>
-=======
 // CHECK:           end %[[VAL_5]] : <i32>
->>>>>>> a90f1f54
 // CHECK:         }
 handshake.func @eraseSingleInputMuxes(%arg0: !handshake.channel<i32>, %arg1: !handshake.channel<i32>, %cond: !handshake.channel<i1>, %start: !handshake.control<>) -> !handshake.channel<i32> {
   %mux1 = mux %cond [%arg0] {handshake.bb = 0 : ui32} : <i1>, <i32>
   %mux2 = mux %cond [%arg0, %arg1] {handshake.bb = 0 : ui32} : <i1>, <i32>
   %add = handshake.addi %mux1, %mux2 : <i32>
-<<<<<<< HEAD
-  %returnVal = return %add : <i32>
-  end %returnVal : <i32>
-=======
   end %add : <i32>
->>>>>>> a90f1f54
 }
 
 // -----
@@ -85,12 +55,7 @@
 // CHECK:           %[[VAL_8:.*]] = addi %[[VAL_7]], %[[VAL_5]] : <i32>
 // CHECK:           %[[VAL_9:.*]] = addi %[[VAL_4]], %[[VAL_6]] : <i32>
 // CHECK:           %[[VAL_10:.*]] = addi %[[VAL_8]], %[[VAL_9]] : <i32>
-<<<<<<< HEAD
-// CHECK:           %[[VAL_11:.*]] = return %[[VAL_10]] : <i32>
-// CHECK:           end %[[VAL_11]] : <i32>
-=======
 // CHECK:           end %[[VAL_10]] : <i32>
->>>>>>> a90f1f54
 // CHECK:         }
 handshake.func @eraseSingleControlMerges(%arg0: !handshake.channel<i32>, %arg1: !handshake.channel<i32>, %start: !handshake.control<>) -> !handshake.channel<i32> {
   %cmergeData1, %cmergeIndex1 = control_merge %arg0 {handshake.bb = 0 : ui32} : <i32>, <i32>
@@ -100,12 +65,7 @@
   %addData2 = handshake.addi %addData1, %cmergeData3 : <i32>
   %addIndex = handshake.addi %cmergeIndex1, %cmergeIndex3 : <i32>
   %add = handshake.addi %addData2, %addIndex : <i32>
-<<<<<<< HEAD
-  %returnVal = return %add : <i32>
-  end %returnVal : <i32>
-=======
   end %add : <i32>
->>>>>>> a90f1f54
 }
 
 // -----
@@ -114,19 +74,9 @@
 // CHECK-SAME:                                                   %[[VAL_0:.*]]: !handshake.channel<i32>, %[[VAL_1:.*]]: !handshake.channel<i32>,
 // CHECK-SAME:                                                   %[[VAL_2:.*]]: !handshake.control<>, ...) -> !handshake.channel<i32> attributes {argNames = ["arg0", "arg1", "start"], resNames = ["out0"]} {
 // CHECK:           %[[VAL_3:.*]] = merge %[[VAL_0]], %[[VAL_1]] {handshake.bb = 0 : ui32} : <i32>
-<<<<<<< HEAD
-// CHECK:           %[[VAL_4:.*]] = return %[[VAL_3]] : <i32>
-// CHECK:           end %[[VAL_4]] : <i32>
-// CHECK:         }
-handshake.func @downgradeIndexlessControlMerge(%arg0: !handshake.channel<i32>, %arg1: !handshake.channel<i32>, %start: !handshake.control<>) -> !handshake.channel<i32> {
-  %cmergeData, %cmergeIndex = control_merge %arg0, %arg1 {handshake.bb = 0 : ui32} : <i32>, <i32>
-  %returnVal = return %cmergeData : <i32>
-  end %returnVal : <i32>
-=======
 // CHECK:           end %[[VAL_3]] : <i32>
 // CHECK:         }
 handshake.func @downgradeIndexlessControlMerge(%arg0: !handshake.channel<i32>, %arg1: !handshake.channel<i32>, %start: !handshake.control<>) -> !handshake.channel<i32> {
   %cmergeData, %cmergeIndex = control_merge %arg0, %arg1 {handshake.bb = 0 : ui32} : <i32>, <i32>
   end %cmergeData : <i32>
->>>>>>> a90f1f54
 }