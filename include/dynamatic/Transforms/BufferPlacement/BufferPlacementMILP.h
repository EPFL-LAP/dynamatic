--- conflicted
+++ resolved
@@ -245,32 +245,6 @@
   void addBufferingGroupConstraints(Value channel,
                                     ArrayRef<BufferingGroup> bufGroups);
 
-<<<<<<< HEAD
-=======
-  /// Adds data flow direction constraints between the channel's input and 
-  /// output ports.
-  ///
-  /// The following two functions do not represent actual delays on a channel 
-  /// or unit. Instead, they describe the direction of data flow in a 
-  /// combinational path. The value of the later unit port in a path must be 
-  /// greater than that of earlier ones. Hence, combinational cycles are 
-  /// prevented, particularly in cases where all delays are zero and such
-  /// cycles would otherwise be undetectable by timing constraints.
-  void addChannelElasticityConstraints(Value channel);
-
-  /// Adds data flow direction constraints between the unit's input and 
-  /// output ports. A constraint is added for every input/output port pair.
-  ///
-  /// A `filter` can be provided to filter out constraints involving input or
-  /// output ports connected to channels for which the filter returns false. The
-  /// default filter always returns true. It is only valid to call this method
-  /// after having added channel variables to the model for all channels
-  /// adjacent to the unit, unless these channels are filtered out by the
-  /// `filter` function.
-  void addUnitElasticityConstraints(Operation *unit,
-                                       ChannelFilter filter = nullFilter);
-
->>>>>>> 406986e3
   /// Constraints that ensure the final throughput is calculated for a reachable
   /// steady state.
   void addSteadyStateReachabilityConstraints(CFDFC &cfdfc);
@@ -284,11 +258,7 @@
   /// to the model.
   /// 
   /// The function assumes that the buffer's latency is a binary value.
-<<<<<<< HEAD
-  void addThroughputConstraintsForBinaryLatencyChannel(CFDFC &cfdfc);
-=======
   void addChannelThroughputConstraintsForBinaryLatencyChannel(CFDFC &cfdfc);
->>>>>>> 406986e3
 
   /// Adds throughput constraints for all units in the CFDFC. A single
   /// constraint is added for all units with non-zero latency on their datapath.
