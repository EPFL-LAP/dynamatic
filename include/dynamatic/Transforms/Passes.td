--- conflicted
+++ resolved
@@ -141,14 +141,14 @@
   let constructor = "dynamatic::createPushConstantsPass()";
 }
 
-<<<<<<< HEAD
 def PlaceBuffers : Pass<"place-buffers", "mlir::ModuleOp"> {
   let summary = "Insert Buffers in Data flow graphs.";
   let description = [{
    
   }];
   let constructor = "dynamatic::createHandshakePlaceBuffersPass()";
-=======
+}
+
 def HandshakeOptimizeBits : Pass<"optimize-bits" , "mlir::ModuleOp"> {
   let summary = "Optimize bits width that can be reduced.";
   let description = [{
@@ -175,7 +175,6 @@
   let constructor = "dynamatic::createInitCstWidthPass()";
   let dependentDialects = ["mlir::arith::ArithDialect"];
 
->>>>>>> 7c9f8c8a
 }
 
 #endif // DYNAMATIC_TRANSFORMS_PASSES_TD