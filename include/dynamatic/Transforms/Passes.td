--- conflicted
+++ resolved
@@ -173,7 +173,6 @@
   let constructor = "dynamatic::createPushConstantsPass()";
 }
 
-<<<<<<< HEAD
 def PlaceBuffers : Pass<"place-buffers", "mlir::ModuleOp"> {
   let summary = "Insert Buffers in Data flow graphs.";
   let description = [{
@@ -187,34 +186,4 @@
     "if true, extract CFDFC from standard level simluation">];
 }
 
-def HandshakeOptimizeBits : Pass<"optimize-bits" , "mlir::ModuleOp"> {
-  let summary = "Optimize bits width that can be reduced.";
-  let description = [{
-    This pass goes through all operations inside handshake levels, and optimize the bit width through the forward (from first operation to last), and backward(from last operation to first) loop process. 
-    The loop continues until no more optimization can be done.
-  }];
-  let constructor = "dynamatic::createOptimizeBitsPass()";
-  let dependentDialects = ["mlir::arith::ArithDialect"];
-}
-
-def HandshakeInitIndType : Pass<"init-indtype", "mlir::ModuleOp"> {
-  let summary = "Initialize the index type of the module.";
-  let description = [{
-    This pass change all the index type within operands and result operands to integer type with platform dependent bit width.
-  }];
-  let constructor = "dynamatic::createInitIndTypePass()";
-}
-
-def HandshakeInitCstWidth : Pass<"init-cstwidth", "mlir::ModuleOp"> {
-  let summary = "Initialize the constant bit witth of the module.";
-  let description = [{
-    This pass rewrites constant operation with the minimum required bit width according to the value of the constant. To ensure the consistency with the user of the constant operation, the pass inserts a extension operation if necessary. 
-  }];
-  let constructor = "dynamatic::createInitCstWidthPass()";
-  let dependentDialects = ["mlir::arith::ArithDialect"];
-
-}
-
-=======
->>>>>>> bb4d3919
 #endif // DYNAMATIC_TRANSFORMS_PASSES_TD