--- conflicted
+++ resolved
@@ -258,11 +258,7 @@
   let options = [
     Option<"algorithm", "algorithm", "std::string", "\"fpga20\"",
     "Algorithm to use for buffer placement. Choices are: 'on-merges' (default, "
-<<<<<<< HEAD
-    "does not require Gurobi) 'fpga20', 'fpl22', 'costaware'.">,
-=======
-    "does not require Gurobi) 'fpga20', 'fpl22', 'mapbuf'.">,
->>>>>>> f0a3030e
+    "does not require Gurobi) 'fpga20', 'fpl22', 'costaware', 'mapbuf'.">,
     Option<"frequencies", "frequencies", "std::string", "",
     "Path to CSV-formatted file containing estimated transition frequencies "
     "between basic blocks in the kernel.">,
