//===- Passes.td - Transformation passes definition --------*- tablegen -*-===//
//
// This file contains definitions for transformation passes.
//
//===----------------------------------------------------------------------===//

#ifndef DYNAMATIC_TRANSFORMS_PASSES_TD
#define DYNAMATIC_TRANSFORMS_PASSES_TD

include "mlir/Pass/PassBase.td"


//===----------------------------------------------------------------------===//
// Arith passes
//===----------------------------------------------------------------------===//

def ArithReduceStrength : Pass<"arith-reduce-strength", "mlir::ModuleOp"> {
  let summary = "Strength reduction of arithmetic operations";
  let description = [{
    Performs strength reduction on arithmetic operations in the context of
    dataflow circuits implemented on FPGAs. The goal of the pass is to increase
    circuit performance and reduce the area corresponding to arithmetic
    operations present in the circuit.
  }];
  let constructor = "dynamatic::createArithReduceStrength()";
  let options =
    [Option<"maxAdderDepthMul", "max-adder-depth-mul", "unsigned", "3",
            "The maximum number of adders that can be chained one after the "
            "other when replacing a multiplication with a tree of adders. "
            "Above this number, we consider that there would be no desirable "
            "performance/area advantage to replace the multiplication.">];
}

//===----------------------------------------------------------------------===//
// SCF passes
//===----------------------------------------------------------------------===//

def ScfForLoopRotation : Pass<"scf-rotate-for-loops", "mlir::ModuleOp"> {
  let summary = "Transforms eligible for loops into do-while's";
  let description = [{
    Rotates for loops, semantically transforming them into do-while's, whenever
    it can be determined that they execute at least once. The resulting loop at
    the std level usually has one less basic block than the original for loop
    would have had, which ultimately reduces the area of the final circuit.  
  }];
  let constructor = "dynamatic::createScfRotateForLoops()";
}

def ScfSimpleIfToSelect : Pass<"scf-simple-if-to-select", "mlir::ModuleOp"> {
  let summary = "Transforms if's with simple bodies into select's.";
  let description = [{
    Transforms scf::IfOp operations with one result and a specific internal
    struture into an equivalent combination of a single arith::SelectOp and
    (potentially) an arithmetic operation present in at least one of its
    branches.
  
    The pass transforms scf::IfOp operations with the following properties.
    (1) The operation must have exactly one integer-like result.
    (2) Each branch must be made up of a single yield or of a supported
        two-operands arithmetic operation whose single result is yielded. If
        both branches have an arithmetic operation, they must be of the same
        type.
    (3) Both branches, whatever their content (constrained by the point above),
        must use an identical value. This could either be the yielded value or,
        if applicable, the value used as one of the operands of the arithmetic
        operation.
  }];
  let constructor = "dynamatic::createScfSimpleIfToSelect()";
  let dependentDialects = ["mlir::arith::ArithDialect"];
}

//===----------------------------------------------------------------------===//
// Handshake passes
//===----------------------------------------------------------------------===//

def HandshakeInferBasicBlocks : Pass<"handshake-infer-basic-blocks", "mlir::ModuleOp"> {
  let summary = "Try to infer the basic block of untagged operations.";
  let description = [{
    This pass goes through all operations inside handshake::FuncOp's that do not
    have a 'bb' attribute and tries to infer its value based on the operation's
    dataflow predecessors. When the pass's heuristic manages to infer the value,
    the 'bb' attribute is added to the operation. This pass never fails, even
    when it does not manage to infer the basic block of all operations.
  }];
  let constructor = "dynamatic::createHandshakeInferBasicBlocksPass()";
}

def HandshakePrepareForLegacy : Pass<"handshake-prepare-for-legacy", "mlir::ModuleOp"> {
  let summary = "Prepare the IR for usage in legacy Dynamatic.";
  let description = [{
    This pass transforms the circuit to make it follow conventions set by legacy
    Dynamatic. It should be ran before DOT export in order to generate a .dot
    file that will be compatible with legacy passes. Concretely, this pass (1)
    turns unconditional branches (which legacy Dynamatic never generates) into
    conditional branches with a constant condition input and a sinked false
    output and (2) downgraded cmerges to simple merges when possible.  
  }];
  let constructor = "dynamatic::createHandshakePrepareForLegacy()";
}

def HandshakeOptimizeBitwidths : Pass<"handshake-optimize-bitwidths",
                                      "mlir::ModuleOp"> {
  let summary = "Optimize bitwidths of all channels.";
  let description = [{
    Reduces the bitwidths of channels wherever possible. Uses a standard
    forward-backward iterative process to identify opportunities for bitwidth
    reduction, considering the specific semantics of all operations present at
    the Handhsake level.
  }];
  let constructor = "dynamatic::createHandshakeOptimizeBitwidths()";
  let dependentDialects = ["mlir::arith::ArithDialect"];
<<<<<<< HEAD
=======
  let options = [Option<"legacy", "legacy", "bool", "false",
    "When legacy mode is enabled, disables bitwidth optimization of memory "
    "address channels since they sometime make the legacy dot2vhdl tool "
    "fail.">];
>>>>>>> e1c16f39
}

def HandshakeOptimizeBits : Pass<"optimize-bits" , "mlir::ModuleOp"> {
  let summary = "Optimize bits width that can be reduced.";
  let description = [{
    This pass goes through all operations inside handshake levels, and optimize the bit width through the forward (from first operation to last), and backward(from last operation to first) loop process. 
    The loop continues until no more optimization can be done.
  }];
  let constructor = "dynamatic::createOptimizeBitsPass()";
  let dependentDialects = ["mlir::arith::ArithDialect"];
}

def HandshakeConcretizeIndexType : Pass<"handshake-concretize-index-type", "mlir::ModuleOp"> {
  let summary = "Concretizes the IndexType to an IntegerType of machine-specific width.";
  let description = [{
    Replaces any IndexType throughout the Handhsake-level IR with an IntegerType
    of machine-specific width. In particular, all SSA values of type IndexType
    have their type changed to IntegerType.
  }];
  let constructor = "dynamatic::createHandshakeConcretizeIndexType()";
  let options =
    [Option<"width", "width", "unsigned", "64",
            "The explicit bitwidth with which to concretize IndexType's. "
            "Defaults to 64 since most machines have a 64-bit architecture. If "
            "this value is such that a Handshake constant with an IndexType "
            "result cannot fit its value in the new explicit bitwidth anymore, "
            "the pass will fail.">];
}

def HandshakeMinimizeCstWidth : Pass<"handshake-minimize-cst-width", "mlir::ModuleOp"> {
  let summary = "Minimizes the bitwidth of all Handshake constants.";
  let description = [{
    Rewrites constant operations with the minimum required bitwidth to support
    the constants' values. The pass inserts extension operations as needed to
    ensure consistency with users of constant operations. The pass also pays
    attention to not create duplicated constants indirectly due to the
    minimization process.
  }];
  let constructor = "dynamatic::createHandshakeMinimizeCstWidth()";
  let dependentDialects = ["mlir::arith::ArithDialect"];
  let options =
    [Option<"optNegatives", "opt-negatives", "bool", "false",
            "If true, allows bitwidth optimization of negative values.">];
}

def HandshakeSetBufferingProperties :
  Pass<"handshake-set-buffering-properties", "mlir::ModuleOp"> {
  let summary = "Attach buffering properties to specifc channels in the IR";
  let description = [{
    Adds buffering properties to specific channels in the IR. Which channels are
    annotated and how is determined by the pass's parameter. This pass is
    especially useful to run prior to running our smart buffer placement pass,
    as the latter reads these properties and ensures that the buffer placement
    it yields honors them.
  }];
  let constructor =
    "dynamatic::buffer::createHandshakeSetBufferingProperties()"; 
  let dependentDialects = ["circt::handshake::HandshakeDialect"];
  let options =
    [Option<"version", "version", "std::string", "\"fpga20\"",
            "Set of buffering properties to apply. Options are: fpga20 "
            "(default).">];
}

def HandshakePlaceBuffers : Pass<"handshake-place-buffers", "mlir::ModuleOp"> {
  let summary = "Insert buffers in dataflow graphs.";
  let description = [{
    The pass analyzes the circuit's channel prerequisites. Based the channel
    prerequisite, the pass optimize the circuit performance by inserting buffers.
  }];
  let constructor = "dynamatic::buffer::createHandshakePlaceBuffersPass()";
  let options = [
    Option<"firstCFDFC", "firstCFDFC", "bool", "false",
    "if true, only extract the first CFDFC from the input file">,
    Option<"stdLevelInfo", "std-level-info", "std::string", "",
    "if provided, extract CFDFC from standard level simluation">,
    Option<"timefile", "time-file", "std::string", "",
    "required, file provide the time and buffer prerequisite information ">,
    Option<"targetCP", "target-period", "double", "4.0",
    "target clock period for the CFDFC">,
    Option<"timeLimit", "time-limit", "int", "180",
    "maximum time limit for MILP solver">,
     Option<"setCustom", "set-custom", "bool", "true",
    "set customized constraints from dataflow">];
}

def HandshakePlaceBuffers : Pass<"handshake-place-buffers", "mlir::ModuleOp"> {
  let summary = "Insert buffers in dataflow graphs.";
  let description = [{
    The pass analyzes the circuit's channel prerequisites. Based the channel
    prerequisite, the pass optimize the circuit performance by inserting buffers.
  }];
  let constructor = "dynamatic::createHandshakePlaceBuffersPass()";
  let options = [
    Option<"firstMG", "firstMG", "bool", "false",
    "if true, only extract the first MG from the input file">,
    Option<"stdLevelInfo", "std-level-info", "std::string", "",
    "if true, extract CFDFC from standard level simluation">];
}

//===----------------------------------------------------------------------===//
// Other passes
//===----------------------------------------------------------------------===//

def AnalyzeMemoryAccesses : Pass<"analyze-memory-accesses", "mlir::ModuleOp"> {
  let summary = "Determine memory dependencies between different accesses.";
  let description = [{
    Analyzes memory accesses in each function in a module and identifies all
    dependencies between them. Stores information about these dependencies in a
    MemDependenceArrayAttr attribute attached to each operation that is the
    source of at least one dependence. The attribute belongs to the Handshake
    dialect as it only becomes useful during the std-to-handshake lowering pass.

    The pass attempts to find dependencies between all AffineLoadOp's,
    AffineStoreOp's, memref::LoadOp's and memref::StoreOp's. It uses MLIR's
    polyhedral analysis infrastructure to identify complex dependencies between
    pairs of affine accesses, and uses a pessimistic approach for pairs of
    accesses that involve at least one non-affine access.

    The pass expects to see unique names attached to each memory access (and
    stored in a MemAccessNameAttr) to allow operations to reference one another
    in the attributes holding dependence information. As such, running the
    NameMemoryOpsPass (--name-memory-ops) is a prerequisite to running this
    pass, which will fail if a memory access is unnamed. The pass will also fail
    if MLIR's polyhedral analysis infrastructure fails to check for a dependence
    between two affine accesses.
  }];
  let constructor = "dynamatic::createAnalyzeMemoryAccesses()";
  let dependentDialects = ["circt::handshake::HandshakeDialect"];
}

def FlattenMemRefRowMajor : Pass<"flatten-memref-row-major", "::mlir::ModuleOp"> {
  let summary = "Flatten memrefs (row-major order)";
  let description = [{
    Flattens multidimensional memories and accesses to them into
    single-dimensional memories using row-major indexing. This pass is almost
    copied as is from CIRCT's FlattenMemRef, but uses row-major indexing instead
    of column-major indexing when converting multidimensional load/store
    operations.}];
  let constructor = "dynamatic::createFlattenMemRefRowMajorPass()";
  let dependentDialects = ["mlir::memref::MemRefDialect"];
}

def NameMemoryOps : Pass<"name-memory-ops", "mlir::ModuleOp"> {
  let summary = "Give a unique name to each memory operation.";
  let description = [{
    Sets a MemAccessNameAttr attribute on each AffineLoadOp, AffineStoreOp,
    memref::LoadOp, and memref::StoreOp instance in the module that holds a
    unique name (within the context of the parent func::FuncOp) for the
    operation. These names may be used later to express dependencies between
    specific memory accesses (for example, in the AnalyzeMemoryAccessesPass).
    The attribute belongs to the Handshake dialect (and is a simple wrapper
    around a StringAttr) as it only becomes useful during the std-to-handshake
    lowering pass.

    The pass fails if one of the previously mentioned memory operation already
    has one such attribute.
  }];
  let constructor = "dynamatic::createNameMemoryOps()";
  let dependentDialects = ["circt::handshake::HandshakeDialect"];
}

def PushConstants : Pass<"push-constants", "mlir::ModuleOp"> {
  let summary = "Push constant definitions to blocks using them.";
  let description = [{
    This pass moves arith::ConstantOp operations to the block(s) using them,
    effectively removing cross-block SSA dominance relationships between these
    operations and their user(s) within each function. This pass will duplicate
    constant definitions if they have users in multiple blocks. It will also
    delete the original operation if it is not used within its defining block.
  }];
  let constructor = "dynamatic::createPushConstantsPass()";
}

#endif // DYNAMATIC_TRANSFORMS_PASSES_TD<|MERGE_RESOLUTION|>--- conflicted
+++ resolved
@@ -109,13 +109,10 @@
   }];
   let constructor = "dynamatic::createHandshakeOptimizeBitwidths()";
   let dependentDialects = ["mlir::arith::ArithDialect"];
-<<<<<<< HEAD
-=======
   let options = [Option<"legacy", "legacy", "bool", "false",
     "When legacy mode is enabled, disables bitwidth optimization of memory "
     "address channels since they sometime make the legacy dot2vhdl tool "
     "fail.">];
->>>>>>> e1c16f39
 }
 
 def HandshakeOptimizeBits : Pass<"optimize-bits" , "mlir::ModuleOp"> {
