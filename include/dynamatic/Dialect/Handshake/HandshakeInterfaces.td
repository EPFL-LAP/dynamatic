--- conflicted
+++ resolved
@@ -63,43 +63,6 @@
       }]
     >,
   ];
-<<<<<<< HEAD
-
-  let verify = [{
-    auto concreteOp = mlir::cast<ConcreteOp>($_op);
-
-    auto operands = concreteOp.getDataOperands();
-
-    if (operands.size() < 1)
-      return concreteOp.emitOpError("must have at least one data operand");
-
-    // Verification of the spec tag
-    // If any input has a spec tag, the result must have a spec tag
-    // If no input has a spec tag, the result must not have a spec tag
-
-    // We don't care any other extra signals than spec tag here.
-    // That means, the verification succeeds even if the result suddenly has an unknown extra signal none of the inputs have.
-    // Also, the verify succeeds even if the result drops an unknown extra signal that all of the inputs have.
-    // If someone wants to verify other extra signals, they should implement a new verification here,
-    // or impose new constraints to the operations.
-
-    mlir::Type resultType = $_op->getResult(0).getType();
-    auto resultExtraSignalsType = cast<::dynamatic::handshake::ExtraSignalsTypeInterface>(resultType);
-    bool resultHasSpecTag = resultExtraSignalsType.hasExtraSignal("spec");
-    if (concreteOp.hasSpecInput()) {
-      // If any input has a spec tag, the result must have a spec tag
-      if (!resultHasSpecTag)
-        return concreteOp.emitOpError("result must have a spec tag");
-    } else {
-      // If no input has a spec tag, the result must not have a spec tag
-      if (resultHasSpecTag)
-        return concreteOp.emitOpError("result must not have a spec tag");
-    }
-
-    return mlir::success();
-  }];
-=======
->>>>>>> 9ddd0b42
 }
 
 def MemoryOpInterface : OpInterface<"MemoryOpInterface"> {
