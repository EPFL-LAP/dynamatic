//===- HandshakeTypes.td - Handshake types definition ------*- tablegen -*-===//
//
// Part of the LLVM Project, under the Apache License v2.0 with LLVM Exceptions.
// See https://llvm.org/LICENSE.txt for license information.
// SPDX-License-Identifier: Apache-2.0 WITH LLVM-exception
//
//===----------------------------------------------------------------------===//
//
// This file defines Handshake typesd in Tablegen.
//
//===----------------------------------------------------------------------===//

#ifndef DYNAMATIC_DIALECT_HANDSHAKE_HANDSHAKE_TYPES_TD
#define DYNAMATIC_DIALECT_HANDSHAKE_HANDSHAKE_TYPES_TD

include "mlir/IR/AttrTypeBase.td"
include "dynamatic/Dialect/Handshake/Handshake.td"
include "dynamatic/Dialect/Handshake/HandshakeTypeInterfaces.td"

/// Base class for types in the Handshake dialect.
class Handshake_Type<string name, string typeMnemonic, list<Trait> traits = []>
    : TypeDef<Handshake_Dialect, name, traits> {
  let mnemonic = typeMnemonic;
}

def ExtraSignals : ArrayRefOfSelfAllocationParameter<"ExtraSignal", [{
  This `TypeParameter` describes an array of `ExtraSignal` objects that a
  `ChannelType` or `ControlType` value carries.
  `ExtraSignal` contains data whose lifetime is not guaranteed, so this data must
  be allocated into the MLIR context when constructing a `ChannelType` or
  `ControlType`.
  This type aliases `ArrayRefOfSelfAllocationParameter` to automatically invoke
  `ExtraSignal::allocateInto` C++ function to perform that allocation process.
  `ArrayRefParameter` cannot be used here, as it is strictly for value types.
}]> {}

def ControlType : Handshake_Type<"Control", "control", [
  DeclareTypeInterfaceMethods<ExtraSignalsTypeInterface, ["copyWithExtraSignals"]>
]> {
  let summary = "a control-only dataflow channel";
  let description = [{
    Represents a control-only dataflow channel, which is made up of
    - a 1-bit valid signal going downstream (in the same direction as the
      natural SSA def-use relation's direction) and
    - a 1-bit ready signal going upsteam (in the opposite direction as the
      natural SSA def-use relation's direction).
    - an optional list of named extra signals of arbitrary width and type which
      may go downstream or upstream.
  }];

  let parameters = (ins ExtraSignals:$extraSignals);

  let builders = [
    // If no parameters provided, build without extra signals
    TypeBuilder<(ins),
      [{
        return ControlType::get($_ctxt, {});
      }]>
  ];

  let hasCustomAssemblyFormat = 1;
  let genVerifyDecl = 1;
}

def ChannelType : Handshake_Type<"Channel", "channel", [
  DeclareTypeInterfaceMethods<ExtraSignalsTypeInterface, ["copyWithExtraSignals"]>
]> {
  let summary = "a dataflow channel with optional extra signals";
  let description = [{
    Represents a dataflow channel, which is made up of
    - a data signal of arbitrary width and type going downstream (in the same
      direction as the natural SSA def-use relation's direction),
    - a 1-bit valid signal going downstream (in the same direction as the
      natural SSA def-use relation's direction),
    - a 1-bit ready signal going upsteam (in the opposite direction as the
      natural SSA def-use relation's direction), and
    - an optional list of named extra signals of arbitrary width and type which
      may go downstream or upstream.
  }];

  let parameters = (ins "::mlir::Type":$dataType, ExtraSignals:$extraSignals);

  let builders = [
    TypeBuilderWithInferredContext<(ins
      "::mlir::Type":$dataType,
      CArg<"::mlir::ArrayRef<::dynamatic::handshake::ExtraSignal>", "{}">:$extras),
      [{
        if (::mlir::isa<::mlir::IndexType>(dataType)) {
          // Convert IndexType's to equivalent signless integers automatically
          ::mlir::OpBuilder builder(dataType.getContext());
          dataType = builder.getIntegerType(32);
        }
        return ChannelType::get(dataType.getContext(), dataType, extras);
      }]>
  ];

  let hasCustomAssemblyFormat = 1;
  let genVerifyDecl = 1;

  let extraClassDeclaration = [{
    /// Returns the data type's bitwidth.
    unsigned getDataBitWidth() const;

    /// Returns a channel type with identical extra signals but a potentially
    /// different data type.
    ChannelType withDataType(Type newDataType) {
      return ChannelType::get(newDataType, getExtraSignals());
    }

    /// Returns a channel type with identical data type but a potentially
    /// different extra signals.
    ChannelType withExtraSignal(::mlir::ArrayRef<ExtraSignal> newExtraSignals) {
      return ChannelType::get(getDataType(), newExtraSignals);
    }

    /// Determines whether a type is supported as the data type or as the type
    /// of an extra signal.
    static bool isSupportedSignalType(::mlir::Type type) {
      return type.isIntOrFloat();
    }

    /// Returns a channel whose data type is the default one used to represent
    /// an address in an external memory.
    static ChannelType getAddrChannel(::mlir::MLIRContext* ctx);
  }];
}

//===----------------------------------------------------------------------===//
// Tablegen helper functions
//===----------------------------------------------------------------------===//

/// Convert variable names to an array of ExtraSignal arrays.
/// e.g., if names is ["a", "b"], the result will be "{a.(...).getExtraSignals(),
/// b.(...).getExtraSignals()}".
class valuesToExtraSignalArrays<list<string> names> {
  string result = "{" # !interleave(!foreach(
    name, // variable name
    names,
    "cast<ExtraSignalsTypeInterface>($" # name #
    ".getType()).getExtraSignals()"
  ), ", ") # "}";
}

/// Convert variable names to data type arrays.
/// e.g., if names is ["a", "b"], the result will be "{a.(...).getDataType(),
/// b.(...).getDataType()}".
class valuesToDataTypes<list<string> names> {
  string result = "{" # !interleave(!foreach(
    name, // variable name
    names,
    // Treat ControlType's data type as i0
    "isa<ControlType>($" # name # ".getType()) ? IntegerType::get($_ctxt, 0) :"
    "$" # name # ".getType().cast<ChannelType>().getDataType()"
  ), ", ") # "}";
}

/// Convert variadic to an array of ExtraSignal arrays.
/// e.g., if the variadic has two elements (dataOut0 and dataOut1), the result
/// will be {dataOut0.(...).getExtraSignals(), dataOut1.(...).getExtraSignals()}.
class variadicToExtraSignalArrays<string variadic> {
  string result = [{
    [&](auto &&variadic) -> std::vector<llvm::ArrayRef<ExtraSignal>> {
      std::vector<llvm::ArrayRef<ExtraSignal>> extraSignalArrays;

      for (Type type : variadic.getTypes()) {
        extraSignalArrays.push_back(
          type.cast<ExtraSignalsTypeInterface>().getExtraSignals());
      }

      return extraSignalArrays;
    }
  }] # "($" # variadic # ")";
}

/// Convert variadic to data type arrays.
/// e.g., if the variadic has two elements (dataOut0 and dataOut1), the result
/// will be {dataOut0.(...).getDataType(), dataOut1.(...).getDataType()}.
class variadicToDataTypes<string variadic> {
  string result = [{
    [&](auto &&variadic) -> std::vector<Type> {
      std::vector<Type> dataTypes;

      for (Type type : variadic.getTypes()) {
        if (isa<ControlType>(type)) {
          // Treat ControlType's data type as i0
          dataTypes.push_back(IntegerType::get($_ctxt, 0));
        } else {
          dataTypes.push_back(type.cast<ChannelType>().getDataType());
        }
      }

      return dataTypes;
    }
  }] # "($" # variadic # ")";
}

/// Concat two arrays of the same type, specified by the first argument.
class concatArrays<string type, string a, string b> {
  string result = !subst("$T", type, [{
    [](std::vector<$T> a, std::vector<$T> b) -> std::vector<$T> {
      std::vector<$T> result;
      result.insert(result.end(), a.begin(), a.end());
      result.insert(result.end(), b.begin(), b.end());
      return result;
    }
  }]) # "(" # a # ", " # b # ")";
}

//===----------------------------------------------------------------------===//
// Type constraints
//===----------------------------------------------------------------------===//

def SignalType : Type<
  CPred<"::dynamatic::handshake::ChannelType::isSupportedSignalType($_self)">,
  "must be an `IntegerType` or `FloatType`"> {
}

def HandshakeType : Type<
  CPred<
    "::mlir::isa<::dynamatic::handshake::ControlType, " #
    "::dynamatic::handshake::ChannelType>($_self)"
  >,
  "must be a `handshake::ControlType` or `handshake::ChannelType` type"> {
}

class IsChannelPred<string name> : CPred<
  "::mlir::isa<::dynamatic::handshake::ChannelType>($" # name # ".getType())">;

class IsIntChannelPred<string name> : CPred<
  "::mlir::isa<::mlir::IntegerType>("
  "::mlir::cast<::dynamatic::handshake::ChannelType>($" # name # ".getType())"
  ".getDataType())">;

class IsFloatChannelPred<string name> : CPred<
  "::mlir::isa<::mlir::FloatType>("
  "::mlir::cast<::dynamatic::handshake::ChannelType>($" # name # ".getType())"
  ".getDataType())">;

class IsSizedChannelPred<int width, string name> : CPred<
  "::mlir::cast<::dynamatic::handshake::ChannelType>($" # name # ".getType())"
  ".getDataBitWidth() == " # width>;

/// Ensures an operand/result is of ChannelType carrying IntegerType data.
class IsIntChannel<string name> : PredOpTrait<
  name # " should be of ChannelType carrying IntegerType data",
  And<[
    IsChannelPred<name>,
    IsIntChannelPred<name>
  ]>
>;

/// Ensures an operand/result is of ChannelType carrying IntegerType data of the
/// specified width.
class IsIntSizedChannel<int width, string name> : PredOpTrait<
  name # " should be of ChannelType carrying IntegerType data of width " # width,
  And<[
    IsChannelPred<name>,
    IsIntChannelPred<name>,
    IsSizedChannelPred<width, name>
  ]>
>;

/// Ensures an operand/result is of ChannelType carrying FloatType data.
class IsFloatChannel<string name> : PredOpTrait<
  name # " should be of ChannelType carrying FloatType data",
  And<[
    IsChannelPred<name>,
    IsFloatChannelPred<name>
  ]>
>;

/// Constraint to ensure an operand/result shouldn't have any extra signals.
class IsSimpleHandshake<string name> : PredOpTrait<
  name # " shouldn't have any extra signals",
  CPred<"cast<::dynamatic::handshake::ExtraSignalsTypeInterface>($" # name #
    ".getType()).getNumExtraSignals() == 0">
>;

/// Constraint to ensure a variadic operand/result shouldn't have any extra signals.
class IsSimpleHandshakeVariadic<string name> : PredOpTrait<
  name # " shouldn't have any extra signals",
  CPred<"llvm::all_of($" # name # ".getTypes(), "
    "[](Type type) {"
    "  return type.cast<ExtraSignalsTypeInterface>().getNumExtraSignals() == 0;"
    "})">
>;

// Temporary constraint for UnbundleOp.
def ChannelOrSimpleControl : TypeConstraint<
  CPred<[{
    ::mlir::isa<::dynamatic::handshake::ChannelType>($_self) ||
    (::mlir::isa<::dynamatic::handshake::ControlType>($_self) &&
     ::mlir::cast<::dynamatic::handshake::ControlType>($_self).getNumExtraSignals() == 0)
  }]>,
  "must be a `handshake::ControlType` with no extra signals or `handshake::ChannelType`"
>;

/// Multi-entity constraint ensuring that all HandshakeTypes have matching data types.
/// For the ControlType case, this predicate is satisfied only when all types are ControlType.
class AllDataTypesMatch<list<string> names> : AllMatchSameOperatorTrait<
  names,
  [{
    ::mlir::isa<ControlType>($_self.getType()) ?
    IntegerType::get($_ctxt, 0) // Treat ControlType's data type as i0
    : ::mlir::cast<ChannelType>($_self.getType()).getDataType()
  }],
  "data type"
>;

/// Multi-entity constraint ensuring that all HandshakeTypes have matching extra signals.
class AllExtraSignalsMatch<list<string> names> : AllMatchSameOperatorTrait<
  names,
  "::mlir::cast<::dynamatic::handshake::ExtraSignalsTypeInterface>($_self.getType()).getExtraSignals()",
  "extra signals"
>;

/// Multi-entity constraint ensuring that all HandshakeTypes have matching extra
/// signals, except for any signal with the given `except` name.
/// The core implementation of this predicate is in C++.
class AllExtraSignalsMatchExcept<string except, list<string> names> : PredOpTrait<
  "all of {" # !interleave(names, ", ") # "} should have the same extra " #
  "signals except for " # except,
<<<<<<< HEAD
  CPred<"::dynamatic::handshake::doesExtraSignalsMatchExcept(\"" # except #
  "\", " # valuesToExtraSignalArrays<names>.result  # ")">
=======
  CPred<"::dynamatic::handshake::doesExtraSignalsMatch(" #
    valuesToExtraSignalArrays<names>.result  # ", \"" # except # "\")">
>>>>>>> 71e0d4cb
>;

/// Multi-entity constraint ensuring that the all HandshakeTypes including variadic
/// have matching data types.
class AllDataTypesMatchWithVariadic<string variadic, list<string> nonvariadics> : PredOpTrait<
  "all of {" # variadic # ", " # !interleave(nonvariadics, ", ") # "} should "
  "have the same data type",
  CPred<[{
    [](std::vector<Type> dataTypes) {
      if (dataTypes.empty())
        return true;

      Type firstType = dataTypes.front();

      // Compares all types with the first type.
      return llvm::all_of(dataTypes, [&](Type type) {
        return type == firstType;
      });
    }
  }] # "(" # concatArrays<"Type",
    variadicToDataTypes<variadic>.result,
    valuesToDataTypes<nonvariadics>.result
  >.result # ")">
>;
<<<<<<< HEAD
=======

/// Multi-entity constraint ensuring that all HandshakeTypes including variadic
/// have matching extra signals.
/// The core implementation of this predicate is in C++.
class AllExtraSignalsMatchWithVariadic<string variadic, list<string> nonvariadics> : PredOpTrait<
  "all of {" # variadic # ", " # !interleave(nonvariadics, ", ") # "} should "
  "have the same extra signals",
  CPred<"::dynamatic::handshake::doesExtraSignalsMatch(" #
    concatArrays<"llvm::ArrayRef<ExtraSignal>",
    variadicToExtraSignalArrays<variadic>.result,
    valuesToExtraSignalArrays<nonvariadics>.result
  >.result # ")">
>;
>>>>>>> 71e0d4cb

/// Multi-entity constraint ensuring that all HandshakeTypes including variadic
/// have matching extra signals, except for any signal with the given `except` name.
/// The core implementation of this predicate is in C++.
class AllExtraSignalsMatchWithVariadicExcept<string except, string variadic, list<string> nonvariadics> : PredOpTrait<
  "all of {" # variadic # ", " # !interleave(nonvariadics, ", ") # "} should "
  "have the same extra signals except for " # except,
<<<<<<< HEAD
  CPred<"::dynamatic::handshake::doesExtraSignalsMatchExcept(\"" # except #
  "\", " # concatArrays<"llvm::ArrayRef<ExtraSignal>",
    variadicToExtraSignalArrays<variadic>.result,
    valuesToExtraSignalArrays<nonvariadics>.result
  >.result # ")">
=======
  CPred<"::dynamatic::handshake::doesExtraSignalsMatch(" #
    concatArrays<"llvm::ArrayRef<ExtraSignal>",
    variadicToExtraSignalArrays<variadic>.result,
    valuesToExtraSignalArrays<nonvariadics>.result
  >.result # ", \"" # except # "\")">
>>>>>>> 71e0d4cb
>;

/// Constraint to ensure that the variadic has at least one element.
class VariadicHasElement<string variadic> : PredOpTrait<
  "the variadic " # variadic # " should have at least one element",
  CPred<"!$" # variadic # ".empty()">
>;

// Constraints for spec tags

class HasValidSpecTag<string operand> : PredOpTrait<
  "should have a valid spec tag as an extra signal",
  CPred<[{
    [](ExtraSignalsTypeInterface type) {
      auto getExtraSignalResult = type.getExtraSignal("spec");
      if (!getExtraSignalResult.has_value()) {
        // There is no extra signal called "spec"
        return false;
      }

      ExtraSignal signal = getExtraSignalResult.value();

      // The signal should be a 1-bit integer downstream signal.
      if (!signal.downstream)
        return false;
      if (!signal.type.isInteger(1))
        return false;

      return true;
    }
  }] # "($" # operand # ".getType().cast<ExtraSignalsTypeInterface>())">
>;

class LacksSpecTag<string operand> : PredOpTrait<
  "shouldn't have a spec tag as an extra signal",
  CPred<"!::mlir::cast<::dynamatic::handshake::ExtraSignalsTypeInterface>($" #
  operand # ".getType()).hasExtraSignal(\"spec\")">
>;

class HasSpecTagIfPresentIn<string inputVariadic, string output> : PredOpTrait<
  output # " should have a spec tag iff any of " # inputVariadic # " has it",
  CPred<[{
    [](OperandRange::type_range inputTypes,
        ExtraSignalsTypeInterface outputType) {
      bool inputHasSpecTag = llvm::any_of(inputTypes, [](Type type) {
        return type.cast<ExtraSignalsTypeInterface>().hasExtraSignal("spec");
      });
      return outputType.hasExtraSignal("spec") == inputHasSpecTag;
    }
  }] # "($" # inputVariadic # ".getTypes(), "
  "$" # output # ".getType().cast<ExtraSignalsTypeInterface>())">
>;

#endif // DYNAMATIC_DIALECT_HANDSHAKE_HANDSHAKE_TYPES_TD<|MERGE_RESOLUTION|>--- conflicted
+++ resolved
@@ -320,13 +320,8 @@
 class AllExtraSignalsMatchExcept<string except, list<string> names> : PredOpTrait<
   "all of {" # !interleave(names, ", ") # "} should have the same extra " #
   "signals except for " # except,
-<<<<<<< HEAD
-  CPred<"::dynamatic::handshake::doesExtraSignalsMatchExcept(\"" # except #
-  "\", " # valuesToExtraSignalArrays<names>.result  # ")">
-=======
   CPred<"::dynamatic::handshake::doesExtraSignalsMatch(" #
     valuesToExtraSignalArrays<names>.result  # ", \"" # except # "\")">
->>>>>>> 71e0d4cb
 >;
 
 /// Multi-entity constraint ensuring that the all HandshakeTypes including variadic
@@ -351,8 +346,6 @@
     valuesToDataTypes<nonvariadics>.result
   >.result # ")">
 >;
-<<<<<<< HEAD
-=======
 
 /// Multi-entity constraint ensuring that all HandshakeTypes including variadic
 /// have matching extra signals.
@@ -366,7 +359,6 @@
     valuesToExtraSignalArrays<nonvariadics>.result
   >.result # ")">
 >;
->>>>>>> 71e0d4cb
 
 /// Multi-entity constraint ensuring that all HandshakeTypes including variadic
 /// have matching extra signals, except for any signal with the given `except` name.
@@ -374,19 +366,11 @@
 class AllExtraSignalsMatchWithVariadicExcept<string except, string variadic, list<string> nonvariadics> : PredOpTrait<
   "all of {" # variadic # ", " # !interleave(nonvariadics, ", ") # "} should "
   "have the same extra signals except for " # except,
-<<<<<<< HEAD
-  CPred<"::dynamatic::handshake::doesExtraSignalsMatchExcept(\"" # except #
-  "\", " # concatArrays<"llvm::ArrayRef<ExtraSignal>",
-    variadicToExtraSignalArrays<variadic>.result,
-    valuesToExtraSignalArrays<nonvariadics>.result
-  >.result # ")">
-=======
   CPred<"::dynamatic::handshake::doesExtraSignalsMatch(" #
     concatArrays<"llvm::ArrayRef<ExtraSignal>",
     variadicToExtraSignalArrays<variadic>.result,
     valuesToExtraSignalArrays<nonvariadics>.result
   >.result # ", \"" # except # "\")">
->>>>>>> 71e0d4cb
 >;
 
 /// Constraint to ensure that the variadic has at least one element.
