//===- HandshakeTypes.td - Handshake types definition ------*- tablegen -*-===//
//
// Part of the LLVM Project, under the Apache License v2.0 with LLVM Exceptions.
// See https://llvm.org/LICENSE.txt for license information.
// SPDX-License-Identifier: Apache-2.0 WITH LLVM-exception
//
//===----------------------------------------------------------------------===//
//
// This file defines Handshake typesd in Tablegen.
//
//===----------------------------------------------------------------------===//

#ifndef DYNAMATIC_DIALECT_HANDSHAKE_HANDSHAKE_TYPES_TD
#define DYNAMATIC_DIALECT_HANDSHAKE_HANDSHAKE_TYPES_TD

include "mlir/IR/AttrTypeBase.td"
include "dynamatic/Dialect/Handshake/Handshake.td"
include "dynamatic/Dialect/Handshake/HandshakeTypeInterfaces.td"

/// Base class for types in the Handshake dialect.
class Handshake_Type<string name, string typeMnemonic, list<Trait> traits = []>
    : TypeDef<Handshake_Dialect, name, traits> {
  let mnemonic = typeMnemonic;
}

def ExtraSignals : ArrayRefOfSelfAllocationParameter<"ExtraSignal", [{
  This `TypeParameter` describes an array of `ExtraSignal` objects that a
  `ChannelType` or `ControlType` value carries.
  `ExtraSignal` contains data whose lifetime is not guaranteed, so this data must
  be allocated into the MLIR context when constructing a `ChannelType` or
  `ControlType`.
  This type aliases `ArrayRefOfSelfAllocationParameter` to automatically invoke
  `ExtraSignal::allocateInto` C++ function to perform that allocation process.
  `ArrayRefParameter` cannot be used here, as it is strictly for value types.
}]> {}

def ControlType : Handshake_Type<"Control", "control", [
  DeclareTypeInterfaceMethods<ExtraSignalsTypeInterface, ["copyWithExtraSignals"]>
]> {
  let summary = "a control-only dataflow channel";
  let description = [{
    Represents a control-only dataflow channel, which is made up of
    - a 1-bit valid signal going downstream (in the same direction as the
      natural SSA def-use relation's direction) and
    - a 1-bit ready signal going upsteam (in the opposite direction as the
      natural SSA def-use relation's direction).
    - an optional list of named extra signals of arbitrary width and type which
      may go downstream or upstream.
  }];

  let parameters = (ins ExtraSignals:$extraSignals);

  let builders = [
    // If no parameters provided, build SimpleControl
    TypeBuilder<(ins),
      [{
        return ControlType::get($_ctxt, {});
      }]>
  ];

  let hasCustomAssemblyFormat = 1;
  let genVerifyDecl = 1;
}

def ChannelType : Handshake_Type<"Channel", "channel", [
  DeclareTypeInterfaceMethods<ExtraSignalsTypeInterface, ["copyWithExtraSignals"]>
]> {
  let summary = "a dataflow channel with optional extra signals";
  let description = [{
    Represents a dataflow channel, which is made up of
    - a data signal of arbitrary width and type going downstream (in the same
      direction as the natural SSA def-use relation's direction),
    - a 1-bit valid signal going downstream (in the same direction as the
      natural SSA def-use relation's direction),
    - a 1-bit ready signal going upsteam (in the opposite direction as the
      natural SSA def-use relation's direction), and
    - an optional list of named extra signals of arbitrary width and type which
      may go downstream or upstream.
  }];

  let parameters = (ins "::mlir::Type":$dataType, ExtraSignals:$extraSignals);

  let builders = [
    TypeBuilderWithInferredContext<(ins
      "::mlir::Type":$dataType,
      CArg<"::mlir::ArrayRef<::dynamatic::handshake::ExtraSignal>", "{}">:$extras),
      [{
        if (::mlir::isa<::mlir::IndexType>(dataType)) {
          // Convert IndexType's to equivalent signless integers automatically
          ::mlir::OpBuilder builder(dataType.getContext());
          dataType = builder.getIntegerType(32);
        }
        return ChannelType::get(dataType.getContext(), dataType, extras);
      }]>
  ];

  let hasCustomAssemblyFormat = 1;
  let genVerifyDecl = 1;

  let extraClassDeclaration = [{
    /// Returns the data type's bitwidth.
    unsigned getDataBitWidth() const;

    /// Returns a channel type with identical extra signals but a potentially
    /// different data type.
    ChannelType withDataType(Type newDataType) {
      return ChannelType::get(newDataType, getExtraSignals());
    }

    /// Returns a channel type with identical data type but a potentially
    /// different extra signals.
    ChannelType withExtraSignal(::mlir::ArrayRef<ExtraSignal> newExtraSignals) {
      return ChannelType::get(getDataType(), newExtraSignals);
    }

    /// Determines whether a type is supported as the data type or as the type
    /// of an extra signal.
    static bool isSupportedSignalType(::mlir::Type type) {
      return type.isIntOrFloat();
    }

    /// Returns a channel whose data type is the default one used to represent
    /// an address in an external memory.
    static ChannelType getAddrChannel(::mlir::MLIRContext* ctx);
  }];
}

//===----------------------------------------------------------------------===//
// Type constraints
//===----------------------------------------------------------------------===//

def IsChannel : CPred<"::mlir::isa<::dynamatic::handshake::ChannelType>($_self)">;

class ChannelHasDataType<string type> : CPred<
  "::mlir::isa<" # type #
  ">(::mlir::cast<::dynamatic::handshake::ChannelType>($_self).getDataType())"
>;

class ChannelHasDataWidth<int width> : CPred<
  "::mlir::cast<::dynamatic::handshake::ChannelType>" #
  "($_self).getDataBitWidth() == " # width
>;

class HasNumExtras<int numExtras> : CPred<
  "::mlir::cast<::dynamatic::handshake::ExtraSignalsTypeInterface>" #
  "($_self).getNumExtraSignals() == " # numExtras
>;

def SignalType : Type<
  CPred<"::dynamatic::handshake::ChannelType::isSupportedSignalType($_self)">,
  "must be an `IntegerType` or `FloatType`"> {
}

def HandshakeType : Type<
  CPred<
    "::mlir::isa<::dynamatic::handshake::ControlType, " #
    "::dynamatic::handshake::ChannelType>($_self)"
  >,
  "must be a `handshake::ControlType` or `handshake::ChannelType` type"> {
}

class TypedChannel<string type> : TypeConstraint<
  ChannelHasDataType<type>,
  "must be a `handshake::ChannelType` type whose data is " # type,
  "::dynamatic::handshake::ChannelType"
>;

def IntChannelType : TypedChannel<"::mlir::IntegerType">;
def FloatChannelType : TypedChannel<"::mlir::FloatType">;

class TypedSizedChannel<string type, int width> : TypeConstraint<
  And<[ChannelHasDataType<type>, ChannelHasDataWidth<width>]>,
  "must be a `handshake::ChannelType` type whose data is " # type #
  " and whose bitwidth is " # width,
  "::dynamatic::handshake::ChannelType"
>;

class IntSizedChannel<int width> : TypedSizedChannel<
  "::mlir::IntegerType", width
>;

class FloatSizedChannel<int width> : TypedSizedChannel<
  "::mlir::FloatType", width
>;

def BoolChannel : IntSizedChannel<1>;

def SimpleControl : Type<
  HasNumExtras<0>,
  "must be a `handshake::ControlType` type with no extra signals",
  "::dynamatic::handshake::ControlType"
>;

def SimpleChannel : Type<
  HasNumExtras<0>,
  "must be a `handshake::ChannelType` type with no extra signals",
  "::dynamatic::handshake::ChannelType"
>;

// Temporary constraint for UnbundleOp.
def ChannelOrSimpleControl : TypeConstraint<
  CPred<[{
    ::mlir::isa<::dynamatic::handshake::ChannelType>($_self) ||
    (::mlir::isa<::dynamatic::handshake::ControlType>($_self) &&
     ::mlir::cast<::dynamatic::handshake::ControlType>($_self).getNumExtraSignals() == 0)
  }]>,
  "must be a `handshake::ControlType` with no extra signals or `handshake::ChannelType`"
>;

/// Multi-entity constraint ensuring that all ChannelTypes have matching data types.
/// Also applies to ControlTypes, as some operations treat them interchangeably
/// using HandshakeType.
/// For the ControlType case, this predicate is satisfied only when all types are ControlType.
class AllDataTypesMatch<list<string> names> : AllMatchSameOperatorTrait<
  names,
  [{
    ::mlir::isa<::dynamatic::handshake::ControlType>($_self.getType()) ?
    // Compare using ControlType without extra signals
    ::dynamatic::handshake::ControlType::get($_self.getContext(), {}) :
    // Compare using data type
    ::mlir::cast<::dynamatic::handshake::ChannelType>($_self.getType()).getDataType()
  }],
  "data type"
>;

/// Multi-entity constraint ensuring that all HandshakeTypes have matching extra signals.
class AllExtraSignalsMatch<list<string> names> : AllMatchSameOperatorTrait<
  names,
  "::mlir::cast<::dynamatic::handshake::ExtraSignalsTypeInterface>($_self.getType()).getExtraSignals()",
  "extra signals"
>;

/// Multi-entity constraint ensuring that the all operands of variadic and non-variadic
/// operand have the same data types.
/// Also applies to ControlTypes, as some operations treat them interchangeably.
/// Returns true if the variadic is empty.
class AllDataTypesMatchWithVariadic<string variadic, string nonvariadic> : PredOpTrait<
  "the operands inside the variadic " # name # " and " # nonvariadic # " should all have the same type",
  CPred<[{
    ([&](const mlir::OperandRange &variadic, const mlir::Value &nonvariadic) {
      // Retrive all types of operands in the variadic.
      ValueTypeRange<OperandRange> variadicTypes = variadic.getTypes();
      size_t variadicLen = variadicTypes.size();

      // Return *true* if the variadic is empty
      if (variadicLen < 1)
        return true;

      Type nonvariadicType = nonvariadic.getType();

      if (mlir::isa<ControlType>(nonvariadicType)) {
        // If the nonvariadic operand is of ControlType, it is enough to
        // ensure that variadic operands are also of ControlType
        for (size_t i = 0; i < variadicLen; i++) {
          if (!mlir::isa<ControlType>(variadicTypes[i]))
            return false;
        }
        return true;
      }

      Type nonvariadicDataType =
        mlir::cast<ChannelType>(nonvariadicType).getDataType();

      // Ensure that data types of all variadic operands are equal to
      // nonvariadicDataType
      for (size_t i = 0; i < variadicLen; i++) {
        Type dataType = mlir::cast<ChannelType>(variadicTypes[i]).getDataType();
        if (dataType != nonvariadicDataType)
          return false;
      }
      return true;
    })
  }] # "($" # variadic # ", $" # nonvariadic # ")">
>;

/// Multi-entity constraint ensuring that all HandshakeTypes have matching extra
/// signals, except for any signal with the given `except` name.
<<<<<<< HEAD
=======
/// The core implementation of this predicate is in C++.
>>>>>>> eeca637b
class AllExtraSignalsMatchExcept<string except, list<string> names> : PredOpTrait<
  "all of {" # !interleave(names, ", ") # "} should have the same extra " #
  "signals except for " # except,
  CPred<"::dynamatic::handshake::doesExtraSignalsMatchExcept(\"" # except #
  "\", {" # !interleave(!foreach(
    name, // variable name
    names,
    "cast<::dynamatic::handshake::ExtraSignalsTypeInterface>($" # name #
    ".getType()).getExtraSignals()"
  ), ", ") # "})">
>;

/// Constraint to ensure an input/output is of SimpleControl/Channel type.
class IsSimpleHandshake<string name> : PredOpTrait<
  name # " should be of SimpleControl or SimpleChannel type",
  CPred<"cast<::dynamatic::handshake::ExtraSignalsTypeInterface>($" # name #
    ".getType()).getNumExtraSignals() == 0">
>;

/// Merging Relationship of Extra Signals:
/// the output has the extra signal A if and only if
/// there exists an input which has the extra signal A.
/// In Merge-like Ops inputs are always provided as variadic.
class MergingExtraSignals<string inputs, string output> : PredOpTrait<
  "the extra signals of inputs and output should satisfy \\\"Merging Relationship of Extra Signals\\\"",
  CPred<[{
    ([&](const mlir::OperandRange &inputs, Value output) {

      // Variable to collect extra signals from inputs
      // Map used to help check uniqueness of extra signal names
      llvm::DenseMap<StringRef, const ExtraSignal *> unionOfExtraSignals;

      // Iterate over the type of each input operand
      for (auto inputOperandType : inputs.getTypes()) {
        for (const ExtraSignal &extraSignal :
            cast<ExtraSignalsTypeInterface>(inputOperandType).getExtraSignals()) {
          if (unionOfExtraSignals.contains(extraSignal.name)) {
            if (*unionOfExtraSignals.lookup(extraSignal.name) != extraSignal) {
              // Two different extra signals among inputs must have different names
              // to be merge-able.
              // e.g. [spec: i1] and [spec: i2] are prohibited.
              llvm::errs() << "inputs have different extra signals of the same name: "
                << extraSignal.name << "\n";
              return false;
            }
          } else {
            unionOfExtraSignals.insert({extraSignal.name, &extraSignal});
          }
        }
      }

      auto outputOperandType =
        cast<ExtraSignalsTypeInterface>(output.getType());

      // The type of the output operand should have the exact unionOfExtraSignals
      // collected from input operands, though the order doesn't matter

      // (1 of 2) Check the number of extra signals
      // #(extraSignals of the output) = #(union(extraSignals of each input))
      if (unionOfExtraSignals.size() != outputOperandType.getExtraSignals().size()) {
        llvm::errs() << "#(extraSignals of the output) is different from #(union(extraSignals of each input)).\n";
        return false;
      }

      // (2 of 2) Check the inclusion relationship (only one direction is sufficient)
      // extraSignals of the output ⊆ union(extraSignals of each input)
      for (auto extraSignal : outputOperandType.getExtraSignals()) {
        if (unionOfExtraSignals.contains(extraSignal.name)) {
          if (*unionOfExtraSignals.lookup(extraSignal.name) != extraSignal) {
            llvm::errs() << "an input has an extra signal " << extraSignal.name
                << ", but it is different from the output\n";
            return false;
          }
        } else {
          llvm::errs() << "the output has an extra signal " << extraSignal.name
              << ", which is not from any input\n";
          return false;
        }
      }

      return true;
    })(
  }] # "$" # inputs # ", $" # output # ")">
>;

/// Constraint to ensure that the variadic has at least one element.
class VariadicHasElement<string variadic> : PredOpTrait<
  "the variadic " # variadic # " should have at least one element",
  CPred<"!$" # variadic # ".empty()">
>;

// Constraints for spec tags

class HasSpecTag<string operand> : PredOpTrait<
  "should have a valid spec tag as an extra signal",
  CPred<[{
    ([&](std::optional<ExtraSignal> getExtraSignalResult) {
      if (!getExtraSignalResult.has_value()) {
        // There is no extra signal called "spec"
        return false;
      }

      ExtraSignal signal = getExtraSignalResult.value();

      // The signal should be a 1-bit integer downstream signal.
      if (!signal.downstream)
        return false;
      if (!signal.type.isInteger(1))
        return false;

      return true;
    })(::mlir::cast<::dynamatic::handshake::ExtraSignalsTypeInterface>(
  $}] # operand # ".getType()).getExtraSignal(\"spec\"))">
>;

class LacksSpecTag<string operand> : PredOpTrait<
  "shouldn't have a spec tag as an extra signal",
  CPred<"!::mlir::cast<::dynamatic::handshake::ExtraSignalsTypeInterface>($" #
  operand # ".getType()).hasExtraSignal(\"spec\")">
>;

#endif // DYNAMATIC_DIALECT_HANDSHAKE_HANDSHAKE_TYPES_TD<|MERGE_RESOLUTION|>--- conflicted
+++ resolved
@@ -275,10 +275,7 @@
 
 /// Multi-entity constraint ensuring that all HandshakeTypes have matching extra
 /// signals, except for any signal with the given `except` name.
-<<<<<<< HEAD
-=======
 /// The core implementation of this predicate is in C++.
->>>>>>> eeca637b
 class AllExtraSignalsMatchExcept<string except, list<string> names> : PredOpTrait<
   "all of {" # !interleave(names, ", ") # "} should have the same extra " #
   "signals except for " # except,
