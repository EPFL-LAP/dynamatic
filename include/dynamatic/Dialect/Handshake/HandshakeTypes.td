--- conflicted
+++ resolved
@@ -159,13 +159,8 @@
 /// ExtraSignal arrays.
 class variadicToExtraSignalArrays<string variadic> {
   string result = [{
-<<<<<<< HEAD
-    [&](auto &&variadic) {
-      llvm::SmallVector<llvm::ArrayRef<ExtraSignal>> extraSignalArrays;
-=======
     [&](auto &&variadic) -> std::vector<llvm::ArrayRef<ExtraSignal>> {
       std::vector<llvm::ArrayRef<ExtraSignal>> extraSignalArrays;
->>>>>>> 4655514e
 
       for (Type type : variadic.getTypes()) {
         extraSignalArrays.push_back(
@@ -182,13 +177,8 @@
 /// data types.
 class variadicToDataTypes<string variadic> {
   string result = [{
-<<<<<<< HEAD
-    [&](auto &&variadic) {
-      llvm::SmallVector<Type> dataTypes;
-=======
     [&](auto &&variadic) -> std::vector<Type> {
       std::vector<Type> dataTypes;
->>>>>>> 4655514e
 
       for (Type type : variadic.getTypes()) {
         if (isa<ControlType>(type)) {
@@ -209,13 +199,8 @@
 /// ExtraSignalsTypeInterfaces.
 class variadicToExtraSignalTypes<string variadic> {
   string result = [{
-<<<<<<< HEAD
-    [](auto &&variadic) {
-      llvm::SmallVector<ExtraSignalsTypeInterface> extraSignalTypes;
-=======
     [](auto &&variadic) -> std::vector<ExtraSignalsTypeInterface> {
       std::vector<ExtraSignalsTypeInterface> extraSignalTypes;
->>>>>>> 4655514e
 
       for (Type type : variadic.getTypes()) {
         extraSignalTypes.push_back(type.cast<ExtraSignalsTypeInterface>());
@@ -229,13 +214,8 @@
 /// Concat two arrays of the same type, specified by the first argument.
 class concatArrays<string type, string a, string b> {
   string result = !subst("$T", type, [{
-<<<<<<< HEAD
-    [](llvm::ArrayRef<$T> a, llvm::ArrayRef<$T> b) {
-      llvm::SmallVector<$T> result;
-=======
     [](std::vector<$T> a, std::vector<$T> b) -> std::vector<$T> {
       std::vector<$T> result;
->>>>>>> 4655514e
       result.insert(result.end(), a.begin(), a.end());
       result.insert(result.end(), b.begin(), b.end());
       return result;
