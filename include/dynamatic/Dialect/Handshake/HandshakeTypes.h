--- conflicted
+++ resolved
@@ -63,15 +63,9 @@
 
 /// Compares multiple arrays of ExtraSignal elements, ignoring a specified
 /// signal name.
-<<<<<<< HEAD
-bool doesExtraSignalsMatchExcept(
-    const llvm::StringRef &except,
-    std::vector<llvm::ArrayRef<ExtraSignal>> extraSignalArrays);
-=======
 bool doesExtraSignalsMatch(
     std::vector<llvm::ArrayRef<ExtraSignal>> extraSignalArrays,
     std::optional<llvm::StringRef> except = std::nullopt);
->>>>>>> 71e0d4cb
 
 // NOLINTNEXTLINE(readability-identifier-naming)
 llvm::hash_code hash_value(const ExtraSignal &signal);
