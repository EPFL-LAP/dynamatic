//===- HandshakeOps.td - Handshake operation definitions ---*- tablegen -*-===//
//
// Part of the LLVM Project, under the Apache License v2.0 with LLVM Exceptions.
// See https://llvm.org/LICENSE.txt for license information.
// SPDX-License-Identifier: Apache-2.0 WITH LLVM-exception
//
//===----------------------------------------------------------------------===//
//
// This file originates from the CIRCT project (https://github.com/llvm/circt).
// It includes modifications made as part of Dynamatic.
//
//===----------------------------------------------------------------------===//
//
// This file define Handshake operations in tablegen.
//
//===----------------------------------------------------------------------===//

#ifndef DYNAMATIC_DIALECT_HANDSHAKE_HANDSHAKE_OPS_TD
#define DYNAMATIC_DIALECT_HANDSHAKE_HANDSHAKE_OPS_TD

include "mlir/IR/EnumAttr.td"
include "mlir/IR/OpAsmInterface.td"
include "mlir/IR/BuiltinTypes.td"
include "mlir/IR/BuiltinAttributeInterfaces.td"
include "mlir/Interfaces/InferTypeOpInterface.td"
include "dynamatic/Dialect/Handshake/HandshakeAttributes.td"
include "dynamatic/Dialect/Handshake/HandshakeTypes.td"

/// Base class for Handshake dialect operations.
class Handshake_Op<string mnemonic, list<Trait> traits = []>
    : Op<Handshake_Dialect, mnemonic,
         traits #[HasParent<"handshake::FuncOp">,
         DeclareOpInterfaceMethods<NamedIOInterface>,
         DeclareOpInterfaceMethods<ControlInterface>]> {
}

// This is almost exactly like a standard FuncOp, except that it has some
// extra verification conditions.  In particular, each Value must
// only have a single use.  Also, it defines a Dominance-Free Scope
def FuncOp : Op<Handshake_Dialect, "func", [
   IsolatedFromAbove,
   FunctionOpInterface,
   Symbol,
   RegionKindInterface,
   OpAsmOpInterface,
   HasClock
]> {
  let summary = "Handshake dialect function.";
  let description = [{
    The func operation represents a handshaked function.
    This is almost exactly like a standard FuncOp, except that it has
    some extra verification conditions. In particular, each Value must
    only have a single use.
  }];

  let arguments = (ins
    TypeAttrOf<FunctionType>:$function_type,
    OptionalAttr<DictArrayAttr>:$arg_attrs,
    OptionalAttr<DictArrayAttr>:$res_attrs
  );
  let results = (outs);
  let regions = (region AnyRegion : $body);

  let skipDefaultBuilders = 1;

  let builders =
       [OpBuilder<(ins "StringRef":$name, "FunctionType":$type,
                      CArg<"ArrayRef<NamedAttribute>", "{}">:$attrs)>];

  let extraClassDeclaration = [{
    /// Implement RegionKindInterface.
    static RegionKind getRegionKind(unsigned index) { return RegionKind::Graph; }

    /// Returns the region on the current operation that is callable.
    ::mlir::Region *getCallableRegion() {
      return &getBody();
    }

    /// Returns the argument types of this function.
    ArrayRef<Type> getArgumentTypes() { return getFunctionType().getInputs(); }

    /// Returns the result types of this function.
    ArrayRef<Type> getResultTypes() { return getFunctionType().getResults(); }

    /// Returns the names of the arguments to this function.
    ArrayAttr getArgNames() {
      return (*this)->getAttrOfType<ArrayAttr>("argNames");
    }

    /// Returns the names of the results from this function.
    ArrayAttr getResNames() {
      return (*this)->getAttrOfType<ArrayAttr>("resNames");
    }

    /// Returns the argument name at the given index.
    StringAttr getArgName(unsigned idx) {
      return getArgNames()[idx].cast<StringAttr>();
    }

    /// Returns the result name at the given index.
    StringAttr getResName(unsigned idx) {
      return getResNames()[idx].cast<StringAttr>();
    }

    /// Hook for FunctionOpInterface, called after verifying that the 'type'
    /// attribute is present and checks if it holds a function type.  Ensures
    /// getType, getNumFuncArguments, and getNumFuncResults can be called
    /// safely.
    LogicalResult verifyType() {
      auto type = getFunctionTypeAttr().getValue();
      if (!type.isa<FunctionType>())
        return emitOpError(
            "requires '" + getFunctionTypeAttrName().getValue() +
            "' attribute of function type");
      return success();
    }

    /// Returns the body block of the function.
    Block* getBodyBlock() {
      return &getBody().front();
    }

    //===------------------------------------------------------------------===//
    // OpAsmOpInterface Methods
    //===------------------------------------------------------------------===//

    static ::llvm::StringRef getDefaultDialect() {
      return "handshake";
    }
  }];

  let hasVerifier = 1;
  let hasCustomAssemblyFormat = 1;
}

// InstanceOp
def InstanceOp : Handshake_Op<"instance", [
    CallOpInterface,
    HasClock,
    DeclareOpInterfaceMethods<SymbolUserOpInterface>
]> {
  let summary = "module instantiate operation";
  let description = [{
    The `instance` operation represents the instantiation of a module.  This
    is similar to a function call, except that different instances of the
    same module are guaranteed to have their own distinct state.
    The instantiated module is encoded as a symbol reference attribute named
    "module". An instance operation takes a control input as its last argument
    and returns a control output as its last result.

    Example:
    
    ```mlir
    %2:2 = handshake.instance @my_add(%0, %1, %ctrl) : (f32, f32, !handshake.control) -> (f32, !handshake.control)
    ```
  }];

  let arguments = (ins FlatSymbolRefAttr:$module, Variadic<AnyType>:$opOperands);
  let results = (outs Variadic<AnyType>);
  let skipDefaultBuilders = 1;
  let builders = [OpBuilder<
    (ins "FuncOp":$module, CArg<"ValueRange", "{}">:$operands), [{
      $_state.addOperands(operands);
      $_state.addAttribute("module", SymbolRefAttr::get(module));
      $_state.addTypes(module.getResultTypes());
  }]>, OpBuilder<
    (ins "SymbolRefAttr":$module, "TypeRange":$results,
     CArg<"ValueRange", "{}">:$operands), [{
      $_state.addOperands(operands);
      $_state.addAttribute("module", module);
      $_state.addTypes(results);
  }]>, OpBuilder<
    (ins "StringRef":$module, "TypeRange":$results,
     CArg<"ValueRange", "{}">:$operands), [{
       build($_builder, $_state,
             SymbolRefAttr::get($_builder.getContext(), module), results,
             operands);
  }]>];

  let extraClassDeclaration = [{
    FunctionType getModuleType();

    /// Get the argument operands to the called function.
    operand_range getArgOperands() {
      return {arg_operand_begin(), arg_operand_end()};
    }

    operand_iterator arg_operand_begin() { return operand_begin(); }
    operand_iterator arg_operand_end() { return operand_end(); }

    /// Return the module of this operation.
    CallInterfaceCallable getCallableForCallee() {
      return (*this)->getAttrOfType<SymbolRefAttr>("module");
    }

    /// Set the callee for this operation.
    void setCalleeFromCallable(mlir::CallInterfaceCallable callee) {
      (*this)->setAttr(getModuleAttrName(), callee.get<mlir::SymbolRefAttr>());
    }

    /// Get the control operand of this instance op
    Value getControl() {
      return getOperands().back();
    }

    MutableOperandRange getArgOperandsMutable() {
      return getOpOperandsMutable();
    }

  }];

  let assemblyFormat = [{
    $module `(` $opOperands `)` attr-dict `:` functional-type($opOperands, results)
  }];
}

def BufferOp : Handshake_Op<"buffer", [
  HasClock, SameOperandsAndResultType
]> {
  let summary = "buffer operation";
  let description = [{
    Represents an arbitrary buffer whose properties (e.g., type, latency, and number of
    slots) are dictated by HW parameters. 
  }];
  
  let arguments = (ins HandshakeType:$operand);
  let results = (outs HandshakeType:$result);

  let builders = [OpBuilder<
    (ins "Value":$operand, "const ::dynamatic::handshake::TimingInfo &":$timing,
         "std::optional<unsigned>":$numSlots, "StringRef":$bufferType)>
  ];
  let extraClassDeclaration = [{
    static constexpr ::llvm::StringLiteral NUM_SLOTS_ATTR_NAME = "NUM_SLOTS",
                                           TIMING_ATTR_NAME = "TIMING",
                                           BUFFER_TYPE_ATTR_NAME = "BUFFER_TYPE";
    
    /// ONE_SLOT_BREAK_DV: This buffer breaks the D and V signal paths.
    /// Previously known as a slot of OEHB (Opaque Elastic Half-Buffer),
    /// it introduces one cycle of latency on the D and V paths.
    /// It does not break the R signal path and adds no latency on R.
    static constexpr ::llvm::StringLiteral ONE_SLOT_BREAK_DV = "ONE_SLOT_BREAK_DV";
    
    /// ONE_SLOT_BREAK_R: This buffer breaks the R signal path.
    /// Previously known as a slot of TEHB (Transparent Elastic Half-Buffer),
    /// it introduces one cycle of latency on the R path.
    /// It does not break the D and V signal path and adds no latency on D and V.
    static constexpr ::llvm::StringLiteral ONE_SLOT_BREAK_R = "ONE_SLOT_BREAK_R";
    
    /// FIFO_BREAK_NONE: Previously known as a 'tfifo' (Transparent FIFO),
    /// this is a FIFO_BREAK_DV with a bypass, adding no latency to any signal paths.
    /// Its only purpose is to hold tokens.
    static constexpr ::llvm::StringLiteral FIFO_BREAK_NONE = "FIFO_BREAK_NONE";
    
    /// FIFO_BREAK_DV: This buffer breaks the D and V paths.
    /// It has multiple slots but, unlike a chain of ONE_SLOT_BREAK_DV buffers,
    /// its structure cannot be split. It introduces one cycle of latency on the
    /// D and V paths regardless of the number of slots and has no latency on R.
    /// It was previously called an 'elastic_fifo_inner'.
    static constexpr ::llvm::StringLiteral FIFO_BREAK_DV = "FIFO_BREAK_DV";
    
    /// ONE_SLOT_BREAK_DVR: Each slot of this buffer breaks the D, V, and R signal
    /// paths and introduces one cycle of latency on all of them.
    static constexpr ::llvm::StringLiteral ONE_SLOT_BREAK_DVR = "ONE_SLOT_BREAK_DVR";
    
    /// SHIFT_REG_BREAK_DV: Breaks D and V paths. Multiple slots share the same
    /// handshake control signals, causing them to accept or stall inputs
    /// simultaneously.
    static constexpr ::llvm::StringLiteral SHIFT_REG_BREAK_DV = "SHIFT_REG_BREAK_DV";
    
  }];

  let assemblyFormat = [{
    $operand attr-dict `:` custom<HandshakeType>(type($operand))
  }];

  let hasVerifier = 1;
}

def InitOp : Handshake_Op<"init", [
  HasClock, SameOperandsAndResultType
]> {
  let summary = "init operation";
  let description = [{
    A single-slot buffer which contains a token in its reset state.
    Similar to a buffer, its timing behavior is configurable.
  }];
  
  let arguments = (ins HandshakeType:$operand);
  let results = (outs HandshakeType:$result);

  let extraClassDeclaration = [{
    static constexpr ::llvm::StringLiteral INIT_TOKEN_ATTR_NAME = "INIT_TOKEN",
                                           TIMING_ATTR_NAME = "TIMING";
  }];

  let assemblyFormat = [{
    $operand attr-dict `:` custom<HandshakeType>(type($operand))
  }];
}

def NDWireOp : Handshake_Op<"ndwire", [
  HasClock, SameOperandsAndResultType
]> {
  let summary = "non-deterministic wire operation";
  let description = [{
    Represents a wire that non-determinastically stalls the propagation of a signal.
  }];
  
  let arguments = (ins HandshakeType:$operand);
  let results = (outs HandshakeType:$result);

  let assemblyFormat = [{
    $operand attr-dict `:` custom<HandshakeType>(type($operand))
  }];
}

class Handshake_ForkOp<string mnemonic, list<Trait> traits = []> : 
  Handshake_Op<mnemonic, traits # [
    Pure, HasClock, SameOperandsAndResultType
]> {
  let arguments = (ins HandshakeType:$operand);
  let results = (outs Variadic<HandshakeType>:$result);

  let builders = [OpBuilder<
    (ins "Value":$operand, "unsigned":$size), [{
      $_state.addOperands(operand);
      SmallVector<Type> resultTypes {size, operand.getType()};
      $_state.addTypes(resultTypes);
    }]>
  ];

  let assemblyFormat = [{ 
    custom<SingleTypedHandshakeOp>($operand, attr-dict,
                                   type($operand), type($result))
  }];
}

def ForkOp : Handshake_ForkOp<"fork"> {
  let summary = "eager fork operation";
  let description = [{
    A single input is replicated to N outputs and distributed to each
    output as soon as the corresponding successor is available.

    Example:

    ```mlir
    %1:2 = fork [2] %0 : !handshake.channel<i32>
    ```
  }];
}

def LazyForkOp : Handshake_ForkOp<"lazy_fork"> {
  let summary = "lazy fork operation";
  let description = [{
    A single input is replicated to N outputs and distributed to each
    output when all successors are available.

    Example:

    ```mlir
    %1:2 = lazy_fork [2] %0 : !handshake.channel<i32>
    ```
  }];
}

def MergeOp : Handshake_Op<"merge", [
  Pure,
  // SameOperandsAndResultsType is a built-in variant of AllTypesMatch with useful
  // builder behavior, supporting variadic operands.
  // MergeOp imposes this constraint to enforce that all the data types and
  // extra signals of operands and results match, while MuxOp and CMergeOp only
  // require that the data types match.
  SameOperandsAndResultType,
  VariadicHasElement<"dataOperands">,
  DeclareOpInterfaceMethods<MergeLikeOpInterface, ["getDataResult"]>
]> {
  let summary = "merge operation";
  let description = [{
    The merge operation represents a (nondeterministic) merge operation. Any
    input is propagated to the single output. The number of inputs corresponds
    to the number of predecessor blocks.

    Example:

    ```mlir
    %0 = merge %a, %b, %c : !handshake.channel<i32>
    ```
  }];

  let arguments = (ins Variadic<HandshakeType>:$dataOperands);
  let results = (outs HandshakeType:$result);
  
  let assemblyFormat = [{
    $dataOperands attr-dict `:` custom<HandshakeType>(type($result))
  }];
}

def MuxOp : Handshake_Op<"mux", [
  Pure,
  VariadicHasElement<"dataOperands">,
  AllDataTypesMatchWithVariadic<"dataOperands", ["result"]>,
<<<<<<< HEAD
  AllExtraSignalsMatchWithVariadicExcept<"spec", "dataOperands", ["result", "selectOperand"]>,
  // Constraints on spec tag
  HasSpecTagIfPresentIn<"dataOperands", "result">,
  LacksSpecTag<"selectOperand">,
=======
  AllExtraSignalsMatchWithVariadic<"dataOperands", ["result", "selectOperand"]>,
>>>>>>> 71e0d4cb
  // Interface declarations
  DeclareOpInterfaceMethods<MergeLikeOpInterface, ["getDataResult"]>,
  DeclareOpInterfaceMethods<ControlInterface, ["isControl"]>,
  DeclareOpInterfaceMethods<NamedIOInterface, ["getOperandName"]>
]> {
  let summary = "mux operation";
  let description = [{
    The mux operation represents a(deterministic) merge operation.
    Operands: select, data0, data1, data2, ...

    The 'select' operand is received from ControlMerge of the same
    block and it represents the index of the data operand that the mux
    should propagate to its single output.  The number of data inputs
    corresponds to the number of predecessor blocks.

    The mux operation is intended solely for control+dataflow selection.
    For purely dataflow selection, use the 'select' operation instead.

    Example:

    ```mlir
    %res = mux %select [%data0, %data1, %data2] :
      !handshake.channel<i32>, !handshake.channel<i32>
    ```
  }];
  let arguments = (ins ChannelType:$selectOperand,
                       Variadic<HandshakeType>:$dataOperands);
  let results = (outs HandshakeType:$result);

  let hasCustomAssemblyFormat = 1;
  let hasVerifier = 1;
}

def ControlMergeOp : Handshake_Op<"control_merge", [
  Pure, HasClock,
  VariadicHasElement<"dataOperands">,
  AllDataTypesMatchWithVariadic<"dataOperands", ["result"]>,
<<<<<<< HEAD
  AllExtraSignalsMatchWithVariadicExcept<"spec", "dataOperands", ["result", "index"]>,
  // Constraints on spec tag
  HasSpecTagIfPresentIn<"dataOperands", "result">,
  LacksSpecTag<"index">,
=======
  AllExtraSignalsMatchWithVariadic<"dataOperands", ["result", "index"]>,
>>>>>>> 71e0d4cb
  // Interface declarations
  DeclareOpInterfaceMethods<MergeLikeOpInterface, ["getDataResult"]>,
  DeclareOpInterfaceMethods<NamedIOInterface, ["getResultName"]>
]> {
  let summary = "control merge operation";
  let description = [{
    The control_merge operation represents a
    (nondeterministic) control merge.  Any input is propagated to the
    first output and the index of the propagated input is sent to the
    second output.  The number of inputs corresponds to the number of
    predecessor blocks.

    Example:
    ```
    %res, %idx = control_merge %a, %b, %c : 
      !handshake.channel<i32>, !handshake.channel<i32>
    ```
  }];

  let arguments = (ins Variadic<HandshakeType>:$dataOperands);
  let results = (outs HandshakeType:$result, ChannelType:$index);
  
  let builders = [OpBuilder<
    (ins "ValueRange":$operands), [{
      assert(!operands.empty() && "cmerge needs at least one operand");
      $_state.addOperands(operands);
      
      // Optimize the size of the index result based on the number of operands
      auto dataType = ::dynamatic::handshake::getOptimizedIndexValType(
          $_builder, operands.size());
      auto idxType = ::dynamatic::handshake::ChannelType::get(dataType);
      $_state.addTypes({operands[0].getType(), idxType});
  }]>];
  
  let hasCustomAssemblyFormat = 1;
  let hasVerifier = 1;
}

def BranchOp : Handshake_Op<"br", [
  Pure, SameOperandsAndResultType
]> {
  let summary = "branch operation";
  let description = [{
    The branch operation represents an unconditional
    branch.  The single data input is propagated to the single
    successor.  The input must be triggered by some predecessor to
    avoid continous triggering of a successor block.

    Example:

    ```mlir
    %1 = br %0 : !handshake.channel<i32>
    ```
  }];
  let arguments = (ins HandshakeType:$operand);
  let results = (outs HandshakeType:$result);
  
  let assemblyFormat = [{
    $operand attr-dict `:` custom<HandshakeType>(type($result))
  }];
}

def ConditionalBranchOp : Handshake_Op<"cond_br", [
  AllTypesMatch<["dataOperand", "trueResult", "falseResult"]>,
  AllExtraSignalsMatch<["conditionOperand", "dataOperand", "trueResult", "falseResult"]>,
  IsIntSizedChannel<1, "conditionOperand">,
  DeclareOpInterfaceMethods<InferTypeOpInterface, ["inferReturnTypes"]>,
  DeclareOpInterfaceMethods<ControlInterface, ["isControl"]>,
  DeclareOpInterfaceMethods<NamedIOInterface, ["getOperandName", "getResultName"]>
]> {
  let summary = "conditional branch operation";
  let description = [{
    The cbranch operation represents a conditional
    branch.  The data input is propagated to one of the two outputs
    based on the condition input.

    Example:

    ```mlir
    %true, %false = cond_br %cond, %data : !handshake.channel<i1>,
      !handshake.channel<i32>
    ```
  }];

  let arguments = (ins ChannelType:$conditionOperand,
                       HandshakeType:$dataOperand);
  let results = (outs HandshakeType:$trueResult,
                      HandshakeType:$falseResult);
  
  let assemblyFormat = [{
    $conditionOperand `,` $dataOperand attr-dict
      `:` type($conditionOperand) `,` custom<HandshakeType>(type($dataOperand))
  }];
  let extraClassDeclaration = [{
    // These are the indices into the dests list.
    enum { trueIndex = 0, falseIndex = 1 };
  }];
}

def SinkOp : Handshake_Op<"sink"> {
  let summary = "sink operation";
  let description = [{
    The sink operation discards any data that arrives at its
    input. The sink has no successors and it can continuously consume data.

    Example:

    ```mlir
    sink %data : !handshake.channel<i32>
    ```
  }];
  
  let arguments = (ins HandshakeType:$operand);
  let assemblyFormat = [{
    $operand attr-dict `:` custom<HandshakeType>(type($operand))
  }];
}

def SourceOp : Handshake_Op<"source", [Pure]> {
  let summary = "source operation";
  let description = [{
    The source operation represents a continuous control-only-token source. The
    source continously sets a 'valid' signal which the successor can consume at
    any point in time.

    Example:

    ```mlir
    %ctrl = source
    ```
  }];

  let results = (outs ControlType:$result);

  let builders = [
    // Unless otherwise specified, output type doesn't have any extra signals.
    OpBuilder<(ins), [{
      $_state.addTypes(ControlType::get($_builder.getContext(), /*extraSignals=*/{}));
    }]>
  ];

  let assemblyFormat = "attr-dict `:` type($result)";
}

def JoinOp : Handshake_Op<"join", [
  SameOperandsAndResultType,
  DeclareOpInterfaceMethods<ControlInterface, ["isControl"]>
]> {
  let summary = "join operation";
  let description = [{
    A control-only synchronizer.  Produces a valid output when all
    inputs become available.

    Example:

    ```mlir
    %0 = join %a, %b, %c : !handshake.control
    ```
  }];

  let arguments = (ins Variadic<ControlType>:$data);
  let results = (outs ControlType:$result);
  let assemblyFormat = "$data attr-dict `:` type($result)";
}

// TODO: Split the input into two parts and explicitly mark the forwarded input,
// once the backend supports variadic channels with zero or one item correctly.
def BlockerOp : Handshake_Op<"blocker", [
  SameOperandsAndResultType
]> {
  let summary = "blocker operation";
  let description = [{
    A data synchronizer. Blocks handshakes until all inputs are valid, 
    then forwards the first input.

    Example:

    ```mlir
    %0 = blocker %a, %b, %c : !handshake.channel<i32>
    ```
  }];

  let arguments = (ins Variadic<ChannelType>:$data);
  let results = (outs ChannelType:$result);
  let assemblyFormat = "$data attr-dict `:` type($result)";
}

def NotOp : Handshake_Op<"not", [Pure, SameOperandsAndResultType]> {
  let summary = "Logical negation";
  let description = [{
    Bitwise logical negation.

    Example:

    ```mlir
    %neg = not %value : !handshake.channel<i32>
    ```
  }];
  let arguments = (ins ChannelType:$operand);
  let results = (outs ChannelType:$result);
  let assemblyFormat = "$operand attr-dict `:` type($result)";
}

//===----------------------------------------------------------------------===//
// Memory interfaces
//===----------------------------------------------------------------------===//

def MemoryControllerOp : Handshake_Op<"mem_controller", [
  // The memory controller does not accept ControlTypes with extra signals.
  // Handling extra signals is the responsibility of MemPortOps (Load/Store).
  // See the issue #214.
  IsSimpleHandshake<"memStart">,
  IsSimpleHandshake<"ctrlEnd">,
  IsSimpleHandshake<"memEnd">,
  IsSimpleHandshakeVariadic<"inputs">,
  IsSimpleHandshakeVariadic<"outputs">,
  DeclareOpInterfaceMethods<MemoryOpInterface>,
  DeclareOpInterfaceMethods<NamedIOInterface, ["getOperandName"]>,
  DeclareOpInterfaceMethods<NamedIOInterface, ["getResultName"]>
]> {
  let summary = "memory controller (dynamatic)";
  let description = [{
    Each `MemoryControllerOp` represents an interface to an externally defined
    unidimensional memory (i.e., it interfaces a memref input to a Handshake
    function). It receives control signals from each basic block containing
    store operations referencing the wrapped memref; the formers are fed to the
    operation through constants indicating the number of stores the basic block
    will make to the referenced memory region. It also receives load (address
    value) and store (address value + data value) memory accesses, optionally
    fed throuhg an LSQ. It returns a data value for each load request as well as
    a single control signal to indicate basic block completion to the enclosing
    function's end operation.

    Additionally, the `connectedBlocks` attribute contains the ordered list of
    basic blocks (referenced by their unique IDs) that communicate with the
    controller. Every load/store operation is required to be tagged with the ID
    of a basic block present in this list.

    Optionally, a memory controller may act as a middle-person between an LSQ
    and the external memory.

    The order of memory inputs is
    1. For each basic block:
      a. If there is at least one store in the block, a control signal fed
         through a constant indicating the number of store operations in the 
         block.
      b. Load/Store access requests from within the block, in program order.
    2. If an LSQ references the same memory region:
      a. Control signals from basic blocks containing store ports to the LSQ but
         not directly to the MC. These have the same semantics as the control
         signals described above.
      b. A single address operand for load accesses coming through the LSQ and
         a single pair of address/data operands for store accesses coming
         through the LSQ.

    The order of memory outputs is
    1. Load results, in program order (i.e., in load accesses order).
    2. If an LSQ references the same memory region, a data result for load
       accesses.
    3. Control signal indicating completion.
    ```
  }];

  let arguments = (ins AnyMemRef:$memRef, ControlType:$memStart,
                       Variadic<ChannelType>:$inputs, ControlType:$ctrlEnd,
                       I32ArrayAttr:$connectedBlocks);
  let results = (outs Variadic<ChannelType>:$outputs, ControlType:$memEnd);

  let builders = [OpBuilder<(ins "Value":$memRef, "Value":$memStart,
                                 "ValueRange":$inputs, "Value":$ctrlEnd,
                                 "ArrayRef<unsigned>":$blocks,
                                 "unsigned":$numLoads)>];
  let hasVerifier = 1;

  // Dispatch SimpleControl signals to custom print and parse
  let assemblyFormat = [{
    `[` $memRef `:` type($memRef) `]` $memStart ` ` `(` $inputs `)` $ctrlEnd
    attr-dict `:` custom<SimpleControl>(type($memStart)) custom<SimpleControl>(type($memEnd)) custom<SimpleControl>(type($ctrlEnd)) functional-type($inputs, $outputs)
  }];

  let extraClassDeclaration = [{
    /// Returns the list of basic block IDs the MC is connected to.
    mlir::SmallVector<unsigned> getMCBlocks() {
      mlir::SmallVector<unsigned> blocks;
      for (mlir::Attribute attr : getConnectedBlocks())
        blocks.push_back(cast<IntegerAttr>(attr).getValue().getZExtValue());
      return blocks;
    }

    /// Returns a convenient data-structure to go over the controls and memory
    /// accesses that are connected to the memory controller. 
    dynamatic::MCPorts getPorts();
  }];
}

def LSQOp : Handshake_Op<"lsq", [
  DeclareOpInterfaceMethods<MemoryOpInterface>,
  DeclareOpInterfaceMethods<NamedIOInterface, ["getOperandName"]>,
  DeclareOpInterfaceMethods<NamedIOInterface, ["getResultName"]>
]> {
  let summary = "load-store queue  (dynamatic)";
  let description = [{
    Each `LSQOp` represents an interface to an externally defined unidimensional
    memory. In terms of circuit connectivity and semantics it is quite similar
    to the `MemoryControllerOp` operation (see the latter's documentation), with
    some important differences outlined below.
    - LSQs work on a group basis instead of on a block basis. Basic blocks can
      be considered groups but the opposite is not generally true (i.e., groups
      are more general than blocks). A group must satisfy a "linear dominance"
      constraint, meaning that all the memory accesses it contains must be
      clearly program-orderable, and stored in the LSQ's inputs in that order.
      Additionally, two groups connected to the same LSQ cannot share the same
      control signal, which are determined by the program location of the first
      memory access of each group). 
    - Control signals are not fed through a constant and are instead data-less
      signals simply indicating that a new group has started.
    - To ensure proper identification of groups when analyzing the operation's
      operands, the `groupSizes` attribute contains the numberf of load/store
      ports in each LSQ group, in operand order.  
    
    In the absence of an MC on the same memory region, the LSQ talks directly to
    the external memory and its first memory input will be the Handhsake
    function's memref argument that it interfaces in the circuit. In the
    presence of an MC on the same memory region, all load/store requests to the
    LSQ are forwarded to the MC (which talks to the external memory) and the
    first memory input is a control signal.

    The order of memory inputs is
    1. Wrapped memref (optional, if not connected to an MC).
    2. For each LSQ group:
      a. A control signal indicating that the group of accesses has started.
      b. Load/Store access requests from within the block, in program order.
    3. If an MC references the same memory region, a single data operand for
       load accesses coming back from an external memory through the MC.

    The order of results is
    1. Load results, in program order (i.e., in load accesses order).
    2. If an MC references the same memory region, a single address operand for
       load accesses and a single pair of address/data operands for store
       accesses going to the external memory through the MC. 
    3. Control signal indicating completion.
  }];
  
  let arguments = (ins Variadic<AnyType>:$inputs, I32ArrayAttr:$groupSizes);
  let results = (outs Variadic<HandshakeType>:$outputs);

  let builders = [
    OpBuilder<(ins "Value":$memref, "Value":$memStart, "ValueRange":$inputs, 
                   "Value":$ctrlEnd, "ArrayRef<unsigned>":$groupSizes, "unsigned":$numLoads)>,
    OpBuilder<(ins "::dynamatic::handshake::MemoryControllerOp":$mcOp, 
                   "ValueRange":$inputs, "ArrayRef<unsigned>":$groupSizes, 
                   "unsigned":$numLoads)>,
  ];
  let hasVerifier = 1;
  let hasCustomAssemblyFormat = 1;

  let extraClassDeclaration = [{
    /// Returns the list of sizes of all LSQ groups.
    mlir::SmallVector<unsigned> getLSQGroupSizes() {
      mlir::SmallVector<unsigned> sizes;
      for (mlir::Attribute attr : getGroupSizes())
        sizes.push_back(cast<IntegerAttr>(attr).getValue().getZExtValue());
      return sizes;
    }

    /// Returns a convenient data-structure to go over the controls and memory
    /// accesses that are connected to the LSQ. 
    dynamatic::LSQPorts getPorts();
    
    /// Determines whether the LSQ is connected to an MC. 
    bool isConnectedToMC() {
      return !isa<mlir::MemRefType>(getInputs().front().getType());
    }

    /// Returns the MC connected to the LSQ, if it exists.
    handshake::MemoryControllerOp getConnectedMC();

    /// Identifies the subset of the control operation's results that are part
    /// of the control path to the LSQ interface. The control operations'
    /// results that are not of type `handshake::ControlType` are ignored and
    /// will never be part of the returned vector. Typically, one would call
    /// this function on a (lazy-)fork directly providing a group allocation
    /// signal to the LSQ to inquire about other fork results that would trigger
    /// other group allocations. As such the method assumed that the IR is
    /// materialized when called. The returned values are guaranteed to be in
    /// the same order as the control operation's results.
    SmallVector<Value> getControlPaths(Operation *ctrlOp);
  }];
}

//===----------------------------------------------------------------------===//
// Memory ports
//===----------------------------------------------------------------------===//

class Handshake_MemPortOp<
    string mnemonic, list<Trait> customTraits, list<OpBuilder> customBuilders> :
  Handshake_Op<mnemonic, customTraits # [
    MemPortOpInterface,
    AllDataTypesMatch<["address", "addressResult"]>,
    AllDataTypesMatch<["data", "dataResult"]>,
    DeclareOpInterfaceMethods<NamedIOInterface, ["getOperandName", "getResultName"]>,
    IsIntChannel<"address">,
    IsIntChannel<"addressResult">
  ]
> {
  let arguments = (ins ChannelType:$address, ChannelType:$data);
  let results = (outs ChannelType:$addressResult, ChannelType:$dataResult);

  let builders = customBuilders # [
    // Unless otherwise specified, addressResult/dataResult type is the same as
    // address/data type.
    OpBuilder<(ins "::mlir::Value":$address, "::mlir::Value":$data), [{
      $_state.addOperands({address, data});
      // Specify {addressResult type, dataResult type}
      $_state.addTypes({address.getType(), data.getType()});
    }]>,
  ];

  let assemblyFormat = [{
    `[` $address `]` $data attr-dict `:` type($address)`,` type($data) `,`
    type($addressResult) `,` type($dataResult)
  }];
}

def LoadOp : Handshake_MemPortOp<"load", [
  AllExtraSignalsMatch<["address", "dataResult"]>,
  // In LoadOp, addressResult and data are connected to a memory controller.
  IsSimpleHandshake<"addressResult">,
  IsSimpleHandshake<"data">
], [
  // TODO: Please add comments on why this builder is necessary
  OpBuilder<(ins "MemRefType":$memrefType, "Value":$address), [{
    // Address (data operand needs to be added later)
    // TODO: Please describe to us when and where the data operand is added
    $_state.addOperands(address);

    // Data and address results
    $_state.types.push_back(address.getType());
    $_state.types.push_back(::dynamatic::handshake::ChannelType::get(
      memrefType.getElementType()));
  }]>
]> {
  let summary = "load port for memory interface";
  let description = [{
    Represents a load memory port which sends load requests to a memory
    interface. It receives an address from a dataflow predecessor and a data
    value from the memory interface that eventually holds the loaded data. It
    returns an address that is sent to the memory interface as well as a data
    value that is sent to its dataflow successor.

    The order of operands is
    1. address (from predecessor)
    2. data value (from memory interface)

    The order of results is
    1. address (to memory interface).
    2. data value (to successor)

    Example:

    ```mlir
    %addrOut, %dataOut = load [%addrIn] %dataFromMem : <i32>, <i32>
    ```
  }];

  let extraClassDefinition = [{
    std::string $cppClass::getOperandName(unsigned idx) {
      assert(idx < getNumOperands() && "index too high");
      return (idx == 0) ? "addrIn" : "dataFromMem";
    }

    std::string $cppClass::getResultName(unsigned idx) {
      assert(idx < getNumResults() && "index too high");
      return (idx == 0) ? "addrOut" : "dataOut";
    }
  }];
}

def StoreOp : Handshake_MemPortOp<"store", [
  AllExtraSignalsMatch<["address", "data"]>,
  // In StoreOp, addressResult and dataResult are connected to a memory controller.
  IsSimpleHandshake<"addressResult">,
  IsSimpleHandshake<"dataResult">
], []> {
  let summary = "store operation for memory controller (MC)";
  let description = [{
    Represents a store memory port which sends store requests to a memory
    interface. It receives an address and a data value to store in memory from
    its dataflow predecessors. It returns the value to store and an address,
    both of which are sent to the memory interface.

    The order of operands is
    1. address (from predecessor)
    2. data value (from predecessor)

    The order of results is
    1. address (to memory interface).
    2. data value (to memory interface)

    Example:

    ```mlir
    %addrOut, %dataToMem = store [%addrIn] %dataIn : <i32>, <i32>
    ```
  }];

  let extraClassDefinition = [{
    std::string $cppClass::getOperandName(unsigned int idx) {
      return (idx == 0) ? "addrIn" : "dataIn";
    }

    std::string $cppClass::getResultName(unsigned int idx) {
      return (idx == 0) ? "addrOut" : "dataToMem";
    }
  }];
}

//===----------------------------------------------------------------------===//
// Terminator
//===----------------------------------------------------------------------===//

def EndOp : Handshake_Op<"end", [
  DeclareOpInterfaceMethods<NamedIOInterface, ["getOperandName"]>,
  Terminator
]> {
  let summary = "function endpoint (dynamatic)";
  let description = [{
    Terminator of every Handshake function. Its operands represent the parent
    Handshake function's results and must thefore match their types.

    Example:

    ```mlir
    end %res1, %res2, %res3 : <i32>, <i64>, <>
    ```
  }];

  let arguments = (ins Variadic<HandshakeType>:$inputs);

  let assemblyFormat = [{
    attr-dict ($inputs^ `:` custom<HandshakeTypes>(type($inputs)))?
  }];

  let hasVerifier = 1;
}

//===----------------------------------------------------------------------===//
// Speculation
//===----------------------------------------------------------------------===//

def SpeculatorOp : Handshake_Op<"speculator", [
  // Expect a spec tag for dataIn, since Speculator is used in a loop.
  HasValidSpecTag<"dataIn">,
  HasValidSpecTag<"dataOut">,
  AllTypesMatch<["dataIn", "dataOut"]>,
  IsSimpleHandshake<"saveCtrl">,
  IsIntSizedChannel<1, "saveCtrl">,
  IsSimpleHandshake<"commitCtrl">,
  IsIntSizedChannel<1, "commitCtrl">,
  IsSimpleHandshake<"SCSaveCtrl">,
  IsIntSizedChannel<3, "SCSaveCtrl">,
  IsSimpleHandshake<"SCCommitCtrl">,
  IsIntSizedChannel<3, "SCCommitCtrl">,
  IsSimpleHandshake<"SCIsMisspec">,
  IsIntSizedChannel<1, "SCIsMisspec">,
  DeclareOpInterfaceMethods<NamedIOInterface, ["getOperandName", "getResultName"]>
]> {
  let summary = "Central control unit of the speculative circuit.";
  let description = [{
    The speculator produces speculative tokens when real data has
    not yet arrived. The speculator is also responsible for deciding
    the correctness of its speculation.

    It needs to send control tokens to save units and commit units
    ($saveCtrl, $commitCtrl). For save-commit units, three control
    signals are needed. $SCSaveCtrl is connected directly, while
    $SCCommitCtrl replicates the branches that $dataOut
    follows and might not reach a save-commit. $SCIsMisspec is needed
    in the replicated branches to discard the latter signal.

    Example:

    ```mlir
    %dataOut, %saveCtrl, %commitCtrl, %SCSaveCtrl, %SCCommitCtrl, %SCIsMisspec
      = speculator[trigger] %dataIn : <[spec: i1]>, <i1, [spec: i1]>,
        <i1, [spec: i1]>, <i1>, <i1>, <i3>, <i3>, <i1>
    ```
  }];

  let arguments = (ins ChannelType:$dataIn,
                       ControlType:$trigger,
                       UI32Attr:$fifoDepth);
  let results = (outs ChannelType:$dataOut,
                      ChannelType:$saveCtrl, ChannelType:$commitCtrl, 
                      ChannelType:$SCSaveCtrl,
                      ChannelType:$SCCommitCtrl, 
                      ChannelType:$SCIsMisspec);

  let assemblyFormat = [{
    `[` $trigger `]` $dataIn attr-dict `:` type($trigger) `,` type($dataIn) `,`
    type($dataOut) `,` type($saveCtrl) `,` type($commitCtrl) `,`
    type($SCSaveCtrl) `,` type($SCCommitCtrl) `,` type($SCIsMisspec)
  }];

  // Infer the type of the control signals
  let builders = [OpBuilder<(ins "Type":$dataOutType, "Value":$dataIn, "Value":$trigger, "unsigned":$fifoDepth), [{
    $_state.addOperands({dataIn, trigger});
    $_state.addAttribute("fifoDepth", $_builder.getUI32IntegerAttr(fifoDepth));

    ChannelType ctrlType = ChannelType::get($_builder.getIntegerType(1));
    ChannelType wideControlType = ChannelType::get($_builder.getIntegerType(3));

    $_state.addTypes({dataOutType, ctrlType, ctrlType, wideControlType,
      wideControlType, ctrlType});
  }]>];

  let extraClassDefinition = [{
    std::string $cppClass::getOperandName(unsigned idx) {
      assert(idx < getNumOperands() && "index too high");
      return idx == 0 ? "ins" : "trigger";
    }

    std::string $cppClass::getResultName(unsigned idx) {
      assert(idx < getNumResults() && "index too high");
      switch (idx) {
      case 0:
        return "outs";
      case 1:
        return "ctrl_save";
      case 2:
        return "ctrl_commit";
      case 3:
        return "ctrl_sc_save";
      case 4:
        return "ctrl_sc_commit";
      default:
        return "ctrl_sc_branch";
      }
    }
  }];
}

def SpecSaveOp : Handshake_Op<"spec_save", [
  AllDataTypesMatch<["dataIn", "dataOut"]>,
  AllExtraSignalsMatchExcept<"spec", ["dataIn", "dataOut"]>,
  LacksSpecTag<"dataIn">,
  HasValidSpecTag<"dataOut">,
  IsSimpleHandshake<"ctrl">,
  IsIntSizedChannel<1, "ctrl">,
  DeclareOpInterfaceMethods<NamedIOInterface, ["getOperandName", "getResultName"]>
]> {
  let summary = "Saves data tokens that interact in the speculative region.";
  let description = [{
    Save units are used to mark the beginning of the speculation region. 
    Whenever a speculative token can interact with a non-speculative token, 
    the non-speculative token needs to be saved. In case of correct speculation
    or no speculation, the saved token can be dropped.

    On the other hand, if the speculation was incorrect, the saved tokens 
    need to be reinserted into the circuit to repeat the previously 
    miscalculated computations.

    Example:

    ```mlir
    %dataOut = spec_save[%ctrl] %dataIn : !handshake.channel<i32>, !handshake.channel<i32, [spec: i1]>, !handshake.channel<i1>
    ```
  }];

  let arguments = (ins HandshakeType:$dataIn, ChannelType:$ctrl);
  let results = (outs HandshakeType:$dataOut);
  let assemblyFormat = [{
    `[` $ctrl `]` $dataIn attr-dict `:` type($dataIn) `,` type($dataOut) `,` type($ctrl)
  }];

  let extraClassDefinition = [{
    std::string $cppClass::getOperandName(unsigned idx) {
      assert(idx < getOperation()->getNumOperands() && "index too high");
      return idx == 0 ? "ins" : "ctrl";
    }

    std::string $cppClass::getResultName(unsigned idx) {
      assert(idx < getOperation()->getNumResults() && "index too high");
      return "outs";
    }
  }];
}

def SpecCommitOp : Handshake_Op<"spec_commit", [
  AllDataTypesMatch<["dataIn", "dataOut"]>,
  AllExtraSignalsMatchExcept<"spec", ["dataIn", "dataOut"]>,
  HasValidSpecTag<"dataIn">,
  LacksSpecTag<"dataOut">,
  IsSimpleHandshake<"ctrl">,
  IsIntSizedChannel<1, "ctrl">,
  DeclareOpInterfaceMethods<NamedIOInterface, ["getOperandName", "getResultName"]>
]> {
  let summary = "Stall speculative data tokens until they are resolved.";
  let description = [{
    Commit units are used to mark the end of the speculation region.
    Commit units are used to stall speculative tokens until they receive
    the decision from the speculator. In case the speculation is correct,
    the speculative tokens are converted into non-speculative tokens and
    passed on to the rest of the circuit.
    Otherwise, the speculative tokens are discarded.

    Any non-speculative token can pass through the commit units
    without any stall.

    Example:

    ```mlir
    %dataOut = spec_commit[%ctrl] %dataIn : !handshake.channel<i32, [spec: i1]>, !handshake.channel<i32>, !handshake.channel<i1>
    ```
  }];

  let arguments = (ins HandshakeType:$dataIn, ChannelType:$ctrl);
  let results = (outs HandshakeType:$dataOut);

  let assemblyFormat = [{
    `[` $ctrl `]` $dataIn attr-dict `:` type($dataIn) `,` type($dataOut) `,` type($ctrl)
  }];

  let extraClassDefinition = [{
    std::string $cppClass::getOperandName(unsigned idx) {
      assert(idx < getOperation()->getNumOperands() && "index too high");
      return idx == 0 ? "ins" : "ctrl";
    }

    std::string $cppClass::getResultName(unsigned idx) {
      assert(idx < getOperation()->getNumResults() && "index too high");
      return "outs";
    }
  }];
}

def SpecSaveCommitOp : Handshake_Op<"spec_save_commit", [
  HasValidSpecTag<"dataIn">,
  HasValidSpecTag<"dataOut">,
  AllTypesMatch<["dataIn", "dataOut"]>,
  IsSimpleHandshake<"ctrl">,
  IsIntSizedChannel<3, "ctrl">,
  DeclareOpInterfaceMethods<NamedIOInterface, ["getOperandName", "getResultName"]>
]> {
  let summary = "Lets all tokens pass and saves a copy of them.";
  let description = [{
    Save-Commits are used when speculation occurs in a loop.
    To increase loop parallelism, the save-commit unit will let both
    speculative and non-speculative tokens pass as well as save
    a copy of them.
 
    Example:

    ```mlir
    %dataOut = spec_save_commit[%ctrl] %dataIn : i11
    ```
  }];
  let arguments = (ins HandshakeType:$dataIn,
                       ChannelType:$ctrl,
                       UI32Attr:$fifoDepth);
  let results = (outs HandshakeType:$dataOut);
  let assemblyFormat = [{
    `[` $ctrl `]` $dataIn attr-dict `:` type($dataIn) `,` type($ctrl)
  }];

  let extraClassDefinition = [{
    std::string $cppClass::getOperandName(unsigned idx) {
      assert(idx < getOperation()->getNumOperands() && "index too high");
      return idx == 0 ? "ins" : "ctrl";
    }

    std::string $cppClass::getResultName(unsigned idx) {
      assert(idx < getOperation()->getNumResults() && "index too high");
      return "outs";
    }
  }];
}

def SpeculatingBranchOp : Handshake_Op<"speculating_branch", [
  AllDataTypesMatch<["dataOperand", "trueResult", "falseResult"]>,
  AllExtraSignalsMatchExcept<"spec", ["tagFromOperand", "dataOperand", "trueResult", "falseResult"]>,
  HasValidSpecTag<"tagFromOperand">,
  HasValidSpecTag<"dataOperand">,
  LacksSpecTag<"trueResult">,
  LacksSpecTag<"falseResult">,
  DeclareOpInterfaceMethods<NamedIOInterface, ["getOperandName", "getResultName"]>
]> {
  let summary = "speculating branch operation";
  let description = [{
    The speculating branch operation represents a conditional
    branch that decides the condition based on if a token Value is
    speculative or not. 

    The $tagFromOperand field is the condition. Depending on wether the data
    is speculative or not, $dataOperand will be send to $trueResult or 
    $falseResult. The speculative tag is a fictious attribute.

    Example:
    ```mlir
    %trueResult, %falseResult = speculating_branch[%tagFromOperand]
      %dataOperand : !handshake.channel<i32, [spec: i1]>, !handshake.channel<i32, [spec: i1]>,
      !handshake.channel<i32>, !handshake.channel<i32>
    ```
  }];

  let arguments = (ins HandshakeType:$tagFromOperand, HandshakeType:$dataOperand);
  let results = (outs HandshakeType:$trueResult, HandshakeType:$falseResult);
  let assemblyFormat = [{
    `[` $tagFromOperand `]` $dataOperand attr-dict `:` 
      type($tagFromOperand) `,` type($dataOperand) `,`
      type($trueResult) `,` type($falseResult)
  }];

  let extraClassDefinition = [{
    std::string $cppClass::getOperandName(unsigned idx) {
      assert(idx < getNumOperands() && "index too high");
      return idx == 0 ? "spec_tag_data" : "data";
    }

    std::string $cppClass::getResultName(unsigned idx) {
      assert(idx < getNumResults() && "index too high");
      return idx == 0 ? "trueOut" : "falseOut";
    }
  }];
}

<<<<<<< HEAD

//===----------------------------------------------------------------------===//
// Speculation V2
//===----------------------------------------------------------------------===//

def SpeculatorV2Op : Handshake_Op<"speculator_v2", [
  IsIntSizedChannel<1, "condition">,
  HasValidSpecTag<"condition">,
  IsSimpleHandshake<"trigger">,
  IsSimpleHandshake<"ctrlOut">,
  IsSimpleHandshake<"muxCtrl">,
  IsIntSizedChannel<2, "muxCtrl">,
  IsSimpleHandshake<"commitCtrl">,
  IsIntSizedChannel<1, "commitCtrl">,
  DeclareOpInterfaceMethods<NamedIOInterface, ["getOperandName", "getResultName"]>
]> {
  let summary = "Central control unit of the speculative circuit.";
  let description = [{
    The speculator produces speculative tokens when real data has
    not yet arrived. The speculator is also responsible for deciding
    the correctness of its speculation.

    It needs to send control tokens to save units and commit units
    ($saveCtrl, $commitCtrl). For save-commit units, three control
    signals are needed. $SCSaveCtrl is connected directly, while
    $SCCommitCtrl replicates the branches that $dataOut
    follows and might not reach a save-commit. $SCIsMisspec is needed
    in the replicated branches to discard the latter signal.

    Example:

    ```mlir
    %dataOut, %saveCtrl, %commitCtrl, %SCSaveCtrl, %SCCommitCtrl, %SCIsMisspec
      = speculator[trigger] %dataIn : <[spec: i1]>, <i1, [spec: i1]>,
        <i1, [spec: i1]>, <i1>, <i1>, <i3>, <i3>, <i1>
    ```
  }];

  let arguments = (ins ChannelType:$condition, ControlType:$trigger);
  let results = (outs ControlType:$ctrlOut,
                      ChannelType:$muxCtrl,
                      ChannelType:$commitCtrl);

  let assemblyFormat = [{
    `[` $trigger `]` $condition attr-dict `:` type($trigger) `,` type($condition) `,`
    type($ctrlOut) `,` type($muxCtrl) `,` type($commitCtrl)
  }];

  // Infer the type of the control signals
  let builders = [OpBuilder<(ins "Value":$condition, "Value":$trigger), [{
    $_state.addOperands({condition, trigger});

    ControlType ctrlOutType = ControlType::get($_builder.getContext(), {});
    ChannelType muxCtrlType = ChannelType::get($_builder.getContext(), $_builder.getIntegerType(2), {});
    ChannelType commitCtrlType = ChannelType::get($_builder.getContext(), $_builder.getIntegerType(1), {});

    $_state.addTypes({ctrlOutType, muxCtrlType, commitCtrlType});
  }]>];

  let extraClassDefinition = [{
    std::string $cppClass::getOperandName(unsigned idx) {
      assert(idx < getNumOperands() && "index too high");
      return idx == 0 ? "condition" : "trigger";
    }

    std::string $cppClass::getResultName(unsigned idx) {
      assert(idx < getNumResults() && "index too high");
      switch (idx) {
      case 0:
        return "ctrlOut";
      case 1:
        return "muxCtrl";
      default:
        return "commitCtrl";
      }
    }
  }];
}

def SpecCommitV2Op : Handshake_Op<"spec_commit_v2", [
  AllDataTypesMatch<["dataIn", "dataOut"]>,
  AllExtraSignalsMatchExcept<"spec", ["dataIn", "dataOut"]>,
  HasValidSpecTag<"dataIn">,
  LacksSpecTag<"dataOut">,
  IsSimpleHandshake<"ctrl">,
  IsIntSizedChannel<1, "ctrl">,
  DeclareOpInterfaceMethods<NamedIOInterface, ["getOperandName", "getResultName"]>
]> {
  let summary = "Stall speculative data tokens until they are resolved.";
  let description = [{
    Commit units are used to mark the end of the speculation region.
    Commit units are used to stall speculative tokens until they receive
    the decision from the speculator. In case the speculation is correct,
    the speculative tokens are converted into non-speculative tokens and
    passed on to the rest of the circuit.
    Otherwise, the speculative tokens are discarded.

    Any non-speculative token can pass through the commit units
    without any stall.

    Example:

    ```mlir
    %dataOut = spec_commit[%ctrl] %dataIn : !handshake.channel<i32, [spec: i1]>, !handshake.channel<i32>, !handshake.channel<i1>
    ```
  }];

  let arguments = (ins HandshakeType:$dataIn, ChannelType:$ctrl);
  let results = (outs HandshakeType:$dataOut);

  let assemblyFormat = [{
    `[` $ctrl `]` $dataIn attr-dict `:` type($dataIn) `,` type($dataOut) `,` type($ctrl)
  }];

  let extraClassDefinition = [{
    std::string $cppClass::getOperandName(unsigned idx) {
      assert(idx < getOperation()->getNumOperands() && "index too high");
      return idx == 0 ? "dataIn" : "ctrl";
    }

    std::string $cppClass::getResultName(unsigned idx) {
      assert(idx < getOperation()->getNumResults() && "index too high");
      return "dataOut";
    }
  }];
}

def SpecMuxV2Op : Handshake_Op<"spec_mux_v2", [
  AllDataTypesMatch<["nonspecIn", "specIn", "dataOut"]>,
  AllExtraSignalsMatchExcept<"spec", ["nonspecIn", "specIn", "dataOut"]>,
  HasValidSpecTag<"specIn">,
  LacksSpecTag<"nonspecIn">,
  HasValidSpecTag<"dataOut">,
  IsSimpleHandshake<"muxCtrl">,
  IsIntSizedChannel<2, "muxCtrl">,
  DeclareOpInterfaceMethods<NamedIOInterface, ["getOperandName", "getResultName"]>
]> {
  let summary = "";
  let description = [{
    Example:

    ```mlir
    ```
  }];

  let arguments = (ins ChannelType:$muxCtrl,
                       HandshakeType:$nonspecIn, // TODO: Variadic
                       HandshakeType:$specIn); // TODO: Variadic
  let results = (outs HandshakeType:$dataOut);

  let assemblyFormat = [{
    `[` $nonspecIn `,` $specIn `]` $muxCtrl attr-dict `:` type($nonspecIn) `,`
    type($specIn) `,` type($muxCtrl) `,` type($dataOut)
=======
def NonSpecOp : Handshake_Op<"non_spec", [
  AllDataTypesMatch<["dataIn", "dataOut"]>,
  AllExtraSignalsMatchExcept<"spec", ["dataIn", "dataOut"]>,
  LacksSpecTag<"dataIn">,
  HasValidSpecTag<"dataOut">,
  DeclareOpInterfaceMethods<NamedIOInterface, ["getOperandName", "getResultName"]>
]> {
  let summary = "Adds a non-speculative spec bit.";
  let description = [{
    The non-spec operation has an input channel without a spec bit and an output
    channel with a spec bit. Tokens on the output channel are marked as non-spec.
    It's typically used before a MuxOp or CMergeOp to satisfy their type
    requirements and to indicate the beginning of a speculative region.

    Example:

    ```mlir
    %dataOut = non_spec %dataIn : !handshake.channel<i32> to !handshake.channel<i32, [spec: i1]>
    ```
  }];

  let arguments = (ins HandshakeType:$dataIn);
  let results = (outs HandshakeType:$dataOut);
  let assemblyFormat = [{
    $dataIn attr-dict `:` type($dataIn) `to` type($dataOut)
>>>>>>> 71e0d4cb
  }];

  let extraClassDefinition = [{
    std::string $cppClass::getOperandName(unsigned idx) {
      assert(idx < getOperation()->getNumOperands() && "index too high");
<<<<<<< HEAD
      switch (idx) {
      case 0:
        return "muxCtrl";
      case 1:
        return "nonspecIn";
      default:
        return "specIn";
      }
=======
      return "dataIn";
>>>>>>> 71e0d4cb
    }

    std::string $cppClass::getResultName(unsigned idx) {
      assert(idx < getOperation()->getNumResults() && "index too high");
      return "dataOut";
    }
  }];
}

//===----------------------------------------------------------------------===//
// Resource sharing
//===----------------------------------------------------------------------===//

def SharingWrapperOp : Handshake_Op<"sharing_wrapper", [
  SameOperandsAndResultType, 
  DeclareOpInterfaceMethods<NamedIOInterface, ["getOperandName", "getResultName"]>,
]> {

  let summary = "sharing wrapper operation";
  let description = [{
    The sharing_wrapper operation represents the selecting & distributing logic 
    that manages access to a shared unit.
    
    The sharing wrapper interfaces with the shared unit and the rest of the
    circuit.

    Attributes:
    - $credits: an array of integers that indicates, each integer indicates the
      maximum number of in-flight accesses in the shared resource of one
      operation that share the unit.
    - $numSharedOperands: the number of operands of the shared unit.
    - $latency: the execution latency of the shared unit.
    
    The convention for the input operands:
    - the first "numSharedOperands * len(credits)" operands are the operands
      from the circuit
    - the last operand is the result computed by the shared unit
    
    The convention for the output results:
    - the first "len(credits)" results are results dispatched to the rest of the
      circuit
    - the last "numSharedOperands" result is the selected operands that will be
      delivered to the shared unit.
    
    Future improvement:
    - Add the number of operations that share the unit (now it is assumed to be
      the size of the DenseI64ArrayAttr credits).
    - More verbose separations between the operands/results that interface with
      the rest of the circuit or interface with the shared unit (i.e., add a
      custom interface printing for different operand/result types).
    }];

  let arguments = (ins Variadic<ChannelType> : $dataOperands,
    ChannelType : $sharedOpResult,
    DefaultValuedAttr<DenseI64ArrayAttr, "{}">:$credits,
    ConfinedAttr<I32Attr, [IntMinValue<2>]>:$numSharedOperations,
    ConfinedAttr<I32Attr, [IntMinValue<1>]>:$numSharedOperands,
    ConfinedAttr<I32Attr, [IntMinValue<1>]>:$latency);
  let results = (outs Variadic<ChannelType> : $dataOut);

  let assemblyFormat = [{
    `[` $dataOperands `]` `,` `[` $sharedOpResult `]` attr-dict `:`
      functional-type(operands, results)
  }];
}

//===----------------------------------------------------------------------===//
// Type manipulation
//===----------------------------------------------------------------------===//

def BundleOp : Handshake_Op<"bundle", [Pure]> {
  let summary = [{
    Bundles individual signals into a `handshake::ChannelType` or
    `handshake::ControlType`.
  }];
  let description = [{
    Combines individual signals into a channel-like value, producing upstream
    signals as results and taking downstream signals as arguments. Note
    that combining individual signals into a `handshake::ChannelType` is a
    two-step process.
    1. First, bundle a `i1` value, which produces a `!handshake.control` and
       `i1` (representing the upstream ready signal) as results. 
    2. Then, bundle the `!handshake.control` along with a value representing the
       data signal (of a compatible signal type e.g., `i32`), which produces
       a `!handshake.channel<i32>`.

    Example:

    ```mlir
    // Bundling into a channel with a downstream extra signal
    %channel = bundle %ctrl, %data, %extra : _ to <i32, [extra: i1]>
    
    // -----
    
    // Bundling into a channel with an upstream extra signal
    %channel, %extra = bundle %ctrl, %data : _ to <i32, [extra: i1 (U)]>
    
    // -----

    // Bundling into a control-only channel
    %ctrl, %ready = unbundle %valid : (i1) -> _ to <>
    ```
  }];

  let arguments = (ins Variadic<AnyType>:$signals);
  let results = (outs HandshakeType:$channelLike,
                      Variadic<SignalType>: $upstreams);

  let skipDefaultBuilders = 1;
  let builders = [
    // Builder for bundling ControlType
    OpBuilder<(ins "::mlir::Value":$valid), [{
      mlir::Type validReadyType = $_builder.getIntegerType(1);
      assert(valid.getType() == validReadyType && "incorrect valid signal");

      $_state.addOperands(valid);
      $_state.addTypes({
        ::dynamatic::handshake::ControlType::get($_builder.getContext()),
        validReadyType
      });
    }]>,
    // Builder for bundling ChannelType
    OpBuilder<(ins "::mlir::Value":$ctrl, "::mlir::Value":$data,
                   "::mlir::ValueRange":$downstreams,
                   "::dynamatic::handshake::ChannelType":$channelType)
    >
  ];

  let hasCustomAssemblyFormat = 1; 
  let hasVerifier = 1;
}

def UnbundleOp : Handshake_Op<"unbundle", [
  Pure, DeclareOpInterfaceMethods<InferTypeOpInterface, ["inferReturnTypes"]>
]> {
  let summary = [{
    Unbundles a `handshake::ChannelType` or `handshake::ControlType` into
    individual signals.
  }];
  let description = [{
    Splits a channel-like value into its individual signals, producing
    downstream signals as results and taking upstream signals as arguments. Note
    that getting the individual valid and ready signals from a
    `handshake::ChannelType` is a two-step process.
    1. First, unbundle the `!handshake.channel`, which produces a
       `!handshake.control` as result (i.e., the control is considered a
       "downstream bundle").
    2. Then, unbundle the `!handshake.control` along with an `i1` value
       representing the ready signal, which produces an `i1` result representing
       the valid signal. 

    Example:

    ```mlir
    // Unbundling a channel with a downstream extra signal
    %ctrl, %data, %extra = unbundle %channel : <i32, [extra: i2]> to _
    
    // -----
    
    // Unbundling a channel with an upstream extra signal
    %ctrl, %data = unbundle %channel [%extra] : <i32, [extra: i2 (U)]> to _

    // -----

    // Unbundling a control-only channel
    %valid = unbundle %ctrl [%ready] : <> to _
    ```
  }];

  let arguments = (ins ChannelOrSimpleControl:$channelLike,
                       Variadic<SignalType>: $upstreams);
  let results = (outs Variadic<AnyType>:$signals);

  let builders = [
    OpBuilder<(ins "::mlir::Value":$channel), [{
      $_state.addOperands(channel);

      // Infer return types
      ::llvm::SmallVector<::mlir::Type, 2> inferredReturnTypes;
      if (::mlir::succeeded(UnbundleOp::inferReturnTypes($_builder.getContext(),
                    $_state.location, $_state.operands,
                    $_state.attributes.getDictionary($_state.getContext()),
                    $_state.getRawProperties(),
                    $_state.regions, inferredReturnTypes)))
        $_state.addTypes(inferredReturnTypes);
      else
        ::llvm::report_fatal_error("Failed to infer result type(s).");
    }]>
  ];

  let hasCustomAssemblyFormat = 1;
  let hasVerifier = 1;
}

#endif // DYNAMATIC_DIALECT_HANDSHAKE_HANDSHAKE_OPS_TD<|MERGE_RESOLUTION|>--- conflicted
+++ resolved
@@ -400,14 +400,7 @@
   Pure,
   VariadicHasElement<"dataOperands">,
   AllDataTypesMatchWithVariadic<"dataOperands", ["result"]>,
-<<<<<<< HEAD
-  AllExtraSignalsMatchWithVariadicExcept<"spec", "dataOperands", ["result", "selectOperand"]>,
-  // Constraints on spec tag
-  HasSpecTagIfPresentIn<"dataOperands", "result">,
-  LacksSpecTag<"selectOperand">,
-=======
   AllExtraSignalsMatchWithVariadic<"dataOperands", ["result", "selectOperand"]>,
->>>>>>> 71e0d4cb
   // Interface declarations
   DeclareOpInterfaceMethods<MergeLikeOpInterface, ["getDataResult"]>,
   DeclareOpInterfaceMethods<ControlInterface, ["isControl"]>,
@@ -445,14 +438,7 @@
   Pure, HasClock,
   VariadicHasElement<"dataOperands">,
   AllDataTypesMatchWithVariadic<"dataOperands", ["result"]>,
-<<<<<<< HEAD
-  AllExtraSignalsMatchWithVariadicExcept<"spec", "dataOperands", ["result", "index"]>,
-  // Constraints on spec tag
-  HasSpecTagIfPresentIn<"dataOperands", "result">,
-  LacksSpecTag<"index">,
-=======
   AllExtraSignalsMatchWithVariadic<"dataOperands", ["result", "index"]>,
->>>>>>> 71e0d4cb
   // Interface declarations
   DeclareOpInterfaceMethods<MergeLikeOpInterface, ["getDataResult"]>,
   DeclareOpInterfaceMethods<NamedIOInterface, ["getResultName"]>
@@ -1279,161 +1265,6 @@
   }];
 }
 
-<<<<<<< HEAD
-
-//===----------------------------------------------------------------------===//
-// Speculation V2
-//===----------------------------------------------------------------------===//
-
-def SpeculatorV2Op : Handshake_Op<"speculator_v2", [
-  IsIntSizedChannel<1, "condition">,
-  HasValidSpecTag<"condition">,
-  IsSimpleHandshake<"trigger">,
-  IsSimpleHandshake<"ctrlOut">,
-  IsSimpleHandshake<"muxCtrl">,
-  IsIntSizedChannel<2, "muxCtrl">,
-  IsSimpleHandshake<"commitCtrl">,
-  IsIntSizedChannel<1, "commitCtrl">,
-  DeclareOpInterfaceMethods<NamedIOInterface, ["getOperandName", "getResultName"]>
-]> {
-  let summary = "Central control unit of the speculative circuit.";
-  let description = [{
-    The speculator produces speculative tokens when real data has
-    not yet arrived. The speculator is also responsible for deciding
-    the correctness of its speculation.
-
-    It needs to send control tokens to save units and commit units
-    ($saveCtrl, $commitCtrl). For save-commit units, three control
-    signals are needed. $SCSaveCtrl is connected directly, while
-    $SCCommitCtrl replicates the branches that $dataOut
-    follows and might not reach a save-commit. $SCIsMisspec is needed
-    in the replicated branches to discard the latter signal.
-
-    Example:
-
-    ```mlir
-    %dataOut, %saveCtrl, %commitCtrl, %SCSaveCtrl, %SCCommitCtrl, %SCIsMisspec
-      = speculator[trigger] %dataIn : <[spec: i1]>, <i1, [spec: i1]>,
-        <i1, [spec: i1]>, <i1>, <i1>, <i3>, <i3>, <i1>
-    ```
-  }];
-
-  let arguments = (ins ChannelType:$condition, ControlType:$trigger);
-  let results = (outs ControlType:$ctrlOut,
-                      ChannelType:$muxCtrl,
-                      ChannelType:$commitCtrl);
-
-  let assemblyFormat = [{
-    `[` $trigger `]` $condition attr-dict `:` type($trigger) `,` type($condition) `,`
-    type($ctrlOut) `,` type($muxCtrl) `,` type($commitCtrl)
-  }];
-
-  // Infer the type of the control signals
-  let builders = [OpBuilder<(ins "Value":$condition, "Value":$trigger), [{
-    $_state.addOperands({condition, trigger});
-
-    ControlType ctrlOutType = ControlType::get($_builder.getContext(), {});
-    ChannelType muxCtrlType = ChannelType::get($_builder.getContext(), $_builder.getIntegerType(2), {});
-    ChannelType commitCtrlType = ChannelType::get($_builder.getContext(), $_builder.getIntegerType(1), {});
-
-    $_state.addTypes({ctrlOutType, muxCtrlType, commitCtrlType});
-  }]>];
-
-  let extraClassDefinition = [{
-    std::string $cppClass::getOperandName(unsigned idx) {
-      assert(idx < getNumOperands() && "index too high");
-      return idx == 0 ? "condition" : "trigger";
-    }
-
-    std::string $cppClass::getResultName(unsigned idx) {
-      assert(idx < getNumResults() && "index too high");
-      switch (idx) {
-      case 0:
-        return "ctrlOut";
-      case 1:
-        return "muxCtrl";
-      default:
-        return "commitCtrl";
-      }
-    }
-  }];
-}
-
-def SpecCommitV2Op : Handshake_Op<"spec_commit_v2", [
-  AllDataTypesMatch<["dataIn", "dataOut"]>,
-  AllExtraSignalsMatchExcept<"spec", ["dataIn", "dataOut"]>,
-  HasValidSpecTag<"dataIn">,
-  LacksSpecTag<"dataOut">,
-  IsSimpleHandshake<"ctrl">,
-  IsIntSizedChannel<1, "ctrl">,
-  DeclareOpInterfaceMethods<NamedIOInterface, ["getOperandName", "getResultName"]>
-]> {
-  let summary = "Stall speculative data tokens until they are resolved.";
-  let description = [{
-    Commit units are used to mark the end of the speculation region.
-    Commit units are used to stall speculative tokens until they receive
-    the decision from the speculator. In case the speculation is correct,
-    the speculative tokens are converted into non-speculative tokens and
-    passed on to the rest of the circuit.
-    Otherwise, the speculative tokens are discarded.
-
-    Any non-speculative token can pass through the commit units
-    without any stall.
-
-    Example:
-
-    ```mlir
-    %dataOut = spec_commit[%ctrl] %dataIn : !handshake.channel<i32, [spec: i1]>, !handshake.channel<i32>, !handshake.channel<i1>
-    ```
-  }];
-
-  let arguments = (ins HandshakeType:$dataIn, ChannelType:$ctrl);
-  let results = (outs HandshakeType:$dataOut);
-
-  let assemblyFormat = [{
-    `[` $ctrl `]` $dataIn attr-dict `:` type($dataIn) `,` type($dataOut) `,` type($ctrl)
-  }];
-
-  let extraClassDefinition = [{
-    std::string $cppClass::getOperandName(unsigned idx) {
-      assert(idx < getOperation()->getNumOperands() && "index too high");
-      return idx == 0 ? "dataIn" : "ctrl";
-    }
-
-    std::string $cppClass::getResultName(unsigned idx) {
-      assert(idx < getOperation()->getNumResults() && "index too high");
-      return "dataOut";
-    }
-  }];
-}
-
-def SpecMuxV2Op : Handshake_Op<"spec_mux_v2", [
-  AllDataTypesMatch<["nonspecIn", "specIn", "dataOut"]>,
-  AllExtraSignalsMatchExcept<"spec", ["nonspecIn", "specIn", "dataOut"]>,
-  HasValidSpecTag<"specIn">,
-  LacksSpecTag<"nonspecIn">,
-  HasValidSpecTag<"dataOut">,
-  IsSimpleHandshake<"muxCtrl">,
-  IsIntSizedChannel<2, "muxCtrl">,
-  DeclareOpInterfaceMethods<NamedIOInterface, ["getOperandName", "getResultName"]>
-]> {
-  let summary = "";
-  let description = [{
-    Example:
-
-    ```mlir
-    ```
-  }];
-
-  let arguments = (ins ChannelType:$muxCtrl,
-                       HandshakeType:$nonspecIn, // TODO: Variadic
-                       HandshakeType:$specIn); // TODO: Variadic
-  let results = (outs HandshakeType:$dataOut);
-
-  let assemblyFormat = [{
-    `[` $nonspecIn `,` $specIn `]` $muxCtrl attr-dict `:` type($nonspecIn) `,`
-    type($specIn) `,` type($muxCtrl) `,` type($dataOut)
-=======
 def NonSpecOp : Handshake_Op<"non_spec", [
   AllDataTypesMatch<["dataIn", "dataOut"]>,
   AllExtraSignalsMatchExcept<"spec", ["dataIn", "dataOut"]>,
@@ -1459,24 +1290,12 @@
   let results = (outs HandshakeType:$dataOut);
   let assemblyFormat = [{
     $dataIn attr-dict `:` type($dataIn) `to` type($dataOut)
->>>>>>> 71e0d4cb
   }];
 
   let extraClassDefinition = [{
     std::string $cppClass::getOperandName(unsigned idx) {
       assert(idx < getOperation()->getNumOperands() && "index too high");
-<<<<<<< HEAD
-      switch (idx) {
-      case 0:
-        return "muxCtrl";
-      case 1:
-        return "nonspecIn";
-      default:
-        return "specIn";
-      }
-=======
       return "dataIn";
->>>>>>> 71e0d4cb
     }
 
     std::string $cppClass::getResultName(unsigned idx) {
