//===- HandshakeOps.td - Handshake operation definitions ---*- tablegen -*-===//
//
// Part of the LLVM Project, under the Apache License v2.0 with LLVM Exceptions.
// See https://llvm.org/LICENSE.txt for license information.
// SPDX-License-Identifier: Apache-2.0 WITH LLVM-exception
//
//===----------------------------------------------------------------------===//
//
// This file originates from the CIRCT project (https://github.com/llvm/circt).
// It includes modifications made as part of Dynamatic.
//
//===----------------------------------------------------------------------===//
//
// This file define Handshake operations in tablegen.
//
//===----------------------------------------------------------------------===//

#ifndef DYNAMATIC_DIALECT_HANDSHAKE_HANDSHAKE_OPS_TD
#define DYNAMATIC_DIALECT_HANDSHAKE_HANDSHAKE_OPS_TD

include "mlir/IR/EnumAttr.td"
include "mlir/IR/OpAsmInterface.td"
include "mlir/IR/BuiltinTypes.td"
include "mlir/IR/BuiltinAttributeInterfaces.td"
include "mlir/Interfaces/InferTypeOpInterface.td"
include "dynamatic/Dialect/Handshake/HandshakeAttributes.td"
include "dynamatic/Dialect/Handshake/HandshakeTypes.td"

/// Base class for Handshake dialect operations.
class Handshake_Op<string mnemonic, list<Trait> traits = []>
    : Op<Handshake_Dialect, mnemonic,
         traits #[HasParent<"handshake::FuncOp">,
         DeclareOpInterfaceMethods<NamedIOInterface>,
         DeclareOpInterfaceMethods<ControlInterface>]> {
}

// This is almost exactly like a standard FuncOp, except that it has some
// extra verification conditions.  In particular, each Value must
// only have a single use.  Also, it defines a Dominance-Free Scope
def FuncOp : Op<Handshake_Dialect, "func", [
   IsolatedFromAbove,
   FunctionOpInterface,
   Symbol,
   RegionKindInterface,
   OpAsmOpInterface,
   HasClock
]> {
  let summary = "Handshake dialect function.";
  let description = [{
    The func operation represents a handshaked function.
    This is almost exactly like a standard FuncOp, except that it has
    some extra verification conditions. In particular, each Value must
    only have a single use.
  }];

  let arguments = (ins
    TypeAttrOf<FunctionType>:$function_type,
    OptionalAttr<DictArrayAttr>:$arg_attrs,
    OptionalAttr<DictArrayAttr>:$res_attrs
  );
  let results = (outs);
  let regions = (region AnyRegion : $body);

  let skipDefaultBuilders = 1;

  let builders =
       [OpBuilder<(ins "StringRef":$name, "FunctionType":$type,
                      CArg<"ArrayRef<NamedAttribute>", "{}">:$attrs)>];

  let extraClassDeclaration = [{
    /// Implement RegionKindInterface.
    static RegionKind getRegionKind(unsigned index) { return RegionKind::Graph; }

    /// Returns the region on the current operation that is callable.
    ::mlir::Region *getCallableRegion() {
      return &getBody();
    }

    /// Returns the argument types of this function.
    ArrayRef<Type> getArgumentTypes() { return getFunctionType().getInputs(); }

    /// Returns the result types of this function.
    ArrayRef<Type> getResultTypes() { return getFunctionType().getResults(); }

    /// Returns the names of the arguments to this function.
    ArrayAttr getArgNames() {
      return (*this)->getAttrOfType<ArrayAttr>("argNames");
    }

    /// Returns the names of the results from this function.
    ArrayAttr getResNames() {
      return (*this)->getAttrOfType<ArrayAttr>("resNames");
    }

    /// Returns the argument name at the given index.
    StringAttr getArgName(unsigned idx) {
      return getArgNames()[idx].cast<StringAttr>();
    }

    /// Returns the result name at the given index.
    StringAttr getResName(unsigned idx) {
      return getResNames()[idx].cast<StringAttr>();
    }

    /// Hook for FunctionOpInterface, called after verifying that the 'type'
    /// attribute is present and checks if it holds a function type.  Ensures
    /// getType, getNumFuncArguments, and getNumFuncResults can be called
    /// safely.
    LogicalResult verifyType() {
      auto type = getFunctionTypeAttr().getValue();
      if (!type.isa<FunctionType>())
        return emitOpError(
            "requires '" + getFunctionTypeAttrName().getValue() +
            "' attribute of function type");
      return success();
    }

    /// Returns the body block of the function.
    Block* getBodyBlock() {
      return &getBody().front();
    }

    //===------------------------------------------------------------------===//
    // OpAsmOpInterface Methods
    //===------------------------------------------------------------------===//

    static ::llvm::StringRef getDefaultDialect() {
      return "handshake";
    }
  }];

  let hasVerifier = 1;
  let hasCustomAssemblyFormat = 1;
}

// InstanceOp
def InstanceOp : Handshake_Op<"instance", [
    CallOpInterface,
    HasClock,
    DeclareOpInterfaceMethods<SymbolUserOpInterface>
]> {
  let summary = "module instantiate operation";
  let description = [{
    The `instance` operation represents the instantiation of a module.  This
    is similar to a function call, except that different instances of the
    same module are guaranteed to have their own distinct state.
    The instantiated module is encoded as a symbol reference attribute named
    "module". An instance operation takes a control input as its last argument
    and returns a control output as its last result.

    Example:
    
    ```mlir
    %2:2 = handshake.instance @my_add(%0, %1, %ctrl) : (f32, f32, !handshake.control) -> (f32, !handshake.control)
    ```
  }];

  let arguments = (ins FlatSymbolRefAttr:$module, Variadic<AnyType>:$opOperands);
  let results = (outs Variadic<AnyType>);
  let skipDefaultBuilders = 1;
  let builders = [OpBuilder<
    (ins "FuncOp":$module, CArg<"ValueRange", "{}">:$operands), [{
      $_state.addOperands(operands);
      $_state.addAttribute("module", SymbolRefAttr::get(module));
      $_state.addTypes(module.getResultTypes());
  }]>, OpBuilder<
    (ins "SymbolRefAttr":$module, "TypeRange":$results,
     CArg<"ValueRange", "{}">:$operands), [{
      $_state.addOperands(operands);
      $_state.addAttribute("module", module);
      $_state.addTypes(results);
  }]>, OpBuilder<
    (ins "StringRef":$module, "TypeRange":$results,
     CArg<"ValueRange", "{}">:$operands), [{
       build($_builder, $_state,
             SymbolRefAttr::get($_builder.getContext(), module), results,
             operands);
  }]>];

  let extraClassDeclaration = [{
    FunctionType getModuleType();

    /// Get the argument operands to the called function.
    operand_range getArgOperands() {
      return {arg_operand_begin(), arg_operand_end()};
    }

    operand_iterator arg_operand_begin() { return operand_begin(); }
    operand_iterator arg_operand_end() { return operand_end(); }

    /// Return the module of this operation.
    CallInterfaceCallable getCallableForCallee() {
      return (*this)->getAttrOfType<SymbolRefAttr>("module");
    }

    /// Set the callee for this operation.
    void setCalleeFromCallable(mlir::CallInterfaceCallable callee) {
      (*this)->setAttr(getModuleAttrName(), callee.get<mlir::SymbolRefAttr>());
    }

    /// Get the control operand of this instance op
    Value getControl() {
      return getOperands().back();
    }

    MutableOperandRange getArgOperandsMutable() {
      return getOpOperandsMutable();
    }

  }];

  let assemblyFormat = [{
    $module `(` $opOperands `)` attr-dict `:` functional-type($opOperands, results)
  }];
}

def BufferOp : Handshake_Op<"buffer", [
  HasClock, SameOperandsAndResultType
]> {
  let summary = "buffer operation";
  let description = [{
    Represents an arbitrary buffer whose properties (e.g., latencies, number of
    slots) are dictated by HW parameters. 
  }];
  
  let arguments = (ins HandshakeType:$operand);
  let results = (outs HandshakeType:$result);

  let builders = [OpBuilder<
    (ins "Value":$operand, "const ::dynamatic::handshake::TimingInfo &":$timing,
         "std::optional<unsigned>":$numSlots)>
  ];

  let extraClassDeclaration = [{
    static constexpr ::llvm::StringLiteral NUM_SLOTS_ATTR_NAME = "NUM_SLOTS",
                                           TIMING_ATTR_NAME = "TIMING";
  }];

  let assemblyFormat = [{
    $operand attr-dict `:` custom<HandshakeType>(type($operand))
  }];
}

def InitOp : Handshake_Op<"init", [
  HasClock, SameOperandsAndResultType
]> {
  let summary = "init operation";
  let description = [{
    A single-slot buffer which contains a token in its reset state.
    Similar to a buffer, its timing behavior is configurable.
  }];
  
  let arguments = (ins HandshakeType:$operand);
  let results = (outs HandshakeType:$result);

  let extraClassDeclaration = [{
    static constexpr ::llvm::StringLiteral INIT_TOKEN_ATTR_NAME = "INIT_TOKEN",
                                           TIMING_ATTR_NAME = "TIMING";
  }];

  let assemblyFormat = [{
    $operand attr-dict `:` custom<HandshakeType>(type($operand))
  }];
}

def NDWireOp : Handshake_Op<"ndwire", [
  HasClock, SameOperandsAndResultType
]> {
  let summary = "non-deterministic wire operation";
  let description = [{
    Represents a wire that non-determinastically stalls the propagation of a signal.
  }];
  
  let arguments = (ins HandshakeType:$operand);
  let results = (outs HandshakeType:$result);

  let assemblyFormat = [{
    $operand attr-dict `:` custom<HandshakeType>(type($operand))
  }];
}

class Handshake_ForkOp<string mnemonic, list<Trait> traits = []> : 
  Handshake_Op<mnemonic, traits # [
    Pure, HasClock, SameOperandsAndResultType
]> {
  let arguments = (ins HandshakeType:$operand);
  let results = (outs Variadic<HandshakeType>:$result);

  let builders = [OpBuilder<
    (ins "Value":$operand, "unsigned":$size), [{
      $_state.addOperands(operand);
      SmallVector<Type> resultTypes {size, operand.getType()};
      $_state.addTypes(resultTypes);
    }]>
  ];

  let assemblyFormat = [{ 
    custom<SingleTypedHandshakeOp>($operand, attr-dict,
                                   type($operand), type($result))
  }];
}

def ForkOp : Handshake_ForkOp<"fork"> {
  let summary = "eager fork operation";
  let description = [{
    A single input is replicated to N outputs and distributed to each
    output as soon as the corresponding successor is available.

    Example:

    ```mlir
    %1:2 = fork [2] %0 : !handshake.channel<i32>
    ```
  }];
}

def LazyForkOp : Handshake_ForkOp<"lazy_fork"> {
  let summary = "lazy fork operation";
  let description = [{
    A single input is replicated to N outputs and distributed to each
    output when all successors are available.

    Example:

    ```mlir
    %1:2 = lazy_fork [2] %0 : !handshake.channel<i32>
    ```
  }];
}

def MergeOp : Handshake_Op<"merge", [
  Pure,
  // SameOperandsAndResultsType is a built-in variant of AllTypesMatch with useful
  // builder behavior, supporting variadic operands.
  // MergeOp imposes this constraint to enforce that all the data types and
  // extra signals of operands and results match, while MuxOp and CMergeOp only
  // require that the data types match.
  SameOperandsAndResultType,
  VariadicHasElement<"dataOperands">,
  DeclareOpInterfaceMethods<MergeLikeOpInterface, ["getDataResult"]>
]> {
  let summary = "merge operation";
  let description = [{
    The merge operation represents a (nondeterministic) merge operation. Any
    input is propagated to the single output. The number of inputs corresponds
    to the number of predecessor blocks.

    Example:

    ```mlir
    %0 = merge %a, %b, %c : !handshake.channel<i32>
    ```
  }];

  let arguments = (ins Variadic<HandshakeType>:$dataOperands);
  let results = (outs HandshakeType:$result);
  
  let assemblyFormat = [{
    $dataOperands attr-dict `:` custom<HandshakeType>(type($result))
  }];
}

def MuxOp : Handshake_Op<"mux", [
  Pure,
  VariadicHasElement<"dataOperands">,
  MergingExtraSignals<"dataOperands", "result">,
  AllDataTypesMatchWithVariadic<"dataOperands", "result">,
  IsSimpleHandshake<"selectOperand">,
  DeclareOpInterfaceMethods<MergeLikeOpInterface, ["getDataResult"]>,
  DeclareOpInterfaceMethods<InferTypeOpInterface, ["inferReturnTypes"]>,
  DeclareOpInterfaceMethods<ControlInterface, ["isControl"]>,
  DeclareOpInterfaceMethods<NamedIOInterface, ["getOperandName"]>
]> {
  let summary = "mux operation";
  let description = [{
    The mux operation represents a(deterministic) merge operation.
    Operands: select, data0, data1, data2, ...

    The 'select' operand is received from ControlMerge of the same
    block and it represents the index of the data operand that the mux
    should propagate to its single output.  The number of data inputs
    corresponds to the number of predecessor blocks.

    The mux operation is intended solely for control+dataflow selection.
    For purely dataflow selection, use the 'select' operation instead.

    Example:

    ```mlir
    %res = mux %select [%data0, %data1, %data2] :
      !handshake.channel<i32>, !handshake.channel<i32>
    ```
  }];
  let arguments = (ins ChannelType:$selectOperand,
                       Variadic<HandshakeType>:$dataOperands);
  let results = (outs HandshakeType:$result);

  let hasCustomAssemblyFormat = 1;
  let hasVerifier = 1;
}

def ControlMergeOp : Handshake_Op<"control_merge", [
  Pure, HasClock,
  VariadicHasElement<"dataOperands">,
  MergingExtraSignals<"dataOperands", "result">,
  AllDataTypesMatchWithVariadic<"dataOperands", "result">,
  IsSimpleHandshake<"index">,
  DeclareOpInterfaceMethods<MergeLikeOpInterface, ["getDataResult"]>,
  DeclareOpInterfaceMethods<NamedIOInterface, ["getResultName"]>
]> {
  let summary = "control merge operation";
  let description = [{
    The control_merge operation represents a
    (nondeterministic) control merge.  Any input is propagated to the
    first output and the index of the propagated input is sent to the
    second output.  The number of inputs corresponds to the number of
    predecessor blocks.

    Example:
    ```
    %res, %idx = control_merge %a, %b, %c : 
      !handshake.channel<i32>, !handshake.channel<i32>
    ```
  }];

  let arguments = (ins Variadic<HandshakeType>:$dataOperands);
  let results = (outs HandshakeType:$result, ChannelType:$index);
  
  let builders = [OpBuilder<
    (ins "ValueRange":$operands), [{
      assert(!operands.empty() && "cmerge needs at least one operand");
      $_state.addOperands(operands);
      
      // Optimize the size of the index result based on the number of operands
      auto dataType = ::dynamatic::handshake::getOptimizedIndexValType(
          $_builder, operands.size());
      auto idxType = ::dynamatic::handshake::ChannelType::get(dataType);
      $_state.addTypes({operands[0].getType(), idxType});
  }]>];
  
  let hasCustomAssemblyFormat = 1;
  let hasVerifier = 1;
}

def BranchOp : Handshake_Op<"br", [
  Pure, SameOperandsAndResultType
]> {
  let summary = "branch operation";
  let description = [{
    The branch operation represents an unconditional
    branch.  The single data input is propagated to the single
    successor.  The input must be triggered by some predecessor to
    avoid continous triggering of a successor block.

    Example:

    ```mlir
    %1 = br %0 : !handshake.channel<i32>
    ```
  }];
  let arguments = (ins HandshakeType:$operand);
  let results = (outs HandshakeType:$result);
  
  let assemblyFormat = [{
    $operand attr-dict `:` custom<HandshakeType>(type($result))
  }];
}

def ConditionalBranchOp : Handshake_Op<"cond_br", [
  AllTypesMatch<["dataOperand", "trueResult", "falseResult"]>,
  AllExtraSignalsMatch<["conditionOperand", "dataOperand", "trueResult", "falseResult"]>,
  IsIntSizedChannel<1, "conditionOperand">,
  DeclareOpInterfaceMethods<InferTypeOpInterface, ["inferReturnTypes"]>,
  DeclareOpInterfaceMethods<ControlInterface, ["isControl"]>,
  DeclareOpInterfaceMethods<NamedIOInterface, ["getOperandName", "getResultName"]>
]> {
  let summary = "conditional branch operation";
  let description = [{
    The cbranch operation represents a conditional
    branch.  The data input is propagated to one of the two outputs
    based on the condition input.

    Example:

    ```mlir
    %true, %false = cond_br %cond, %data : !handshake.channel<i1>,
      !handshake.channel<i32>
    ```
  }];

  let arguments = (ins ChannelType:$conditionOperand,
                       HandshakeType:$dataOperand);
  let results = (outs HandshakeType:$trueResult,
                      HandshakeType:$falseResult);
  
  let assemblyFormat = [{
    $conditionOperand `,` $dataOperand attr-dict
      `:` type($conditionOperand) `,` custom<HandshakeType>(type($dataOperand))
  }];
  let extraClassDeclaration = [{
    // These are the indices into the dests list.
    enum { trueIndex = 0, falseIndex = 1 };
  }];
}

def SinkOp : Handshake_Op<"sink"> {
  let summary = "sink operation";
  let description = [{
    The sink operation discards any data that arrives at its
    input. The sink has no successors and it can continuously consume data.

    Example:

    ```mlir
    sink %data : !handshake.channel<i32>
    ```
  }];
  
  let arguments = (ins HandshakeType:$operand);
  let assemblyFormat = [{
    $operand attr-dict `:` custom<HandshakeType>(type($operand))
  }];
}

def SourceOp : Handshake_Op<"source", [Pure]> {
  let summary = "source operation";
  let description = [{
    The source operation represents a continuous control-only-token source. The
    source continously sets a 'valid' signal which the successor can consume at
    any point in time.

    Example:

    ```mlir
    %ctrl = source
    ```
  }];

  let results = (outs ControlType:$result);

  let builders = [
    // Unless otherwise specified, output type doesn't have any extra signals.
    OpBuilder<(ins), [{
      $_state.addTypes(ControlType::get($_builder.getContext(), /*extraSignals=*/{}));
    }]>
  ];

  let assemblyFormat = "attr-dict `:` type($result)";
}

def JoinOp : Handshake_Op<"join", [
  SameOperandsAndResultType,
  DeclareOpInterfaceMethods<ControlInterface, ["isControl"]>
]> {
  let summary = "join operation";
  let description = [{
    A control-only synchronizer.  Produces a valid output when all
    inputs become available.

    Example:

    ```mlir
    %0 = join %a, %b, %c : !handshake.control
    ```
  }];

  let arguments = (ins Variadic<ControlType>:$data);
  let results = (outs ControlType:$result);
  let assemblyFormat = "$data attr-dict `:` type($result)";
}

def NotOp : Handshake_Op<"not", [Pure, SameOperandsAndResultType]> {
  let summary = "Logical negation";
  let description = [{
    Bitwise logical negation.

    Example:

    ```mlir
    %neg = not %value : !handshake.channel<i32>
    ```
  }];
  let arguments = (ins ChannelType:$operand);
  let results = (outs ChannelType:$result);
  let assemblyFormat = "$operand attr-dict `:` type($result)";
}

//===----------------------------------------------------------------------===//
// Memory interfaces
//===----------------------------------------------------------------------===//

def MemoryControllerOp : Handshake_Op<"mem_controller", [
  // The memory controller does not accept ControlTypes with extra signals.
  // Handling extra signals is the responsibility of MemPortOps (Load/Store).
  // See the issue #214.
  IsSimpleHandshake<"memStart">,
  IsSimpleHandshake<"ctrlEnd">,
  IsSimpleHandshake<"memEnd">,
  IsSimpleHandshakeVariadic<"inputs">,
  IsSimpleHandshakeVariadic<"outputs">,
  DeclareOpInterfaceMethods<MemoryOpInterface>,
  DeclareOpInterfaceMethods<NamedIOInterface, ["getOperandName"]>,
  DeclareOpInterfaceMethods<NamedIOInterface, ["getResultName"]>
]> {
  let summary = "memory controller (dynamatic)";
  let description = [{
    Each `MemoryControllerOp` represents an interface to an externally defined
    unidimensional memory (i.e., it interfaces a memref input to a Handshake
    function). It receives control signals from each basic block containing
    store operations referencing the wrapped memref; the formers are fed to the
    operation through constants indicating the number of stores the basic block
    will make to the referenced memory region. It also receives load (address
    value) and store (address value + data value) memory accesses, optionally
    fed throuhg an LSQ. It returns a data value for each load request as well as
    a single control signal to indicate basic block completion to the enclosing
    function's end operation.

    Additionally, the `connectedBlocks` attribute contains the ordered list of
    basic blocks (referenced by their unique IDs) that communicate with the
    controller. Every load/store operation is required to be tagged with the ID
    of a basic block present in this list.

    Optionally, a memory controller may act as a middle-person between an LSQ
    and the external memory.

    The order of memory inputs is
    1. For each basic block:
      a. If there is at least one store in the block, a control signal fed
         through a constant indicating the number of store operations in the 
         block.
      b. Load/Store access requests from within the block, in program order.
    2. If an LSQ references the same memory region:
      a. Control signals from basic blocks containing store ports to the LSQ but
         not directly to the MC. These have the same semantics as the control
         signals described above.
      b. A single address operand for load accesses coming through the LSQ and
         a single pair of address/data operands for store accesses coming
         through the LSQ.

    The order of memory outputs is
    1. Load results, in program order (i.e., in load accesses order).
    2. If an LSQ references the same memory region, a data result for load
       accesses.
    3. Control signal indicating completion.
    ```
  }];

  let arguments = (ins AnyMemRef:$memRef, ControlType:$memStart,
                       Variadic<ChannelType>:$inputs, ControlType:$ctrlEnd,
                       I32ArrayAttr:$connectedBlocks);
  let results = (outs Variadic<ChannelType>:$outputs, ControlType:$memEnd);

  let builders = [OpBuilder<(ins "Value":$memRef, "Value":$memStart,
                                 "ValueRange":$inputs, "Value":$ctrlEnd,
                                 "ArrayRef<unsigned>":$blocks,
                                 "unsigned":$numLoads)>];
  let hasVerifier = 1;

  // Dispatch SimpleControl signals to custom print and parse
  let assemblyFormat = [{
    `[` $memRef `:` type($memRef) `]` $memStart ` ` `(` $inputs `)` $ctrlEnd
    attr-dict `:` custom<SimpleControl>(type($memStart)) custom<SimpleControl>(type($memEnd)) custom<SimpleControl>(type($ctrlEnd)) functional-type($inputs, $outputs)
  }];

  let extraClassDeclaration = [{
    /// Returns the list of basic block IDs the MC is connected to.
    mlir::SmallVector<unsigned> getMCBlocks() {
      mlir::SmallVector<unsigned> blocks;
      for (mlir::Attribute attr : getConnectedBlocks())
        blocks.push_back(cast<IntegerAttr>(attr).getValue().getZExtValue());
      return blocks;
    }

    /// Returns a convenient data-structure to go over the controls and memory
    /// accesses that are connected to the memory controller. 
    dynamatic::MCPorts getPorts();
  }];
}

def LSQOp : Handshake_Op<"lsq", [
  DeclareOpInterfaceMethods<MemoryOpInterface>,
  DeclareOpInterfaceMethods<NamedIOInterface, ["getOperandName"]>,
  DeclareOpInterfaceMethods<NamedIOInterface, ["getResultName"]>
]> {
  let summary = "load-store queue  (dynamatic)";
  let description = [{
    Each `LSQOp` represents an interface to an externally defined unidimensional
    memory. In terms of circuit connectivity and semantics it is quite similar
    to the `MemoryControllerOp` operation (see the latter's documentation), with
    some important differences outlined below.
    - LSQs work on a group basis instead of on a block basis. Basic blocks can
      be considered groups but the opposite is not generally true (i.e., groups
      are more general than blocks). A group must satisfy a "linear dominance"
      constraint, meaning that all the memory accesses it contains must be
      clearly program-orderable, and stored in the LSQ's inputs in that order.
      Additionally, two groups connected to the same LSQ cannot share the same
      control signal, which are determined by the program location of the first
      memory access of each group). 
    - Control signals are not fed through a constant and are instead data-less
      signals simply indicating that a new group has started.
    - To ensure proper identification of groups when analyzing the operation's
      operands, the `groupSizes` attribute contains the numberf of load/store
      ports in each LSQ group, in operand order.  
    
    In the absence of an MC on the same memory region, the LSQ talks directly to
    the external memory and its first memory input will be the Handhsake
    function's memref argument that it interfaces in the circuit. In the
    presence of an MC on the same memory region, all load/store requests to the
    LSQ are forwarded to the MC (which talks to the external memory) and the
    first memory input is a control signal.

    The order of memory inputs is
    1. Wrapped memref (optional, if not connected to an MC).
    2. For each LSQ group:
      a. A control signal indicating that the group of accesses has started.
      b. Load/Store access requests from within the block, in program order.
    3. If an MC references the same memory region, a single data operand for
       load accesses coming back from an external memory through the MC.

    The order of results is
    1. Load results, in program order (i.e., in load accesses order).
    2. If an MC references the same memory region, a single address operand for
       load accesses and a single pair of address/data operands for store
       accesses going to the external memory through the MC. 
    3. Control signal indicating completion.
  }];
  
  let arguments = (ins Variadic<AnyType>:$inputs, I32ArrayAttr:$groupSizes);
  let results = (outs Variadic<HandshakeType>:$outputs);

  let builders = [
    OpBuilder<(ins "Value":$memref, "Value":$memStart, "ValueRange":$inputs, 
                   "Value":$ctrlEnd, "ArrayRef<unsigned>":$groupSizes, "unsigned":$numLoads)>,
    OpBuilder<(ins "::dynamatic::handshake::MemoryControllerOp":$mcOp, 
                   "ValueRange":$inputs, "ArrayRef<unsigned>":$groupSizes, 
                   "unsigned":$numLoads)>,
  ];
  let hasVerifier = 1;
  let hasCustomAssemblyFormat = 1;

  let extraClassDeclaration = [{
    /// Returns the list of sizes of all LSQ groups.
    mlir::SmallVector<unsigned> getLSQGroupSizes() {
      mlir::SmallVector<unsigned> sizes;
      for (mlir::Attribute attr : getGroupSizes())
        sizes.push_back(cast<IntegerAttr>(attr).getValue().getZExtValue());
      return sizes;
    }

    /// Returns a convenient data-structure to go over the controls and memory
    /// accesses that are connected to the LSQ. 
    dynamatic::LSQPorts getPorts();
    
    /// Determines whether the LSQ is connected to an MC. 
    bool isConnectedToMC() {
      return !isa<mlir::MemRefType>(getInputs().front().getType());
    }

    /// Returns the MC connected to the LSQ, if it exists.
    handshake::MemoryControllerOp getConnectedMC();

    /// Identifies the subset of the control operation's results that are part
    /// of the control path to the LSQ interface. The control operations'
    /// results that are not of type `handshake::ControlType` are ignored and
    /// will never be part of the returned vector. Typically, one would call
    /// this function on a (lazy-)fork directly providing a group allocation
    /// signal to the LSQ to inquire about other fork results that would trigger
    /// other group allocations. As such the method assumed that the IR is
    /// materialized when called. The returned values are guaranteed to be in
    /// the same order as the control operation's results.
    SmallVector<Value> getControlPaths(Operation *ctrlOp);
  }];
}

//===----------------------------------------------------------------------===//
// Memory ports
//===----------------------------------------------------------------------===//

class Handshake_MemPortOp<
    string mnemonic, list<Trait> customTraits, list<OpBuilder> customBuilders> :
  Handshake_Op<mnemonic, customTraits # [
    MemPortOpInterface,
    AllDataTypesMatch<["address", "addressResult"]>,
    AllDataTypesMatch<["data", "dataResult"]>,
    DeclareOpInterfaceMethods<NamedIOInterface, ["getOperandName", "getResultName"]>,
    IsIntChannel<"address">,
    IsIntChannel<"addressResult">
  ]
> {
  let arguments = (ins ChannelType:$address, ChannelType:$data);
  let results = (outs ChannelType:$addressResult, ChannelType:$dataResult);

  let builders = customBuilders # [
    // Unless otherwise specified, addressResult/dataResult type is the same as
    // address/data type.
    OpBuilder<(ins "::mlir::Value":$address, "::mlir::Value":$data), [{
      $_state.addOperands({address, data});
      // Specify {addressResult type, dataResult type}
      $_state.addTypes({address.getType(), data.getType()});
    }]>,
  ];

  let assemblyFormat = [{
    `[` $address `]` $data attr-dict `:` type($address)`,` type($data) `,`
    type($addressResult) `,` type($dataResult)
  }];
}

def LoadOp : Handshake_MemPortOp<"load", [
  AllExtraSignalsMatch<["address", "dataResult"]>,
  // In LoadOp, addressResult and data are connected to a memory controller.
  IsSimpleHandshake<"addressResult">,
  IsSimpleHandshake<"data">
], [
  // TODO: Please add comments on why this builder is necessary
  OpBuilder<(ins "MemRefType":$memrefType, "Value":$address), [{
    // Address (data operand needs to be added later)
    // TODO: Please describe to us when and where the data operand is added
    $_state.addOperands(address);

    // Data and address results
    $_state.types.push_back(address.getType());
    $_state.types.push_back(::dynamatic::handshake::ChannelType::get(
      memrefType.getElementType()));
  }]>
]> {
  let summary = "load port for memory interface";
  let description = [{
    Represents a load memory port which sends load requests to a memory
    interface. It receives an address from a dataflow predecessor and a data
    value from the memory interface that eventually holds the loaded data. It
    returns an address that is sent to the memory interface as well as a data
    value that is sent to its dataflow successor.

    The order of operands is
    1. address (from predecessor)
    2. data value (from memory interface)

    The order of results is
    1. address (to memory interface).
    2. data value (to successor)

    Example:

    ```mlir
    %addrOut, %dataOut = load [%addrIn] %dataFromMem : <i32>, <i32>
    ```
  }];

  let extraClassDefinition = [{
    std::string $cppClass::getOperandName(unsigned idx) {
      assert(idx < getNumOperands() && "index too high");
      return (idx == 0) ? "addrIn" : "dataFromMem";
    }

    std::string $cppClass::getResultName(unsigned idx) {
      assert(idx < getNumResults() && "index too high");
      return (idx == 0) ? "addrOut" : "dataOut";
    }
  }];
}

def StoreOp : Handshake_MemPortOp<"store", [
  AllExtraSignalsMatch<["address", "data"]>,
  // In StoreOp, addressResult and dataResult are connected to a memory controller.
  IsSimpleHandshake<"addressResult">,
  IsSimpleHandshake<"dataResult">
], []> {
  let summary = "store operation for memory controller (MC)";
  let description = [{
    Represents a store memory port which sends store requests to a memory
    interface. It receives an address and a data value to store in memory from
    its dataflow predecessors. It returns the value to store and an address,
    both of which are sent to the memory interface.

    The order of operands is
    1. address (from predecessor)
    2. data value (from predecessor)

    The order of results is
    1. address (to memory interface).
    2. data value (to memory interface)

    Example:

    ```mlir
    %addrOut, %dataToMem = store [%addrIn] %dataIn : <i32>, <i32>
    ```
  }];

  let extraClassDefinition = [{
    std::string $cppClass::getOperandName(unsigned int idx) {
      return (idx == 0) ? "addrIn" : "dataIn";
    }

    std::string $cppClass::getResultName(unsigned int idx) {
      return (idx == 0) ? "addrOut" : "dataToMem";
    }
  }];
}

//===----------------------------------------------------------------------===//
// Terminator
//===----------------------------------------------------------------------===//

def EndOp : Handshake_Op<"end", [
  DeclareOpInterfaceMethods<NamedIOInterface, ["getOperandName"]>,
  Terminator
]> {
  let summary = "function endpoint (dynamatic)";
  let description = [{
    Terminator of every Handshake function. Its operands represent the parent
    Handshake function's results and must thefore match their types.

    Example:

    ```mlir
    end %res1, %res2, %res3 : <i32>, <i64>, <>
    ```
  }];

  let arguments = (ins Variadic<HandshakeType>:$inputs);

  let assemblyFormat = [{
    attr-dict ($inputs^ `:` custom<HandshakeTypes>(type($inputs)))?
  }];

  let hasVerifier = 1;
}

//===----------------------------------------------------------------------===//
// Speculation
//===----------------------------------------------------------------------===//

def SpeculatorOp : Handshake_Op<"speculator", [
  SpeculationOpInterface,
  // Expect a spec tag for dataIn as well, since Speculator is used in a loop.
  AllTypesMatch<["dataIn", "dataOut"]>,
  IsSimpleHandshake<"saveCtrl">,
  IsIntSizedChannel<1, "saveCtrl">,
  IsSimpleHandshake<"commitCtrl">,
  IsIntSizedChannel<1, "commitCtrl">,
  IsSimpleHandshake<"SCSaveCtrl">,
  IsIntSizedChannel<3, "SCSaveCtrl">,
  IsSimpleHandshake<"SCCommitCtrl">,
  IsIntSizedChannel<3, "SCCommitCtrl">,
  IsSimpleHandshake<"SCBranchCtrl">,
  IsIntSizedChannel<1, "SCBranchCtrl">,
  DeclareOpInterfaceMethods<NamedIOInterface, ["getOperandName", "getResultName"]>
]> {
  let summary = "Central control unit of the speculative circuit.";
  let description = [{
    The speculator produces speculative tokens when real data has
    not yet arrived. The speculator is also responsible for deciding
    the correctness of its speculation.

    It needs to send control tokens to save units and commit units
    ($saveCtrl, $commitCtrl). For save-commit units, three control
    signals are needed. $SCSaveCtrl is connected directly, while
    $SCCommitCtrl replicates the branches that $dataOut
    follows and might not reach a save-commit. $SCBranchCtrl is needed
    in the replicated branches to discard the latter signal.

    Example:

    ```mlir
    %dataOut, %saveCtrl, %commitCtrl, %SCSaveCtrl, %SCCommitCtrl, %SCBranchCtrl
      = speculator[trigger] %dataIn : <[spec: i1]>, <i1, [spec: i1]>,
        <i1, [spec: i1]>, <i1>, <i1>, <i3>, <i3>, <i1>
    ```
  }];

<<<<<<< HEAD
  let arguments = (ins HandshakeType:$dataIn, ControlType:$trigger);
  let results = (outs HandshakeType:$dataOut,
=======
  let arguments = (ins ChannelType:$dataIn, ControlType:$trigger);
  let results = (outs ChannelType:$dataOut,
>>>>>>> 9e46fc52
                      ChannelType:$saveCtrl, ChannelType:$commitCtrl, 
                      ChannelType:$SCSaveCtrl,
                      ChannelType:$SCCommitCtrl, 
                      ChannelType:$SCBranchCtrl);

  let assemblyFormat = [{
<<<<<<< HEAD
    `[` $trigger `]` $dataIn attr-dict `:` type($trigger) `,`
    custom<HandshakeType>(type($dataIn)) `,`
    custom<HandshakeType>(type($dataOut)) `,` type($saveCtrl) `,`
    type($commitCtrl) `,` type($SCSaveCtrl) `,` type($SCCommitCtrl) `,`
    type($SCBranchCtrl)
=======
    `[` $trigger `]` $dataIn attr-dict `:` type($trigger) `,` type($dataIn) `,`
    type($dataOut) `,` type($saveCtrl) `,` type($commitCtrl) `,`
    type($SCSaveCtrl) `,` type($SCCommitCtrl) `,` type($SCBranchCtrl)
>>>>>>> 9e46fc52
  }];

  // Infer the type of the control signals
  let builders = [OpBuilder<(ins "Type":$dataOutType, "Value":$dataIn, "Value":$trigger), [{
    $_state.addOperands({dataIn, trigger});

    ChannelType ctrlType = ChannelType::get($_builder.getIntegerType(1));
    ChannelType wideControlType = ChannelType::get($_builder.getIntegerType(3));

    $_state.addTypes({dataOutType, ctrlType, ctrlType, wideControlType,
      wideControlType, ctrlType});
  }]>];

  let extraClassDefinition = [{
    std::string $cppClass::getOperandName(unsigned idx) {
      assert(idx < getNumOperands() && "index too high");
      return idx == 0 ? "ins" : "trigger";
    }

    std::string $cppClass::getResultName(unsigned idx) {
      assert(idx < getNumResults() && "index too high");
      switch (idx) {
      case 0:
        return "outs";
      case 1:
        return "ctrl_save";
      case 2:
        return "ctrl_commit";
      case 3:
        return "ctrl_sc_save";
      case 4:
        return "ctrl_sc_commit";
      default:
        return "ctrl_sc_branch";
      }
    }
  }];
}

def SpecSaveOp : Handshake_Op<"spec_save", [
  SpeculationOpInterface,
  AllDataTypesMatch<["dataIn", "dataOut"]>,
  AllExtraSignalsMatchExcept<"spec", ["dataIn", "dataOut"]>,
  LacksSpecTag<"dataIn">,
  HasSpecTag<"dataOut">,
  IsSimpleHandshake<"ctrl">,
  IsIntSizedChannel<1, "ctrl">,
  DeclareOpInterfaceMethods<NamedIOInterface, ["getOperandName", "getResultName"]>
]> {
  let summary = "Saves data tokens that interact in the speculative region.";
  let description = [{
    Save units are used to mark the beginning of the speculation region. 
    Whenever a speculative token can interact with a non-speculative token, 
    the non-speculative token needs to be saved. In case of correct speculation
    or no speculation, the saved token can be dropped.

    On the other hand, if the speculation was incorrect, the saved tokens 
    need to be reinserted into the circuit to repeat the previously 
    miscalculated computations.

    Example:

    ```mlir
    %dataOut = spec_save[%ctrl] %dataIn : !handshake.channel<i32>, !handshake.channel<i32, [spec: i1]>, !handshake.channel<i1>
    ```
  }];

  let arguments = (ins HandshakeType:$dataIn, ChannelType:$ctrl);
  let results = (outs HandshakeType:$dataOut);
  let assemblyFormat = [{
    `[` $ctrl `]` $dataIn attr-dict `:` type($dataIn) `,` type($dataOut) `,` type($ctrl)
  }];

  let extraClassDefinition = [{
    std::string $cppClass::getOperandName(unsigned idx) {
      assert(idx < getOperation()->getNumOperands() && "index too high");
      return idx == 0 ? "ins" : "ctrl";
    }

    std::string $cppClass::getResultName(unsigned idx) {
      assert(idx < getOperation()->getNumResults() && "index too high");
      return "outs";
    }
  }];
}

def SpecCommitOp : Handshake_Op<"spec_commit", [
  SpeculationOpInterface,
  AllDataTypesMatch<["dataIn", "dataOut"]>,
  AllExtraSignalsMatchExcept<"spec", ["dataIn", "dataOut"]>,
  HasSpecTag<"dataIn">,
  LacksSpecTag<"dataOut">,
  IsSimpleHandshake<"ctrl">,
  IsIntSizedChannel<1, "ctrl">,
  DeclareOpInterfaceMethods<NamedIOInterface, ["getOperandName", "getResultName"]>
]> {
  let summary = "Stall speculative data tokens until they are resolved.";
  let description = [{
    Commit units are used to mark the end of the speculation region.
    Commit units are used to stall speculative tokens until they receive
    the decision from the speculator. In case the speculation is correct,
    the speculative tokens are converted into non-speculative tokens and
    passed on to the rest of the circuit.
    Otherwise, the speculative tokens are discarded.

    Any non-speculative token can pass through the commit units
    without any stall.

    Example:

    ```mlir
    %dataOut = spec_commit[%ctrl] %dataIn : !handshake.channel<i32, [spec: i1]>, !handshake.channel<i32>, !handshake.channel<i1>
    ```
  }];

  let arguments = (ins HandshakeType:$dataIn, ChannelType:$ctrl);
  let results = (outs HandshakeType:$dataOut);

  let assemblyFormat = [{
    `[` $ctrl `]` $dataIn attr-dict `:` type($dataIn) `,` type($dataOut) `,` type($ctrl)
  }];

  let extraClassDefinition = [{
    std::string $cppClass::getOperandName(unsigned idx) {
      assert(idx < getOperation()->getNumOperands() && "index too high");
      return idx == 0 ? "ins" : "ctrl";
    }

    std::string $cppClass::getResultName(unsigned idx) {
      assert(idx < getOperation()->getNumResults() && "index too high");
      return "outs";
    }
  }];
}

def SpecSaveCommitOp : Handshake_Op<"spec_save_commit", [
  SpeculationOpInterface,
  AllTypesMatch<["dataIn", "dataOut"]>,
  IsSimpleHandshake<"ctrl">,
  IsIntSizedChannel<3, "ctrl">,
  DeclareOpInterfaceMethods<NamedIOInterface, ["getOperandName", "getResultName"]>
]> {
  let summary = "Lets all tokens pass and saves a copy of them.";
  let description = [{
    Save-Commits are used when speculation occurs in a loop.
    To increase loop parallelism, the save-commit unit will let both
    speculative and non-speculative tokens pass as well as save
    a copy of them.
 
    Example:

    ```mlir
    %dataOut = spec_save_commit[%ctrl] %dataIn : i11
    ```
  }];
  let arguments = (ins HandshakeType:$dataIn, ChannelType:$ctrl);
  let results = (outs HandshakeType:$dataOut);
  let assemblyFormat = [{
    `[` $ctrl `]` $dataIn attr-dict `:` type($dataIn) `,` type($ctrl)
  }];

  let extraClassDefinition = [{
    std::string $cppClass::getOperandName(unsigned idx) {
      assert(idx < getOperation()->getNumOperands() && "index too high");
      return idx == 0 ? "ins" : "ctrl";
    }

    std::string $cppClass::getResultName(unsigned idx) {
      assert(idx < getOperation()->getNumResults() && "index too high");
      return "outs";
    }
  }];
}

def SpeculatingBranchOp : Handshake_Op<"speculating_branch", [
  SpeculationOpInterface,
  AllDataTypesMatch<["dataOperand", "trueResult", "falseResult"]>,
  AllExtraSignalsMatchExcept<"spec", ["tagFromOperand", "dataOperand", "trueResult", "falseResult"]>,
  HasSpecTag<"tagFromOperand">,
  HasSpecTag<"dataOperand">,
  LacksSpecTag<"trueResult">,
  LacksSpecTag<"falseResult">,
  DeclareOpInterfaceMethods<NamedIOInterface, ["getOperandName", "getResultName"]>
]> {
  let summary = "speculating branch operation";
  let description = [{
    The speculating branch operation represents a conditional
    branch that decides the condition based on if a token Value is
    speculative or not. 

    The $tagFromOperand field is the condition. Depending on wether the data
    is speculative or not, $dataOperand will be send to $trueResult or 
    $falseResult. The speculative tag is a fictious attribute.

    Example:
    ```mlir
    %trueResult, %falseResult = speculating_branch[%tagFromOperand]
      %dataOperand : !handshake.channel<i32, [spec: i1]>, !handshake.channel<i32, [spec: i1]>,
      !handshake.channel<i32>, !handshake.channel<i32>
    ```
  }];

  let arguments = (ins HandshakeType:$tagFromOperand, HandshakeType:$dataOperand);
  let results = (outs HandshakeType:$trueResult, HandshakeType:$falseResult);
  let assemblyFormat = [{
    `[` $tagFromOperand `]` $dataOperand attr-dict `:` 
      type($tagFromOperand) `,` type($dataOperand) `,`
      type($trueResult) `,` type($falseResult)
  }];

  let extraClassDefinition = [{
    std::string $cppClass::getOperandName(unsigned idx) {
      assert(idx < getNumOperands() && "index too high");
      return idx == 0 ? "spec_tag_data" : "data";
    }

    std::string $cppClass::getResultName(unsigned idx) {
      assert(idx < getNumResults() && "index too high");
      return idx == 0 ? "trueOut" : "falseOut";
    }
  }];
}

//===----------------------------------------------------------------------===//
// Resource sharing
//===----------------------------------------------------------------------===//

def SharingWrapperOp : Handshake_Op<"sharing_wrapper", [
  SameOperandsAndResultType, 
  DeclareOpInterfaceMethods<NamedIOInterface, ["getOperandName", "getResultName"]>,
]> {

  let summary = "sharing wrapper operation";
  let description = [{
    The sharing_wrapper operation represents the selecting & distributing logic 
    that manages access to a shared unit.
    
    The sharing wrapper interfaces with the shared unit and the rest of the
    circuit.

    Attributes:
    - $credits: an array of integers that indicates, each integer indicates the
      maximum number of in-flight accesses in the shared resource of one
      operation that share the unit.
    - $numSharedOperands: the number of operands of the shared unit.
    - $latency: the execution latency of the shared unit.
    
    The convention for the input operands:
    - the first "numSharedOperands * len(credits)" operands are the operands
      from the circuit
    - the last operand is the result computed by the shared unit
    
    The convention for the output results:
    - the first "len(credits)" results are results dispatched to the rest of the
      circuit
    - the last "numSharedOperands" result is the selected operands that will be
      delivered to the shared unit.
    
    Future improvement:
    - Add the number of operations that share the unit (now it is assumed to be
      the size of the DenseI64ArrayAttr credits).
    - More verbose separations between the operands/results that interface with
      the rest of the circuit or interface with the shared unit (i.e., add a
      custom interface printing for different operand/result types).
    }];

  let arguments = (ins Variadic<ChannelType> : $dataOperands,
    ChannelType : $sharedOpResult,
    DefaultValuedAttr<DenseI64ArrayAttr, "{}">:$credits,
    ConfinedAttr<I32Attr, [IntMinValue<2>]>:$numSharedOperations,
    ConfinedAttr<I32Attr, [IntMinValue<1>]>:$numSharedOperands,
    ConfinedAttr<I32Attr, [IntMinValue<1>]>:$latency);
  let results = (outs Variadic<ChannelType> : $dataOut);

  let assemblyFormat = [{
    `[` $dataOperands `]` `,` `[` $sharedOpResult `]` attr-dict `:`
      functional-type(operands, results)
  }];
}

//===----------------------------------------------------------------------===//
// Type manipulation
//===----------------------------------------------------------------------===//

def BundleOp : Handshake_Op<"bundle", [Pure]> {
  let summary = [{
    Bundles individual signals into a `handshake::ChannelType` or
    `handshake::ControlType`.
  }];
  let description = [{
    Combines individual signals into a channel-like value, producing upstream
    signals as results and taking downstream signals as arguments. Note
    that combining individual signals into a `handshake::ChannelType` is a
    two-step process.
    1. First, bundle a `i1` value, which produces a `!handshake.control` and
       `i1` (representing the upstream ready signal) as results. 
    2. Then, bundle the `!handshake.control` along with a value representing the
       data signal (of a compatible signal type e.g., `i32`), which produces
       a `!handshake.channel<i32>`.

    Example:

    ```mlir
    // Bundling into a channel with a downstream extra signal
    %channel = bundle %ctrl, %data, %extra : _ to <i32, [extra: i1]>
    
    // -----
    
    // Bundling into a channel with an upstream extra signal
    %channel, %extra = bundle %ctrl, %data : _ to <i32, [extra: i1 (U)]>
    
    // -----

    // Bundling into a control-only channel
    %ctrl, %ready = unbundle %valid : (i1) -> _ to <>
    ```
  }];

  let arguments = (ins Variadic<AnyType>:$signals);
  let results = (outs HandshakeType:$channelLike,
                      Variadic<SignalType>: $upstreams);

  let skipDefaultBuilders = 1;
  let builders = [
    // Builder for bundling ControlType
    OpBuilder<(ins "::mlir::Value":$valid), [{
      mlir::Type validReadyType = $_builder.getIntegerType(1);
      assert(valid.getType() == validReadyType && "incorrect valid signal");

      $_state.addOperands(valid);
      $_state.addTypes({
        ::dynamatic::handshake::ControlType::get($_builder.getContext()),
        validReadyType
      });
    }]>,
    // Builder for bundling ChannelType
    OpBuilder<(ins "::mlir::Value":$ctrl, "::mlir::Value":$data,
                   "::mlir::ValueRange":$downstreams,
                   "::dynamatic::handshake::ChannelType":$channelType)
    >
  ];

  let hasCustomAssemblyFormat = 1; 
  let hasVerifier = 1;
}

def UnbundleOp : Handshake_Op<"unbundle", [
  Pure, DeclareOpInterfaceMethods<InferTypeOpInterface, ["inferReturnTypes"]>
]> {
  let summary = [{
    Unbundles a `handshake::ChannelType` or `handshake::ControlType` into
    individual signals.
  }];
  let description = [{
    Splits a channel-like value into its individual signals, producing
    downstream signals as results and taking upstream signals as arguments. Note
    that getting the individual valid and ready signals from a
    `handshake::ChannelType` is a two-step process.
    1. First, unbundle the `!handshake.channel`, which produces a
       `!handshake.control` as result (i.e., the control is considered a
       "downstream bundle").
    2. Then, unbundle the `!handshake.control` along with an `i1` value
       representing the ready signal, which produces an `i1` result representing
       the valid signal. 

    Example:

    ```mlir
    // Unbundling a channel with a downstream extra signal
    %ctrl, %data, %extra = unbundle %channel : <i32, [extra: i2]> to _
    
    // -----
    
    // Unbundling a channel with an upstream extra signal
    %ctrl, %data = unbundle %channel [%extra] : <i32, [extra: i2 (U)]> to _

    // -----

    // Unbundling a control-only channel
    %valid = unbundle %ctrl [%ready] : <> to _
    ```
  }];

  let arguments = (ins ChannelOrSimpleControl:$channelLike,
                       Variadic<SignalType>: $upstreams);
  let results = (outs Variadic<AnyType>:$signals);

  let builders = [
    OpBuilder<(ins "::mlir::Value":$channel), [{
      $_state.addOperands(channel);

      // Infer return types
      ::llvm::SmallVector<::mlir::Type, 2> inferredReturnTypes;
      if (::mlir::succeeded(UnbundleOp::inferReturnTypes($_builder.getContext(),
                    $_state.location, $_state.operands,
                    $_state.attributes.getDictionary($_state.getContext()),
                    $_state.getRawProperties(),
                    $_state.regions, inferredReturnTypes)))
        $_state.addTypes(inferredReturnTypes);
      else
        ::llvm::report_fatal_error("Failed to infer result type(s).");
    }]>
  ];

  let hasCustomAssemblyFormat = 1;
  let hasVerifier = 1;
}

#endif // DYNAMATIC_DIALECT_HANDSHAKE_HANDSHAKE_OPS_TD<|MERGE_RESOLUTION|>--- conflicted
+++ resolved
@@ -970,30 +970,17 @@
     ```
   }];
 
-<<<<<<< HEAD
-  let arguments = (ins HandshakeType:$dataIn, ControlType:$trigger);
-  let results = (outs HandshakeType:$dataOut,
-=======
   let arguments = (ins ChannelType:$dataIn, ControlType:$trigger);
   let results = (outs ChannelType:$dataOut,
->>>>>>> 9e46fc52
                       ChannelType:$saveCtrl, ChannelType:$commitCtrl, 
                       ChannelType:$SCSaveCtrl,
                       ChannelType:$SCCommitCtrl, 
                       ChannelType:$SCBranchCtrl);
 
   let assemblyFormat = [{
-<<<<<<< HEAD
-    `[` $trigger `]` $dataIn attr-dict `:` type($trigger) `,`
-    custom<HandshakeType>(type($dataIn)) `,`
-    custom<HandshakeType>(type($dataOut)) `,` type($saveCtrl) `,`
-    type($commitCtrl) `,` type($SCSaveCtrl) `,` type($SCCommitCtrl) `,`
-    type($SCBranchCtrl)
-=======
     `[` $trigger `]` $dataIn attr-dict `:` type($trigger) `,` type($dataIn) `,`
     type($dataOut) `,` type($saveCtrl) `,` type($commitCtrl) `,`
     type($SCSaveCtrl) `,` type($SCCommitCtrl) `,` type($SCBranchCtrl)
->>>>>>> 9e46fc52
   }];
 
   // Infer the type of the control signals
