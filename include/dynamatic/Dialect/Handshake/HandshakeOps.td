--- conflicted
+++ resolved
@@ -225,12 +225,8 @@
   
   let arguments = (ins HandshakeType:$operand, 
                         Handshake_BufferTypeAttr:$bufferType,
-<<<<<<< HEAD
-                        ConfinedAttr<I64Attr, [IntMinValue<1>]>:$numSlots
-=======
                         ConfinedAttr<I64Attr, [IntMinValue<1>]>:$numSlots,
                         BoolAttr:$debugCounter
->>>>>>> 497af6d1
                         );
 
   let results = (outs HandshakeType:$result);
@@ -279,10 +275,7 @@
       $_state.addTypes(operand.getType());
       $_state.addAttribute("bufferType", ::dynamatic::handshake::BufferTypeAttr::get($_builder.getContext(), bufferType));
       $_state.addAttribute("numSlots", $_builder.getI64IntegerAttr(numSlots));
-<<<<<<< HEAD
-=======
       $_state.addAttribute("debugCounter", $_builder.getBoolAttr(false));
->>>>>>> 497af6d1
     }]>
   ];
 
