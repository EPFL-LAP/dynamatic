--- conflicted
+++ resolved
@@ -232,11 +232,7 @@
 
   let extraClassDeclaration = [{
     // can a data token bypass the buffer
-<<<<<<< HEAD
-    bool isBypass(){
-=======
     bool isBypassDV(){
->>>>>>> 89ed97ac
       switch (getBufferType()) {
         case BufferType::ONE_SLOT_BREAK_DV:
         case BufferType::FIFO_BREAK_DV:
@@ -247,9 +243,6 @@
         case BufferType::FIFO_BREAK_NONE:
           return true;
       }
-<<<<<<< HEAD
-      llvm_unreachable("Unknown BufferType in isBypass()");
-=======
       llvm_unreachable("Unknown BufferType in isBypassDV()");
     }
 
@@ -266,7 +259,6 @@
           return getNumSlots();
       }
       llvm_unreachable("Unknown BufferType in getLatencyDV()");
->>>>>>> 89ed97ac
     }
   }];
 
