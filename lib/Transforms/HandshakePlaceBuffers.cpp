--- conflicted
+++ resolved
@@ -24,6 +24,7 @@
 using namespace dynamatic::buffer;
 
 static LogicalResult insertBuffers(handshake::FuncOp funcOp, MLIRContext *ctx,
+                                  //  BufferPlacementStrategy &strategy,
                                    bool firstMG, std::string stdLevelInfo) {
 
   std::vector<Operation *> visitedOpList;
@@ -54,17 +55,34 @@
     }
   }
 
-<<<<<<< HEAD
   // for (auto dfc : dataFlowCircuitList)
   //   dfc->optimizeMILPModel();
   
-=======
->>>>>>> 63cb9a0a
   return success();
 }
 
 namespace {
 /// Simple driver for prepare for legacy pass.
+class customBufferPlaceStrategy : public BufferPlacementStrategy {
+  public:
+  ChannelConstraints getChannelConstraints(channel *ch) override {
+    ChannelConstraints constraints;
+    // set the channel constraints according to the global constraints
+    constraints.minSlots = this->minSlots;
+    constraints.maxSlots = this->maxSlots;
+    constraints.transparentAllowed = true;
+    constraints.nonTransparentAllowed = true;
+    constraints.bufferizable = true;
+
+    if (isa<handshake::MergeOp, handshake::MuxOp>(ch->opSrc)) {
+      constraints.minSlots = 1;
+      constraints.transparentAllowed = true;
+      constraints.nonTransparentAllowed = true;
+    }
+    return constraints;
+  }
+};
+
 struct PlaceBuffersPass : public PlaceBuffersBase<PlaceBuffersPass> {
 
   PlaceBuffersPass(bool firstMG, std::string stdLevelInfo) {
@@ -76,6 +94,7 @@
     ModuleOp m = getOperation();
 
     // bufferConstrStrategy strategy;
+    // customBufferPlaceStrategy strategy;
     for (auto funcOp : m.getOps<handshake::FuncOp>())
       if (failed(insertBuffers(funcOp, &getContext(), firstMG, stdLevelInfo)))
         return signalPassFailure();
