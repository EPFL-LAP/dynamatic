//===- HandshakePlaceBuffers.cpp - Place buffers in DFG ---------*- C++ -*-===//
//
// This file implements the --place-buffers pass for throughput optimization by
// inserting buffers in the data flow graphs.
//
//===----------------------------------------------------------------------===//

#include "dynamatic/Transforms/BufferPlacement/HandshakePlaceBuffers.h"
#include "circt/Dialect/Handshake/HandshakeDialect.h"
#include "circt/Dialect/Handshake/HandshakeOps.h"
#include "circt/Dialect/Handshake/HandshakePasses.h"
#include "dynamatic/Transforms/BufferPlacement/ExtractMG.h"
#include "dynamatic/Transforms/BufferPlacement/OptimizeMILP.h"
#include "dynamatic/Transforms/PassDetails.h"
#include "mlir/Dialect/Arith/IR/Arith.h"
#include "mlir/Dialect/Func/IR/FuncOps.h"
#include "mlir/IR/BuiltinTypes.h"
#include "mlir/IR/OperationSupport.h"
#include "mlir/IR/PatternMatch.h"
#include "mlir/Support/IndentedOstream.h"

using namespace circt;
using namespace circt::handshake;
using namespace mlir;
using namespace dynamatic;
using namespace dynamatic::buffer;

/// Create the CFDFCircuit based on the extraction results
static CFDFC createCFDFCircuit(handshake::FuncOp funcOp,
                               std::map<ArchBB *, bool> &archs,
                               std::map<unsigned, bool> &bbs) {
  CFDFC circuit = CFDFC();
  for (auto &op : funcOp.getOps()) {
    int bbIndex = getBBIndex(&op);

    // insert units in the selected basic blocks
    if (bbs.count(bbIndex) > 0 && bbs[bbIndex]) {
      circuit.units.push_back(&op);
      // insert channels if it is selected
      for (auto port : op.getResults())
        if (isSelect(archs, port) || isSelect(bbs, port))
          circuit.channels.push_back(port);
    }
  }
  return circuit;
}

<<<<<<< HEAD
static LogicalResult instantiateBuffers(std::map<Value *, Result> &res,
                                        MLIRContext *ctx) {
  OpBuilder builder(ctx);
  for (auto &[channel, result] : res) {

    if (result.numSlots > 0) {
      llvm::errs() << "insert buffer for: " << *channel << "\n";
      Operation *opSrc = channel->getDefiningOp();
      Operation *opDst = getUserOp(*channel);
      builder.setInsertionPointAfter(opSrc);
      auto bufferOp = builder.create<handshake::BufferOp>(
          opSrc->getLoc(), opSrc->getResult(0).getType(), opSrc->getResult(0));

      if (result.opaque)
        bufferOp.setBufferType(BufferTypeEnum::seq);
      else
        bufferOp.setBufferType(BufferTypeEnum::fifo);
      bufferOp.setSlots(result.numSlots);
      opSrc->getResult(0).replaceUsesWithIf(
          bufferOp.getResult(), [&](OpOperand &operand) {
            // return true;
            return operand.getOwner() == opDst;
          });
    }
  }

  return success();
=======
static void deleleArchMap(std::map<ArchBB *, bool> &archs) {
  for (auto it = archs.begin(); it != archs.end(); ++it)
    delete it->first;
  // Clear the map
  archs.clear();
>>>>>>> 54f6a707
}

static LogicalResult insertBuffers(handshake::FuncOp funcOp, MLIRContext *ctx,
                                   ChannelBufProps &strategy, bool firstMG,
                                   std::string stdLevelInfo) {

  if (failed(verifyAllValuesHasOneUse(funcOp))) {
    funcOp.emitOpError() << "not all values are used exactly once";
    return failure();
  }

  // vectors to store CFDFC circuits
  std::vector<CFDFC> cfdfcList;

  // read the simulation file from std level, create map to indicate whether
  // the bb is selected, and whether the arch between bbs is selected in each
  // round of extraction
  std::map<ArchBB *, bool> archs;
  std::map<unsigned, bool> bbs;
  if (failed(readSimulateFile(stdLevelInfo, archs, bbs)))
    return failure();

  unsigned freq;
  if (failed(extractCFDFCircuit(archs, bbs, freq))) {
    deleleArchMap(archs);
    return failure();
  }
  while (freq > 0) {
    // write the execution frequency to the CFDFC
    auto circuit = createCFDFCircuit(funcOp, archs, bbs);
    circuit.execN = freq;
    cfdfcList.push_back(circuit);
    if (firstMG)
      break;
    if (failed(extractCFDFCircuit(archs, bbs, freq))) {
      deleleArchMap(archs);
      return failure();
    }
  }

<<<<<<< HEAD
  for (auto dataflowCirct : CFDFCList) {
    std::map<Value *, Result> insertBufResult;
    placeBufferInCFDFCircuit(CFDFCList[0], insertBufResult);
    instantiateBuffers(insertBufResult, ctx);
  }
=======
  deleleArchMap(archs);

>>>>>>> 54f6a707
  return success();
}

namespace {
struct HandshakePlaceBuffersPass
    : public HandshakePlaceBuffersBase<HandshakePlaceBuffersPass> {

  HandshakePlaceBuffersPass(bool firstMG, std::string stdLevelInfo) {
    this->firstMG = firstMG;
    this->stdLevelInfo = stdLevelInfo;
  }

  void runOnOperation() override {
    ModuleOp m = getOperation();

    ChannelBufProps strategy;
    for (auto funcOp : m.getOps<handshake::FuncOp>())
      if (failed(insertBuffers(funcOp, &getContext(), strategy, firstMG,
                               stdLevelInfo)))
        return signalPassFailure();
  };
};
} // namespace

std::unique_ptr<mlir::OperationPass<mlir::ModuleOp>>
dynamatic::createHandshakePlaceBuffersPass(bool firstMG,
                                           std::string stdLevelInfo) {
  return std::make_unique<HandshakePlaceBuffersPass>(firstMG, stdLevelInfo);
}<|MERGE_RESOLUTION|>--- conflicted
+++ resolved
@@ -45,7 +45,6 @@
   return circuit;
 }
 
-<<<<<<< HEAD
 static LogicalResult instantiateBuffers(std::map<Value *, Result> &res,
                                         MLIRContext *ctx) {
   OpBuilder builder(ctx);
@@ -73,13 +72,13 @@
   }
 
   return success();
-=======
+}
+
 static void deleleArchMap(std::map<ArchBB *, bool> &archs) {
   for (auto it = archs.begin(); it != archs.end(); ++it)
     delete it->first;
   // Clear the map
   archs.clear();
->>>>>>> 54f6a707
 }
 
 static LogicalResult insertBuffers(handshake::FuncOp funcOp, MLIRContext *ctx,
@@ -120,16 +119,14 @@
     }
   }
 
-<<<<<<< HEAD
-  for (auto dataflowCirct : CFDFCList) {
+  deleleArchMap(archs);
+
+  for (auto dataflowCirct : cfdfcList) {
     std::map<Value *, Result> insertBufResult;
-    placeBufferInCFDFCircuit(CFDFCList[0], insertBufResult);
+    placeBufferInCFDFCircuit(cfdfcList[0], insertBufResult);
     instantiateBuffers(insertBufResult, ctx);
   }
-=======
-  deleleArchMap(archs);
 
->>>>>>> 54f6a707
   return success();
 }
 
