//===- FPGA20Buffers.cpp - FPGA'20 buffer placement -------------*- C++ -*-===//
//
// Dynamatic is under the Apache License v2.0 with LLVM Exceptions.
// See https://llvm.org/LICENSE.txt for license information.
// SPDX-License-Identifier: Apache-2.0 WITH LLVM-exception
//
//===----------------------------------------------------------------------===//
//
// Implements FPGA'20 smart buffer placement.
//
//===----------------------------------------------------------------------===//

#include "dynamatic/Transforms/BufferPlacement/FPGA20Buffers.h"
#include "dynamatic/Dialect/Handshake/HandshakeOps.h"
#include "dynamatic/Support/Attribute.h"
#include "dynamatic/Support/CFG.h"
#include "dynamatic/Support/TimingModels.h"
#include "dynamatic/Transforms/BufferPlacement/BufferingSupport.h"
#include "mlir/IR/Value.h"

#ifndef DYNAMATIC_GUROBI_NOT_INSTALLED
#include "gurobi_c++.h"

using namespace llvm::sys;
using namespace mlir;
using namespace dynamatic;
using namespace dynamatic::buffer;
using namespace dynamatic::buffer::fpga20;

FPGA20Buffers::FPGA20Buffers(GRBEnv &env, FuncInfo &funcInfo,
                             const TimingDatabase &timingDB,
                             double targetPeriod)
    : BufferPlacementMILP(env, funcInfo, timingDB, targetPeriod) {
  if (!unsatisfiable)
    setup();
}

FPGA20Buffers::FPGA20Buffers(GRBEnv &env, FuncInfo &funcInfo,
                             const TimingDatabase &timingDB,
                             double targetPeriod, Logger &logger,
                             StringRef milpName)
    : BufferPlacementMILP(env, funcInfo, timingDB, targetPeriod, logger,
                          milpName) {
  if (!unsatisfiable)
    setup();
}

void FPGA20Buffers::extractResult(BufferPlacement &placement) {
  // Iterate over all channels in the circuit
  for (auto &[channel, chVars] : vars.channelVars) {
    // Extract number and type of slots from the MILP solution, as well as
    // channel-specific buffering properties
    unsigned numSlotsToPlace = static_cast<unsigned>(
        chVars.bufNumSlots.get(GRB_DoubleAttr_X) + 0.5);

    // forceBreakDVR == 1 means cut D, V, R; forceBreakDVR == 0 means cut nothing.
    bool forceBreakDVR = chVars.signalVars[SignalType::DATA].bufPresent.get(
                           GRB_DoubleAttr_X) > 0;
    
    handshake::ChannelBufProps &props = channelProps[channel];

    PlacementResult result;
    // 1. If breaking DVR:
    // When numslot = 1, map to ONE_SLOT_BREAK_DV;
    // When numslot = 2, map to ONE_SLOT_BREAK_DV + ONE_SLOT_BREAK_R;
    // When numslot > 2, map to ONE_SLOT_BREAK_DV + (numslot - 2) * 
    //                            FIFO_BREAK_NONE + ONE_SLOT_BREAK_R.
    //
    // 2. If breaking none:
    // When numslot = 1, map to ONE_SLOT_BREAK_R;
    // When numslot > 1, map to numslot * FIFO_BREAK_NONE.
    if (forceBreakDVR) {
      if (numSlotsToPlace == 1) {
        result.numOneSlotDV = 1;
      } else if (numSlotsToPlace == 2) {
        result.numOneSlotDV = 1;
        result.numOneSlotR = 1;
      } else if (numSlotsToPlace > 2) {
        if (props.minOpaque <= 1) {
          result.numOneSlotDV = 1;
          result.numFifoNone = numSlotsToPlace - 1;
        } else {
          result.numOneSlotDV = 1;
          result.numFifoNone = numSlotsToPlace - 2;
          result.numOneSlotR = 1;
        }
      }
    } else {
      if (numSlotsToPlace == 1) {
        result.numOneSlotR = 1;
      } else if (numSlotsToPlace > 1) {
        result.numFifoNone = numSlotsToPlace;
      }
    }
    
    // FPGA20Buffers does not model the READY signal,
    // so it cannot detect combinational cycles on READY paths.
    //
    // Units with positive latency are treated as path breaks,
    // so buffers are considered unnecessary.
    //
    // However, such units only break DATA and VALID,
    // not READY, which may still form combinational cycles.
    // Buffers breaking READY are still necessary.
    //
    // To prevent this, we insert a TEHB after those units
    // to explicitly break the READY path and avoid cycles.
    Operation *srcOp = channel.getDefiningOp();
    if (srcOp) {
      if (!isa<handshake::LoadOp>(srcOp)) {
        double latency;
        if (succeeded(timingDB.getLatency(srcOp, SignalType::DATA, latency)) 
            && latency > 0.0) {
          result.numOneSlotR = 1;
        }
      }
    }

    placement[channel] = result;
  }

  if (logger)
    logResults(placement);

  llvm::MapVector<size_t, double> cfdfcTPResult;
  for (auto [idx, cfdfcWithVars] : llvm::enumerate(vars.cfdfcVars)) {
    auto [cf, cfVars] = cfdfcWithVars;
    double tmpThroughput = cfVars.throughput.get(GRB_DoubleAttr_X);

    cfdfcTPResult[idx] = tmpThroughput;
  }

  // Create and add the handshake.tp attribute
  auto cfdfcTPMap = handshake::CFDFCThroughputAttr::get(
      funcInfo.funcOp.getContext(), cfdfcTPResult);
  setDialectAttr(funcInfo.funcOp, cfdfcTPMap);
}

void FPGA20Buffers::addCustomChannelConstraints(Value channel) {
  ChannelVars &chVars = vars.channelVars[channel];
  handshake::ChannelBufProps &props = channelProps[channel];
  GRBVar &dataBuf = chVars.signalVars[SignalType::DATA].bufPresent;

  if (props.minOpaque > 0) {
    // Force the MILP to use opaque slots
    model.addConstr(dataBuf == 1, "custom_forceOpaque");
    if (props.minTrans > 0) {
      // If the properties ask for both opaque and transparent slots, let
      // opaque slots take over. Transparents slots will be placed "manually"
      // from the total number of slots indicated by the MILP's result
      unsigned minTotalSlots = props.minOpaque + props.minTrans;
      model.addConstr(chVars.bufNumSlots >= minTotalSlots,
                      "custom_minOpaqueAndTrans");
    } else {
      // Force the MILP to place a minimum number of opaque slots
      model.addConstr(chVars.bufNumSlots >= props.minOpaque,
                      "custom_minOpaque");
    }
  } else if (props.minTrans > 0) {
    // Force the MILP to place a minimum number of transparent slots
    model.addConstr(chVars.bufNumSlots >= props.minTrans + dataBuf,
                    "custom_minTrans");
  }
  if (props.minOpaque + props.minTrans > 0)
    model.addConstr(chVars.bufPresent == 1, "custom_forceBuffers");

  // Set a maximum number of slots to be placed
  if (props.maxOpaque.has_value()) {
    if (*props.maxOpaque == 0) {
      // Force the MILP to use transparent slots
      model.addConstr(dataBuf == 0, "custom_forceTransparent");
    }
    if (props.maxTrans.has_value()) {
      // Force the MILP to use a maximum number of slots
      unsigned maxSlots = *props.maxTrans + *props.maxOpaque;
      if (maxSlots == 0) {
        model.addConstr(chVars.bufPresent == 0, "custom_noBuffers");
        model.addConstr(chVars.bufNumSlots == 0, "custom_noSlots");
      } else {
        model.addConstr(chVars.bufNumSlots <= maxSlots, "custom_maxSlots");
      }
    }
  }
}

void FPGA20Buffers::setup() {
  // Signals for which we have variables
  SmallVector<SignalType, 1> signalTypes;
  signalTypes.push_back(SignalType::DATA);

  /// NOTE: (lucas-rami) For each buffering group this should be the timing
  /// model of the buffer that will be inserted by the MILP for this group. We
  /// don't have models for these buffers at the moment therefore we provide a
  /// null-model to each group, but this hurts our placement's accuracy.
  const TimingModel *bufModel = nullptr;

  // Create buffering groups. In this MILP we only care for the data signal
  SmallVector<BufferingGroup> bufGroups;
  bufGroups.emplace_back(ArrayRef<SignalType>{SignalType::DATA}, bufModel);

  // Create channel variables and constraints
  std::vector<Value> allChannels;
  for (auto &[channel, _] : channelProps) {
    allChannels.push_back(channel);
    addChannelVars(channel, signalTypes);
    addCustomChannelConstraints(channel);

    // Add path and elasticity constraints over all channels in the function
    // that are not adjacent to a memory interface
    if (!channel.getDefiningOp<handshake::MemoryOpInterface>() &&
        !isa<handshake::MemoryOpInterface>(*channel.getUsers().begin())) {
      addChannelTimingConstraints(channel, SignalType::DATA, bufModel);
      addBufferPresenceConstraints(channel);
      addBufferingGroupConstraints(channel, bufGroups);
<<<<<<< HEAD
=======
      addChannelElasticityConstraints(channel);
>>>>>>> 406986e3
    }
  }

  // Add path and elasticity constraints over all units in the function
  for (Operation &op : funcInfo.funcOp.getOps()) {
    addUnitTimingConstraints(&op, SignalType::DATA);
<<<<<<< HEAD
=======
    addUnitElasticityConstraints(&op);
>>>>>>> 406986e3
  }

  // Create CFDFC variables and add throughput constraints for each CFDFC that
  // was marked to be optimized
  SmallVector<CFDFC *> cfdfcs;
  for (auto [cfdfc, optimize] : funcInfo.cfdfcs) {
    if (!optimize)
      continue;
    cfdfcs.push_back(cfdfc);
    addCFDFCVars(*cfdfc);
    addSteadyStateReachabilityConstraints(*cfdfc);
<<<<<<< HEAD
    addThroughputConstraintsForBinaryLatencyChannel(*cfdfc);
=======
    addChannelThroughputConstraintsForBinaryLatencyChannel(*cfdfc);
>>>>>>> 406986e3
    addUnitThroughputConstraints(*cfdfc);
  }

  // Add the MILP objective and mark the MILP ready to be optimized
  addMaxThroughputObjective(allChannels, cfdfcs);
  markReadyToOptimize();
}

#endif // DYNAMATIC_GUROBI_NOT_INSTALLED<|MERGE_RESOLUTION|>--- conflicted
+++ resolved
@@ -212,20 +212,12 @@
       addChannelTimingConstraints(channel, SignalType::DATA, bufModel);
       addBufferPresenceConstraints(channel);
       addBufferingGroupConstraints(channel, bufGroups);
-<<<<<<< HEAD
-=======
-      addChannelElasticityConstraints(channel);
->>>>>>> 406986e3
     }
   }
 
   // Add path and elasticity constraints over all units in the function
   for (Operation &op : funcInfo.funcOp.getOps()) {
     addUnitTimingConstraints(&op, SignalType::DATA);
-<<<<<<< HEAD
-=======
-    addUnitElasticityConstraints(&op);
->>>>>>> 406986e3
   }
 
   // Create CFDFC variables and add throughput constraints for each CFDFC that
@@ -237,11 +229,7 @@
     cfdfcs.push_back(cfdfc);
     addCFDFCVars(*cfdfc);
     addSteadyStateReachabilityConstraints(*cfdfc);
-<<<<<<< HEAD
-    addThroughputConstraintsForBinaryLatencyChannel(*cfdfc);
-=======
     addChannelThroughputConstraintsForBinaryLatencyChannel(*cfdfc);
->>>>>>> 406986e3
     addUnitThroughputConstraints(*cfdfc);
   }
 
