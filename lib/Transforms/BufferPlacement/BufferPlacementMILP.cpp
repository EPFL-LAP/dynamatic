--- conflicted
+++ resolved
@@ -355,45 +355,8 @@
   model.addConstr(disjointBufPresentSum <= bufNumSlots, "elastic_slots");
 }
 
-<<<<<<< HEAD
 void BufferPlacementMILP::addSteadyStateReachabilityConstraints(CFDFC &cfdfc) {
 
-=======
-void BufferPlacementMILP::addChannelElasticityConstraints(
-                          Value channel) {
-
-  ChannelVars &chVars = vars.channelVars[channel];
-  GRBVar &tIn = chVars.elastic.tIn;
-  GRBVar &tOut = chVars.elastic.tOut;
-
-  auto dataIt = chVars.signalVars.find(SignalType::DATA);
-  if (dataIt != chVars.signalVars.end()) {
-    GRBVar &dataBuf = dataIt->second.bufPresent;
-    // If there is a data buffer on the channel, the channel elastic
-    // arrival time at the ouput must be greater than at the input
-    model.addConstr(tOut >= tIn - largeCst * dataBuf, "elastic_data");
-  }
-}
-
-void BufferPlacementMILP::addUnitElasticityConstraints(Operation *unit,
-                                                       ChannelFilter filter) {
-
-  forEachIOPair(unit, [&](Value in, Value out) {
-    // Both channels must be eligible
-    if (!filter(in) || !filter(out))
-      return;
-
-    GRBVar &tInPort = vars.channelVars[in].elastic.tOut;
-    GRBVar &tOutPort = vars.channelVars[out].elastic.tIn;
-    // The elastic arrival time at the output port must be at least one
-    // greater than at the input port
-    model.addConstr(tOutPort >= 1 + tInPort, "elastic_unitTime");
-  });
-}
-
-void BufferPlacementMILP::addSteadyStateReachabilityConstraints(CFDFC &cfdfc) {
-
->>>>>>> 406986e3
   CFDFCVars &cfVars = vars.cfdfcVars[&cfdfc];
   for (Value channel : cfdfc.channels) {
     // Get the ports the channels connect and their retiming MILP variables
@@ -430,11 +393,7 @@
   }
 }
 
-<<<<<<< HEAD
-void BufferPlacementMILP::addThroughputConstraintsForBinaryLatencyChannel(
-=======
 void BufferPlacementMILP::addChannelThroughputConstraintsForBinaryLatencyChannel(
->>>>>>> 406986e3
                           CFDFC &cfdfc) {
 
   CFDFCVars &cfVars = vars.cfdfcVars[&cfdfc];
