//===- HandshakeOptimizeBitwidths.cpp - Optimize channel widths -*- C++ -*-===//
//
// Dynamatic is under the Apache License v2.0 with LLVM Exceptions.
// See https://llvm.org/LICENSE.txt for license information.
// SPDX-License-Identifier: Apache-2.0 WITH LLVM-exception
//
//===----------------------------------------------------------------------===//
//
// Implements a fairly standard bitwidth optimization pass using two set of
// rewrite patterns that are applied greedily and recursively on the IR until it
// converges. In addition to classical arithmetic optimizations presented, for
// example, in this paper
// (https://ieeexplore.ieee.org/abstract/document/959864), Handshake operations
// are also bitwidth-optimized according to their specific semantics. The end
// goal of the pass is to reduce the area taken up by the circuit modeled at the
// Handhshake level.
//
// Note on shift operation handling (forward and backward): the logic of
// truncating a value only to extend it again immediately may seem unnecessary,
// but it in fact allows the rest of the rewrite patterns to understand that
// a value fits on less bits than what the original value suggests. This is
// slightly convoluted but we are forced to do this like that since shift
// operations enforce that all their operands are of the same type. Ideally, we
// would have a Handshake version of shift operations that accept varrying
// bitwidths between its operands and result.
//
//
//===----------------------------------------------------------------------===//

#include "dynamatic/Transforms/HandshakeOptimizeBitwidths.h"
#include "dynamatic/Dialect/Handshake/HandshakeOps.h"
#include "dynamatic/Dialect/Handshake/HandshakeTypes.h"
#include "dynamatic/Support/CFG.h"
#include "dynamatic/Transforms/HandshakeMinimizeCstWidth.h"
<<<<<<< HEAD
#include "mlir/Dialect/Arith/IR/Arith.h"
=======
>>>>>>> a90f1f54
#include "mlir/IR/BuiltinTypes.h"
#include "mlir/IR/MLIRContext.h"
#include "mlir/IR/PatternMatch.h"
#include "mlir/IR/Value.h"
#include "mlir/Transforms/GreedyPatternRewriteDriver.h"
#include <functional>
#include <iterator>

using namespace mlir;
using namespace dynamatic;

namespace {
/// Extension type. When backtracing through extension operations, serves to
/// remember the type of any extension we may have encountered along the
/// way.getMinimalValue Then, when modifying a value's bitwidth, serves to guide
/// the determination of which extension operation to use.
/// - UNKNOWN when no extension has been encountered / when a value's signedness
/// should determine its extension type.
/// - LOGICAL when only logical extensions have been encountered / when a value
/// should be logically extended.
/// - ARITHMETIC when only arithmaric extensions have been encountered / when a
/// value should be arithmetically extended.
/// - CONFLICT when both logical and arithmetic extensions have been encountered
/// when it's not possible to accurately determine what type of extension to
/// use for a value.
enum class ExtType { UNKNOWN, LOGICAL, ARITHMETIC, CONFLICT };

/// A channel-typed value.
using ChannelVal = TypedValue<handshake::ChannelType>;

/// Shortcut for a value accompanied by its corresponding extension type.
using ExtValue = std::pair<ChannelVal, ExtType>;

/// Holds a set of operations that were already visisted during backtracking.
using VisitedOps = SmallPtrSet<Operation *, 4>;

} // namespace

//===----------------------------------------------------------------------===//
// Utility functions
//===----------------------------------------------------------------------===//

/// Returns the input value has a channel-typed value if it is
/// bitwidth-optimizable.
static ChannelVal asTypedIfLegal(Value val) {
  if (auto channelType = dyn_cast<handshake::ChannelType>(val.getType())) {
    if (isa<IntegerType>(channelType.getDataType()))
      return cast<ChannelVal>(val);
  }
  return nullptr;
}

/// Backtracks through defining operations of the value as long as they are
/// extension operations. Returns the "minimal value", i.e., the potentially
/// different value that represents the same number as the originally provided
/// one but without all bits added by extension operations. During the forward
/// pass, the returned value gives an indication of how many bits of the
/// original value can be safely discarded. If an extension type is provided and
/// the function is able to backtrack through any extension operation, updates
/// the extension type with respect to the latter.
static ChannelVal getMinimalValue(ChannelVal val, ExtType *ext = nullptr) {
  // Ignore values whose type isn't optimizable
  if (!asTypedIfLegal(val))
    return val;

  // Only backtrack through values that were produced by extension operations
  while (Operation *defOp = val.getDefiningOp()) {
    if (!isa<handshake::ExtSIOp, handshake::ExtUIOp>(defOp))
      return val;

    // Update the extension type using the nature of the current extension
    // operation and the current type
    if (ext) {
      switch (*ext) {
      case ExtType::UNKNOWN:
        *ext = isa<handshake::ExtSIOp>(defOp) ? ExtType::ARITHMETIC
                                              : ExtType::LOGICAL;
        break;
      case ExtType::LOGICAL:
        if (isa<handshake::ExtSIOp>(defOp))
          *ext = ExtType::CONFLICT;
        break;
      case ExtType::ARITHMETIC:
        if (isa<handshake::ExtUIOp>(defOp))
          *ext = ExtType::CONFLICT;
        break;
      default:
        break;
      }
    }
    // Backtrack through the extension operation
    val = cast<ChannelVal>(defOp->getOperand(0));
  }

  return val;
}

// Backtracks through defining operations of the given value as long as they are
// "single data input data-forwarders" (i.e., Handshake operations which forward
// one their single "data input" to one of their outputs).
static ChannelVal backtrack(ChannelVal val) {
  VisitedOps visitedOps;
  while (Operation *defOp = val.getDefiningOp()) {
    // Stop when reaching an operation that was already backtracked through
    if (auto [_, isNewOp] = visitedOps.insert(defOp); !isNewOp)
      return val;

<<<<<<< HEAD
    if (isa<handshake::BufferOpInterface, handshake::ForkOp,
            handshake::LazyForkOp, handshake::BranchOp>(defOp))
=======
    if (isa<handshake::BufferOp, handshake::ForkOp, handshake::LazyForkOp,
            handshake::BranchOp>(defOp))
>>>>>>> a90f1f54
      val = cast<ChannelVal>(defOp->getOperand(0));
    if (auto condOp = dyn_cast<handshake::ConditionalBranchOp>(defOp))
      val = cast<ChannelVal>(condOp.getDataOperand());
    else if (auto mergeLikeOp =
                 dyn_cast<handshake::MergeLikeOpInterface>(defOp)) {
      if (auto dataOpr = mergeLikeOp.getDataOperands(); dataOpr.size() == 1)
        val = cast<ChannelVal>(dataOpr[0]);
    } else
      return val;
  }

  // Stop backtracking when reaching function arguments
  return val;
}

static ChannelVal backtrackToMinimalValue(ChannelVal val,
                                          ExtType *ext = nullptr) {
  ChannelVal newVal;
  while ((newVal = getMinimalValue(backtrack(val), ext)) != val)
    val = newVal;
  return newVal;
}

/// Returns the maximum number of bits that are used by any of the value's
/// users. If the value has no users, returns 0. During the backward pass, the
/// returned value gives an indication of how many high-significant bits can be
/// safely truncated away from the value during optimization.
static unsigned getUsefulResultWidth(ChannelVal val) {
  std::optional<unsigned> maxWidth;
  for (Operation *user : val.getUsers()) {
    if (isa<handshake::SinkOp>(user))
      continue;
    auto truncOp = dyn_cast<handshake::TruncIOp>(user);
    if (!truncOp)
      return val.getType().getDataBitWidth();
    unsigned truncWidth = truncOp.getOut().getType().getDataBitWidth();
    maxWidth = std::max(maxWidth.value_or(0), truncWidth);
  }
  return maxWidth.value_or(0);
}

/// Produces a value that matches the content of the passed value but whose
/// bitwidth is modified to equal the target width. Inserts an extension or
/// truncation operation in the IR after the original value if necessary. If an
/// extension operation is required, the provided extension type determines
/// which type of extension operation is inserted. If the extension type is
/// unknown, the value's signedness  determines whether the extension should be
/// logical or arithmetic.
static ChannelVal modVal(ExtValue extVal, unsigned targetWidth,
                         PatternRewriter &rewriter) {
  auto &[val, ext] = extVal;

  // Return the original value when it already has the target width
  unsigned width = val.getType().getDataBitWidth();
  if (width == targetWidth)
    return val;

  // Otherwise, insert a bitwidth modification operation to create a value of
  // the target width
  Operation *newOp = nullptr;
  Location loc = val.getLoc();
  Type newDataType = rewriter.getIntegerType(targetWidth);
  Type dstChannelType = val.getType().withDataType(newDataType);
  rewriter.setInsertionPointAfterValue(val);
  if (width < targetWidth) {
    if (ext == ExtType::CONFLICT) {
      // If the extension type is conflicting, just emit a warning and hope for
      // the best
      Operation *defOp = val.getDefiningOp();
      std::string origin;
      if (defOp)
        origin = "operation result";
      else {
        defOp = val.getParentBlock()->getParentOp();
        origin = "function argument";
      }
      defOp->emitWarning()
          << "Conflicting extension type given for " << origin
          << ", optimization result may change circuit semantics.";
    }
    if (ext == ExtType::LOGICAL ||
        (ext == ExtType::UNKNOWN &&
         val.getType().getDataType().isUnsignedInteger())) {
      newOp = rewriter.create<handshake::ExtUIOp>(loc, dstChannelType, val);
    } else {
      newOp = rewriter.create<handshake::ExtSIOp>(loc, dstChannelType, val);
    }
  } else {
    newOp = rewriter.create<handshake::TruncIOp>(loc, dstChannelType, val);
  }

  inheritBBFromValue(val, newOp);
  return cast<ChannelVal>(newOp->getResult(0));
}

/// Recursive version of isOperandInCycle which includes an additional
/// parameter to keep track of which operations were already visited during
/// backtracking to avoid looping forever. See overload's documentation for more
/// details.
static bool isOperandInCycle(Value val, Value res,
                             DenseSet<Value> &mergedValues,
                             VisitedOps &visitedOps) {
  // Stop when we've reached the result of the merge-like operation
  if (val == res)
    return true;

  // Stop when reaching function arguments
  Operation *defOp = val.getDefiningOp();
  if (!defOp)
    return false;

  // Stop when reaching an operation that was already backtracked through
  if (auto [_, isNewOp] = visitedOps.insert(defOp); !isNewOp)
    return true;

  // Backtrack through operations that end up "forwarding" one of their
  // inputs to the output
<<<<<<< HEAD
  if (isa<handshake::BufferOpInterface, handshake::ForkOp,
          handshake::LazyForkOp, handshake::BranchOp, handshake::ExtSIOp,
          handshake::ExtUIOp>(defOp))
=======
  if (isa<handshake::BufferOp, handshake::ForkOp, handshake::LazyForkOp,
          handshake::BranchOp, handshake::ExtSIOp, handshake::ExtUIOp>(defOp))
>>>>>>> a90f1f54
    return isOperandInCycle(defOp->getOperand(0), res, mergedValues,
                            visitedOps);
  if (auto condOp = dyn_cast<handshake::ConditionalBranchOp>(defOp))
    return isOperandInCycle(condOp.getDataOperand(), res, mergedValues,
                            visitedOps);

  auto recurseMergeLike = [&](ValueRange dataOperands) -> bool {
    bool oneOprInCycle = false;
    SmallVector<Value> mergeOperands;
    for (Value mergeLikeOpr : dataOperands) {
      VisitedOps nestedVisitedOps(visitedOps);
      if (isOperandInCycle(mergeLikeOpr, res, mergedValues, nestedVisitedOps))
        oneOprInCycle = true;
      else
        mergeOperands.push_back(mergeLikeOpr);
    }

    // If the merge-like operation is part of the cycle through one of its data
    // operands, add other data operands not part of the cycle to the merged
    // values
    if (oneOprInCycle)
      for (Value &outOfCycleOpr : mergeOperands)
        mergedValues.insert(outOfCycleOpr);
    return oneOprInCycle;
  };

  // Recursively explore data operands of merge-like operations to find cycles
  if (auto mergeLikeOp = dyn_cast<handshake::MergeLikeOpInterface>(defOp))
    return recurseMergeLike(mergeLikeOp.getDataOperands());
  if (auto selectOp = dyn_cast<handshake::SelectOp>(defOp))
    return recurseMergeLike(
        ValueRange{selectOp.getTrueValue(), selectOp.getFalseValue()});

  return false;
}

/// Determines whether it is possible to backtrack the value to the result by
/// only going through defining Handshake operations that act as "data
/// forwarders" i.e, operations that forward one of their data inputs to one of
/// their outputs without modification. If yes, then we say the value and result
/// are in the same cycle and the function returns true; otherwise, the function
/// returns false. When the function returns true, mergedValues represents the
/// set of values that are fed inside the cycle through operands of merge-like
/// operations that are on the path between value and result. When the function
/// returns false, the value of mergedValues is undefined.
static bool isOperandInCycle(Value val, Value res,
                             DenseSet<Value> &mergedValues) {
  VisitedOps visitedOps;
  return isOperandInCycle(val, res, mergedValues, visitedOps);
}

/// Replaces an operation with two operands and one result of the same integer
/// or floating type with an operation of the same type but whose operands and
/// result bitwidths have been modified to match the provided optimized
/// bitwidth. Extension and truncation operations are inserted as necessary to
/// satisfy the IR and bitwidth constraints.
template <typename Op>
static void modArithOp(Op op, ExtValue lhs, ExtValue rhs, unsigned optWidth,
                       ExtType extRes, PatternRewriter &rewriter) {
  ChannelVal channelVal = asTypedIfLegal(op->getResult(0));
  assert(channelVal && "result must have valid type");
  unsigned resWidth = channelVal.getType().getDataBitWidth();

  // Create a new operation as well as appropriate bitwidth
  // modification operations to keep the IR valid
  Value newLhs = modVal(lhs, optWidth, rewriter);
  Value newRhs = modVal(rhs, optWidth, rewriter);
  rewriter.setInsertionPoint(op);
  auto newOp = rewriter.create<Op>(op.getLoc(), newLhs, newRhs);
  Value newRes = modVal({newOp.getResult(), extRes}, resWidth, rewriter);
  inheritBB(op, newOp);

  // Replace uses of the original operation's result with
  // the result of the optimized operation we just created
  rewriter.replaceOp(op, newRes);
}

//===----------------------------------------------------------------------===//
// Transfer functions for arith operations
//===----------------------------------------------------------------------===//

/// Transfer function for add/sub operations or alike.
static inline unsigned addWidth(unsigned lhs, unsigned rhs) {
  return std::max(lhs, rhs) + 1;
}

/// Transfer function for mul operations or alike.
static inline unsigned mulWidth(unsigned lhs, unsigned rhs) {
  return lhs + rhs;
}

/// Transfer function for div/rem operations or alike.
static inline unsigned divWidth(unsigned lhs, unsigned _) { return lhs + 1; }

/// Transfer function for and operations or alike.
static inline unsigned andWidth(unsigned lhs, unsigned rhs) {
  return std::min(lhs, rhs);
}

/// Transfer function for or/xor operations or alike.
static inline unsigned orWidth(unsigned lhs, unsigned rhs) {
  return std::max(lhs, rhs);
}

//===----------------------------------------------------------------------===//
// Configurations for data optimization of Handshake operations
//===----------------------------------------------------------------------===//

namespace {

/// Holds overridable methods called from the HandshakeOptData rewrite pattern
/// The template parameter of this class is meant to hold a Handshake operation
/// type. Subclassing this class allows to specify, for a specific operation
/// type, the operations/results that carry the data value whose bitwidth may be
/// optimized as well as to tweak the creation process of new operation
/// instances. The default configuration works for Handshake operations whose
/// operands and results all represent the data value (e.g., merge).
template <typename Op>
class OptDataConfig {
public:
  /// Constructs the configuration from the specific operation being
  /// transformed.
  OptDataConfig(Op op) : op(op) {};

  /// Returns the list of operands that carry data. The method must return at
  /// least one operand. If multiple operands are returned, they must all have
  /// the same data type, which must also be shared by all results returned by
  /// getDataResults.
  virtual SmallVector<Value> getDataOperands() { return op->getOperands(); }

  /// Returns the list of results that carry data. The method must return at
  /// least one result. If multiple results are returned, they must all have
  /// the same data type, which must also be shared by all operands returned by
  /// getDataOperands.
  virtual SmallVector<Value> getDataResults() { return op->getResults(); }

  /// Determines the list of operands that will be given to the builder of the
  /// optimized operation from the optimized data width, extension type, and
  /// list of minimal data operands of the original operation. The vector given
  /// as last argument is filled with the new operands.
  virtual void getNewOperands(unsigned optWidth, ExtType ext,
                              ArrayRef<ChannelVal> minDataOperands,
                              PatternRewriter &rewriter,
                              SmallVector<Value> &newOperands) {
    llvm::transform(
        minDataOperands, std::back_inserter(newOperands),
        [&](ChannelVal val) { return modVal({val, ext}, optWidth, rewriter); });
  }

  /// Determines the list of result types that will be given to the builder of
  /// the optimized operation. The dataType is the type shared by all data
  /// results. The vector given as last argument is filled with the new result
  /// types.
  virtual void getResultTypes(Type dataType, SmallVector<Type> &newResTypes) {
    for (size_t i = 0, numResults = op->getNumResults(); i < numResults; ++i)
      newResTypes.push_back(dataType);
  }

  /// Creates and returns the optimized operation from its result types and
  /// operands. The default builder for the operation must be available for the
  /// default implementation of this function.
  virtual Op createOp(ArrayRef<Type> newResTypes, ArrayRef<Value> newOperands,
                      PatternRewriter &rewriter) {
    return rewriter.create<Op>(op.getLoc(), newResTypes, newOperands);
  }

  /// Determines the list of values that the original operation will be replaced
  /// with. These are the results of the newly inserted optimized operations
  /// whose bitwidth is modified to match those of the original operation. The
  /// width is the width that was shared by all data operands in the original
  /// operation. The vector given as last argument is filled with the new
  /// values.
  virtual void modResults(Op newOp, unsigned width, ExtType ext,
                          PatternRewriter &rewriter,
                          SmallVector<Value> &newResults) {
    llvm::transform(
        newOp->getResults(), std::back_inserter(newResults), [&](OpResult res) {
          return modVal({cast<ChannelVal>(res), ext}, width, rewriter);
        });
  }

  /// Default destructor declared virtual because of virtual methods.
  virtual ~OptDataConfig() = default;

protected:
  /// The operation currently being transformed.
  Op op;
};

/// Special configuration for control merges required because of the index
/// result which does not carry data.
class CMergeDataConfig : public OptDataConfig<handshake::ControlMergeOp> {
public:
  CMergeDataConfig(handshake::ControlMergeOp op) : OptDataConfig(op) {};

  SmallVector<Value> getDataResults() override {
    return SmallVector<Value>{op.getResult()};
  }

  void getResultTypes(Type dataType, SmallVector<Type> &newResTypes) override {
    for (size_t i = 0, numResults = op->getNumResults() - 1; i < numResults;
         ++i)
      newResTypes.push_back(dataType);
    newResTypes.push_back(op.getIndex().getType());
  }

  void modResults(handshake::ControlMergeOp newOp, unsigned width, ExtType ext,
                  PatternRewriter &rewriter,
                  SmallVector<Value> &newResults) override {
    newResults.push_back(
        modVal({cast<ChannelVal>(newOp.getResult()), ext}, width, rewriter));
    newResults.push_back(newOp.getIndex());
  }
};

/// Special configuration for muxes required because of the select operand
/// which does not carry data.
class MuxDataConfig : public OptDataConfig<handshake::MuxOp> {
public:
  MuxDataConfig(handshake::MuxOp op) : OptDataConfig(op) {};

  SmallVector<Value> getDataOperands() override { return op.getDataOperands(); }

  void getNewOperands(unsigned optWidth, ExtType ext,
                      ArrayRef<ChannelVal> minDataOperands,
                      PatternRewriter &rewriter,
                      SmallVector<Value> &newOperands) override {
    newOperands.push_back(op.getSelectOperand());
    llvm::transform(
        minDataOperands, std::back_inserter(newOperands), [&](Value val) {
          return modVal({cast<ChannelVal>(val), ext}, optWidth, rewriter);
        });
  }
};

/// Special configuration for conditional branches required because of the
/// condition operand which does not carry data.
class CBranchDataConfig : public OptDataConfig<handshake::ConditionalBranchOp> {
public:
  CBranchDataConfig(handshake::ConditionalBranchOp op) : OptDataConfig(op) {};

  SmallVector<Value> getDataOperands() override {
    return SmallVector<Value>{op.getDataOperand()};
  }

  void getNewOperands(unsigned optWidth, ExtType ext,
                      ArrayRef<ChannelVal> minDataOperands,
                      PatternRewriter &rewriter,
                      SmallVector<Value> &newOperands) override {
    newOperands.push_back(op.getConditionOperand());
    newOperands.push_back(
        modVal({minDataOperands[0], ext}, optWidth, rewriter));
  }
};

/// Special configuration for buffers required because of the buffer type
/// attribute and custom builder.
class BufferDataConfig : public OptDataConfig<handshake::BufferOp> {
public:
<<<<<<< HEAD
  BufferDataConfig(BufOp op) : OptDataConfig<BufOp>(op) {};
=======
  BufferDataConfig(handshake::BufferOp op)
      : OptDataConfig<handshake::BufferOp>(op) {};
>>>>>>> a90f1f54

  SmallVector<Value> getDataOperands() override {
    return SmallVector<Value>{this->op.getOperand()};
  }

  void getNewOperands(unsigned optWidth, ExtType ext,
                      ArrayRef<ChannelVal> minDataOperands,
                      PatternRewriter &rewriter,
                      SmallVector<Value> &newOperands) override {
    newOperands.push_back(
        modVal({minDataOperands[0], ext}, optWidth, rewriter));
  }

<<<<<<< HEAD
  BufOp createOp(ArrayRef<Type> newResTypes, ArrayRef<Value> newOperands,
                 PatternRewriter &rewriter) override {
    return rewriter.create<BufOp>(this->op.getLoc(), newOperands[0],
                                  this->op.getSlots());
=======
  handshake::BufferOp createOp(ArrayRef<Type> newResTypes,
                               ArrayRef<Value> newOperands,
                               PatternRewriter &rewriter) override {
    return rewriter.create<handshake::BufferOp>(
        op.getLoc(), newOperands[0].getType(), newOperands[0],
        op->getAttrDictionary().getValue());
>>>>>>> a90f1f54
  }
};

} // namespace

//===----------------------------------------------------------------------===//
// Patterns for Handshake operations
//===----------------------------------------------------------------------===//

namespace {

/// Generic rewrite pattern for Handshake operations forwarding a "data value"
/// from their operand(s) to their result(s). The first template parameter is
/// meant to hold a Handshake operation type on which to apply the pattern,
/// while the second is meant to hold a subclass of OptDataConfig (or the class
/// itself) that specifies how the transformation may be performed on that
/// specific operation type. We use the latter as a way to reduce code
/// duplication, since a number of Handshake operations do not purely follow
/// this "data forwarding" behavior (e.g., they may have a separate operand,
/// like the index operand for muxes) yet their "data-carrying" operands/results
/// can be optimized in the same way as "pure data-forwarding" operations (e.g.,
/// merges). If possible, the pattern replaces the matched operation with one
/// whose bitwidth has been optimized.
///
/// The "data-carrying" operands/results are optimized in the standard way
/// during both the forward and backward passes. In forward mode, the largest
/// "minimal" data operand width is used to potentially reduce the bitwidth of
/// data results. In backward mode, the maximum number of bits used from any of
/// the data results drives a potential reduction in the number of bits in the
/// data operands.
template <typename Op, typename Cfg>
struct HandshakeOptData : public OpRewritePattern<Op> {
  using OpRewritePattern<Op>::OpRewritePattern;

  HandshakeOptData(bool forward, MLIRContext *ctx)
      : OpRewritePattern<Op>(ctx), forward(forward) {}

  LogicalResult matchAndRewrite(Op op,
                                PatternRewriter &rewriter) const override {
    Cfg cfg(op);
    SmallVector<Value> dataOperands = cfg.getDataOperands();
    SmallVector<Value> dataResults = cfg.getDataResults();
    assert(!dataOperands.empty() && "op must have at least one data operand");
    assert(!dataResults.empty() && "op must have at least one data result");

    ChannelVal channelVal = asTypedIfLegal(dataResults[0]);
    if (!channelVal)
      return failure();

    // Get the operation's data operands actual widths
    SmallVector<ChannelVal> minDataOperands;
    ExtType ext = ExtType::UNKNOWN;
    llvm::transform(dataOperands, std::back_inserter(minDataOperands),
                    [&](Value val) {
                      return getMinimalValue(cast<ChannelVal>(val), &ext);
                    });

    // Check whether we can reduce the bitwidth of the operation
    unsigned optWidth = 0;
    if (forward) {
      for (ChannelVal oprd : minDataOperands)
        optWidth = std::max(optWidth, oprd.getType().getDataBitWidth());
    } else {
      for (Value res : dataResults)
        optWidth =
            std::max(optWidth, getUsefulResultWidth(cast<ChannelVal>(res)));
    }
    unsigned dataWidth = channelVal.getType().getDataBitWidth();
    if (optWidth >= dataWidth)
      return failure();

    // Create a new operation as well as appropriate bitwidth modification
    // operations to keep the IR valid
    SmallVector<Value> newOperands;
    SmallVector<Value> newResults;
    SmallVector<Type> newResTypes;
    Type newDataType = rewriter.getIntegerType(optWidth);
    Type newChannelType = channelVal.getType().withDataType(newDataType);
    cfg.getNewOperands(optWidth, ext, minDataOperands, rewriter, newOperands);
    cfg.getResultTypes(newChannelType, newResTypes);
    rewriter.setInsertionPoint(op);
    Op newOp = cfg.createOp(newResTypes, newOperands, rewriter);
    inheritBB(op, newOp);
    cfg.modResults(newOp, dataWidth, ext, rewriter, newResults);

    // Replace uses of the original operation's results with the results of the
    // optimized operation we just created
    rewriter.replaceOp(op, newResults);
    return success();
  }

private:
  /// Indicates whether this pattern is part of the forward or backward pass.
  bool forward;
};

/// Optimizes the bitwidth of muxes' select operand so that it can just support
/// the number of data operands. This pattern can be applied as part of a single
/// greedy rewriting pass and doesn't need to be part of the forward/backward
/// process.
struct HandshakeMuxSelect : public OpRewritePattern<handshake::MuxOp> {
  using OpRewritePattern<handshake::MuxOp>::OpRewritePattern;

  LogicalResult matchAndRewrite(handshake::MuxOp muxOp,
                                PatternRewriter &rewriter) const override {
    // Compute the number of bits required to index into the mux data operands
    unsigned optWidth = std::max(
        1U, APInt(APInt::APINT_BITS_PER_WORD, muxOp.getDataOperands().size())
                .ceilLogBase2());

    // Check whether we can reduce the bitwidth of the operation
    ChannelVal selectOperand = muxOp.getSelectOperand();
    handshake::ChannelType selectType = selectOperand.getType();
    unsigned selectWidth = selectType.getDataBitWidth();
    if (optWidth >= selectWidth)
      return failure();

    // Replace the select operand with one with optimize bitwidth
    Value newSelect =
        modVal({selectOperand, ExtType::LOGICAL}, optWidth, rewriter);
    rewriter.replaceUsesWithIf(selectOperand, newSelect, [&](OpOperand &oprd) {
      return oprd.getOwner() == muxOp;
    });
    return success();
  }
};

/// Optimizes the bitwidth of control merges' index result so that it can just
/// support the number of data operands. This pattern can be applied as part of
/// a single greedy rewriting pass and doesn't need to be part of the
/// forward/backward process.
struct HandshakeCMergeIndex
    : public OpRewritePattern<handshake::ControlMergeOp> {
  using OpRewritePattern<handshake::ControlMergeOp>::OpRewritePattern;

  LogicalResult matchAndRewrite(handshake::ControlMergeOp cmergeOp,
                                PatternRewriter &rewriter) const override {
    // Compute the number of bits required to index into the mux data operands
    unsigned optWidth = std::max(
        1U, APInt(APInt::APINT_BITS_PER_WORD, cmergeOp->getNumOperands())
                .ceilLogBase2());

    // Check whether we can reduce the bitwidth of the operation
    ChannelVal indexResult = cmergeOp.getIndex();
    handshake::ChannelType indexType = indexResult.getType();
    unsigned indexWidth = indexType.getDataBitWidth();
    if (optWidth >= indexWidth)
      return failure();

    // Create a new control merge with whose index result is optimized
    SmallVector<Type, 2> resTypes;
    resTypes.push_back(cmergeOp->getOperandTypes().front());
    resTypes.push_back(
        indexType.withDataType(rewriter.getIntegerType(optWidth)));
    rewriter.setInsertionPoint(cmergeOp);
    auto newOp = rewriter.create<handshake::ControlMergeOp>(
        cmergeOp.getLoc(), resTypes, cmergeOp.getDataOperands());
    inheritBB(cmergeOp, newOp);
    Value modIndex =
        modVal({newOp.getIndex(), ExtType::LOGICAL}, indexWidth, rewriter);
    rewriter.replaceOp(cmergeOp, {newOp.getResult(), modIndex});
    return success();
  }
};

/// Optimizes the bitwidth of memory controller's address-carrying channels so
/// that they can just support indexing into the memory region attached to the
/// controller. This pattern can be applied as part of a single
/// greedy rewriting pass and doesn't need to be part of the forward/backward
/// process.
struct HandshakeMCAddress
    : public OpRewritePattern<handshake::MemoryControllerOp> {
  using OpRewritePattern<handshake::MemoryControllerOp>::OpRewritePattern;

  LogicalResult matchAndRewrite(handshake::MemoryControllerOp mcOp,
                                PatternRewriter &rewriter) const override {
    unsigned optWidth = APInt(APInt::APINT_BITS_PER_WORD,
                              mcOp.getMemRef().getType().getDimSize(0))
                            .ceilLogBase2();

    FuncMemoryPorts ports = mcOp.getPorts();
    if (ports.addrWidth == 0 || optWidth >= ports.addrWidth)
      return failure();

    ValueRange inputs = mcOp.getOperands();
    // Optimizes the bitwidth of the address channel currently being pointed to
    // by inputIdx, and increment inputIdx before returning the optimized value
    auto getOptAddrInput = [&](unsigned inputIdx) {
      return modVal({getMinimalValue(cast<ChannelVal>(inputs[inputIdx])),
                     ExtType::LOGICAL},
                    optWidth, rewriter);
    };

    // Iterate over memory controller inputs to create the new inputs and the
    // list of accesses
    SmallVector<Value> newInputs;
    for (GroupMemoryPorts &blockPorts : ports.groups) {
      // Handle eventual control input
      if (blockPorts.hasControl())
        newInputs.push_back(inputs[blockPorts.ctrlPort->getCtrlInputIndex()]);

      for (MemoryPort &port : blockPorts.accessPorts) {
        if (std::optional<LoadPort> loadPort = dyn_cast<LoadPort>(port)) {
          newInputs.push_back(getOptAddrInput(loadPort->getAddrInputIndex()));
        } else {
          std::optional<StorePort> storePort = dyn_cast<StorePort>(port);
          assert(storePort && "port must be load or store");
          newInputs.push_back(getOptAddrInput(storePort->getAddrInputIndex()));
          newInputs.push_back(inputs[storePort->getDataInputIndex()]);
        }
      }
    }

    // Replace the existing memory controller with the optimized one
    rewriter.setInsertionPoint(mcOp);
    auto newOp = rewriter.create<handshake::MemoryControllerOp>(
        mcOp.getLoc(), mcOp.getMemRef(), newInputs, mcOp.getMCBlocks(),
        mcOp.getPorts().getNumPorts<LoadPort, LSQLoadStorePort>());
    inheritBB(mcOp, newOp);
    rewriter.replaceOp(mcOp, newOp.getResults());
    return success();
  }
};

/// Optimizes the bitwidth of memory ports's address-carrying channels so that
/// they can just support indexing into the memory region these ports ultimately
/// talk to. The first template parameter is meant to be either
/// handshake::LoadOpInterface or handshake::StoreOpInterface. This pattern can
/// be applied as part of a single greedy rewriting pass and doesn't need to be
/// part of the forward/backward process.
template <typename Op>
struct HandshakeMemPortAddress : public OpRewritePattern<Op> {
  using OpRewritePattern<Op>::OpRewritePattern;

  LogicalResult matchAndRewrite(Op memOp,
                                PatternRewriter &rewriter) const override {
    // Check whether we can optimize the address bitwidth
    ChannelVal addrRes = memOp.getAddressResult();
    unsigned addrWidth = addrRes.getType().getDataBitWidth();
    unsigned optWidth = getUsefulResultWidth(addrRes);
    if (optWidth >= addrWidth)
      return failure();

    Value newAddr =
        modVal({getMinimalValue(memOp.getAddress()), ExtType::LOGICAL},
               optWidth, rewriter);
    rewriter.setInsertionPoint(memOp);
    auto newOp = rewriter.create<Op>(memOp.getLoc(), newAddr.getType(),
                                     memOp.getDataResult().getType(), newAddr,
                                     memOp.getData());
    Value newAddrRes = modVal({newOp.getAddressResult(), ExtType::LOGICAL},
                              addrWidth, rewriter);
    inheritBB(memOp, newOp);
    rewriter.replaceOp(memOp, {newAddrRes, newOp.getDataResult()});
    return success();
  }
};

<<<<<<< HEAD
/// Moves any extension operation feeding into a return operation past the
/// latter to optimize the bitwidth occupied by the return operation itself.
/// This is meant to be part of the forward pass.
/// NOTE: (lucas) This rewrite pattern is unused at the moment because applying
/// it sucessfully makes the return operation's verification function fail
/// (different return result types and enclosing function return types).
/// When we eventually formalize and rework our circuit's interfaces, this may
/// become useful, so here it stays.
struct HandshakeReturnFW : public OpRewritePattern<handshake::ReturnOp> {
  using OpRewritePattern<handshake::ReturnOp>::OpRewritePattern;

  LogicalResult matchAndRewrite(handshake::ReturnOp retOp,
                                PatternRewriter &rewriter) const override {

    // Try to move potential extension operations after the return
    SmallVector<Value> newOperands;
    SmallVector<ExtType> extTypes;
    bool changed = false;
    for (Value oprd : retOp->getOperands()) {
      ChannelVal channelVal = asTypedIfLegal(oprd);
      ExtType ext = ExtType::UNKNOWN;
      ChannelVal minVal = channelVal;
      if (channelVal) {
        minVal = getMinimalValue(channelVal, &ext);
        changed |= minVal.getType().getDataBitWidth() <
                   channelVal.getType().getDataBitWidth();
      }
      newOperands.push_back(minVal);
      extTypes.push_back(ext);
    }

    // Check whether the transformation would change anything
    if (!changed)
      return failure();

    // Insert an optimized return operation that moves eventual value extensions
    // after itself
    rewriter.setInsertionPoint(retOp);
    auto newOp =
        rewriter.create<handshake::ReturnOp>(retOp->getLoc(), newOperands);
    inheritBB(retOp, newOp);

    // Create required extension operations on the new return's results so that
    // the rest of the IR stays valid
    SmallVector<Value> newResults;
    for (auto [newRes, ogRes, ext] :
         llvm::zip_equal(newOp->getResults(), retOp.getResults(), extTypes)) {
      if (ChannelVal channelVal = asTypedIfLegal(ogRes)) {
        unsigned targetWidth = channelVal.getType().getDataBitWidth();
        newResults.push_back(
            modVal({cast<ChannelVal>(newRes), ext}, targetWidth, rewriter));
      } else
        newResults.push_back(newRes);
    }
    rewriter.replaceOp(retOp, newResults);
    return success();
  }
};

=======
>>>>>>> a90f1f54
/// Optimizes the bitwidth of channels contained inside "forwarding cycles".
/// These are values that generally circulate between branch-like and merge-like
/// operations without modification (i.e., in a block that branches to itself).
/// These require special treatment to be optimized as the rest of the rewrite
/// patterns only look at the operation they are matched on when optimizing,
/// whereas this pattern attempts to backtracks through operands of merge-like
/// operations to identify whether it was produced by the operation itself. If
/// an operand is identified as being part of a cycle, all other out-of-cycle
/// merged values incoming to the cycle through merge-like operation operands
/// are considered to determine the optimized width that can be given to the
/// in-cycle operand.
///
/// The first template parameter is meant to be a merge-like operation i.e., a
/// Handshake operation implementing the MergeLikeOpInterface trait on which to
/// apply the rewrite pattern. The second template parameter is meant to hold a
/// subclass of OptDataConfig (or the class itself) that specifies how the
/// transformation may be performed on that specific operation type.
template <typename Op, typename Cfg>
struct ForwardCycleOpt : public OpRewritePattern<Op> {
  using OpRewritePattern<Op>::OpRewritePattern;

  LogicalResult matchAndRewrite(Op op,
                                PatternRewriter &rewriter) const override {
    // This pattern only works for merge-like operations with a valid data type
    auto mergeLikeOp =
        dyn_cast<handshake::MergeLikeOpInterface>((Operation *)op);
    if (!mergeLikeOp)
      return failure();
    ChannelVal channelVal = asTypedIfLegal(op->getResult(0));
    if (!channelVal)
      return failure();

    // For each operand, determine whether it is in a forwarding cycle. If yes,
    // keep track of other values coming in the cycle through merge-like ops
    OperandRange dataOperands = mergeLikeOp.getDataOperands();
    SmallVector<bool> operandInCycle;
    DenseSet<ChannelVal> allMergedValues;
    DenseSet<Value> mergedValues;
    for (Value oprd : dataOperands) {
      mergedValues.clear();
      bool inCycle = isOperandInCycle(oprd, channelVal, mergedValues);
      operandInCycle.push_back(inCycle);
      if (inCycle) {
        for (Value &val : mergedValues)
          allMergedValues.insert(cast<ChannelVal>(val));
      } else {
        allMergedValues.insert(cast<ChannelVal>(oprd));
      }
    }

    // Determine the achievable optimized width for operands inside the cycle
    unsigned optWidth = 0;
    ExtType ext = ExtType::UNKNOWN;
    for (ChannelVal mergedVal : allMergedValues) {
      optWidth = std::max(
          optWidth,
          backtrackToMinimalValue(mergedVal, &ext).getType().getDataBitWidth());
    }

    // Check whether we managed to optimize anything
    unsigned dataWidth = channelVal.getType().getDataBitWidth();
    if (optWidth >= dataWidth)
      return failure();

    // Get the minimal valuue of all data operands
    SmallVector<ChannelVal> minDataOperands;
    for (Value oprd : dataOperands)
      minDataOperands.push_back(getMinimalValue(cast<ChannelVal>(oprd)));

    // Create a new operation as well as appropriate bitwidth modification
    // operations to keep the IR valid
    Cfg cfg(op);
    SmallVector<Value> newOperands;
    SmallVector<Value> newResults;
    SmallVector<Type> newResTypes;
    Type newDataType = rewriter.getIntegerType(optWidth);
    Type newChannelType = channelVal.getType().withDataType(newDataType);
    cfg.getNewOperands(optWidth, ext, minDataOperands, rewriter, newOperands);
    cfg.getResultTypes(newChannelType, newResTypes);
    rewriter.setInsertionPoint(op);
    Op newOp = cfg.createOp(newResTypes, newOperands, rewriter);
    inheritBB(op, newOp);
    cfg.modResults(newOp, dataWidth, ext, rewriter, newResults);

    // Replace uses of the original operation's results with the results of the
    // optimized operation we just created
    rewriter.replaceOp(op, newResults);
    return success();
  }
};

/// Template specialization of forward cycle optimization rewrite pattern for
/// Handshake operations that do not require a specific configuration.
template <typename Op>
using ForwardCycleOptNoCfg = ForwardCycleOpt<Op, OptDataConfig<Op>>;

} // namespace

//===----------------------------------------------------------------------===//
// Patterns for arith operations
//===----------------------------------------------------------------------===//

namespace {

/// Transfer function type for arithmetic operations with two operands and a
/// single result of the same type. Returns the result bitwidth required to
/// achieve the operation behavior given the two operands' respective bitwidths.
using FTransfer = std::function<unsigned(unsigned, unsigned)>;

/// Generic rewrite pattern for arith operations that have two operands and a
/// single result, all of the same type. The first template parameter is meant
/// to hold an arith operation satisfying such constraints. If possible, the
/// pattern replaces the matched operation with one whose bitwidth has been
/// optimized.
///
/// In forward mode, the pattern uses a transfer function to determine the
/// required result bitwidth based on the operands' respective "minimal"
/// bitwidth. In backward mode, the maximum number of bits used from the result
/// drives a potential reduction in the number of bits in the two operands.
template <typename Op>
struct ArithSingleType : public OpRewritePattern<Op> {
  using OpRewritePattern<Op>::OpRewritePattern;

  ArithSingleType(bool forward, FTransfer fTransfer, MLIRContext *ctx)
      : OpRewritePattern<Op>(ctx), forward(forward),
        fTransfer(std::move(fTransfer)) {}

  LogicalResult matchAndRewrite(Op op,
                                PatternRewriter &rewriter) const override {
    ChannelVal channelVal = asTypedIfLegal(op.getResult());
    if (!channelVal)
      return failure();

    // Check whether we can reduce the bitwidth of the operation
    ExtType extLhs = ExtType::UNKNOWN, extRhs = ExtType::UNKNOWN;
    ChannelVal minLhs = getMinimalValue(op.getLhs(), &extLhs);
    ChannelVal minRhs = getMinimalValue(op.getRhs(), &extRhs);
    unsigned optWidth;
    if (forward)
      optWidth = fTransfer(minLhs.getType().getDataBitWidth(),
                           minRhs.getType().getDataBitWidth());
    else
      optWidth = getUsefulResultWidth(op.getResult());
    unsigned resWidth = channelVal.getType().getDataBitWidth();
    if (optWidth >= resWidth)
      return failure();

    // Result extension is always logical for bitwise logical operations and
    // explicitly unsigned operations, othweise it is determined byt the
    // result's type
    ExtType extRes = ExtType::UNKNOWN;
    if (isa<handshake::AndIOp, handshake::OrIOp, handshake::XOrIOp,
            handshake::DivUIOp>((Operation *)op))
      extRes = ExtType::LOGICAL;
    else
      extRes = ExtType::UNKNOWN;
    modArithOp(op, {minLhs, extLhs}, {minRhs, extRhs}, optWidth, extRes,
               rewriter);
    return success();
  }

private:
  /// Indicates whether this pattern is part of the forward or backward pass.
  bool forward;
  /// Transfer function used in forward mode.
  FTransfer fTransfer;
};

/// Optimizes the bitwidth of select operations using the same logic as in the
/// ArithSingleType pattern. The latter cannot be used directly since the select
/// operation has a third i1 operand to select which of the two others to
/// forward to the output.
struct ArithSelect : public OpRewritePattern<handshake::SelectOp> {
  using OpRewritePattern<handshake::SelectOp>::OpRewritePattern;

  ArithSelect(bool forward, MLIRContext *ctx)
      : OpRewritePattern<handshake::SelectOp>(ctx), forward(forward) {}

  LogicalResult matchAndRewrite(handshake::SelectOp selectOp,
                                PatternRewriter &rewriter) const override {
    ChannelVal channelVal = asTypedIfLegal(selectOp.getResult());
    if (!channelVal)
      return failure();

    // Check whether we can reduce the bitwidth of the operation
    ExtType extLhs = ExtType::UNKNOWN, extRhs = ExtType::UNKNOWN;
    ChannelVal minLhs = getMinimalValue(selectOp.getTrueValue(), &extLhs);
    ChannelVal minRhs = getMinimalValue(selectOp.getFalseValue(), &extRhs);
    unsigned optWidth;
    if (forward)
      optWidth = std::max(minLhs.getType().getDataBitWidth(),
                          minRhs.getType().getDataBitWidth());
    else
      optWidth = getUsefulResultWidth(selectOp.getResult());
    unsigned resWidth = channelVal.getType().getDataBitWidth();
    if (optWidth >= resWidth)
      return failure();

    // Different operand extension types mean that we don't know how to extend
    // the operation's result, so it cannot be optimized
    if ((extLhs == ExtType::LOGICAL && extRhs == ExtType::ARITHMETIC) ||
        (extLhs == ExtType::ARITHMETIC && extRhs == ExtType::LOGICAL))
      return failure();

    // Create a new operation as well as appropriate bitwidth modification
    // operations to keep the IR valid
    Value newLhs = modVal({minLhs, extLhs}, optWidth, rewriter);
    Value newRhs = modVal({minRhs, extRhs}, optWidth, rewriter);
    rewriter.setInsertionPoint(selectOp);
    auto newOp = rewriter.create<handshake::SelectOp>(
        selectOp.getLoc(), selectOp.getCondition(), newLhs, newRhs);
    Value newRes = modVal({newOp.getResult(), extLhs}, resWidth, rewriter);
    inheritBB(selectOp, newOp);

    // Replace uses of the original operation's result with the result of the
    // optimized operation we just created
    rewriter.replaceOp(selectOp, newRes);
    return success();
  }

private:
  /// Indicates whether this pattern is part of the forward or backward pass.
  bool forward;
};

/// Optimizes the bitwidth of shift-type operations. The first template
/// parameter is meant to be either handshake::ShLIOp, handshake::ShRSIOp, or
/// handshake::ShRUIOp. In both modes (forward and backward), the matched
/// operation's bitwidth may only be reduced when the data operand is shifted by
/// a known constant amount.
template <typename Op>
struct ArithShift : public OpRewritePattern<Op> {
  using OpRewritePattern<Op>::OpRewritePattern;

  ArithShift(bool forward, MLIRContext *ctx)
      : OpRewritePattern<Op>(ctx), forward(forward) {}

  LogicalResult matchAndRewrite(Op op,
                                PatternRewriter &rewriter) const override {
    ChannelVal toShift = op.getLhs();
    ChannelVal shiftBy = op.getRhs();
    ExtType extToShift = ExtType::UNKNOWN;
    ChannelVal minToShift = getMinimalValue(toShift, &extToShift);
    ChannelVal minShiftBy = backtrackToMinimalValue(shiftBy);
    bool isRightShift =
        isa<handshake::ShRSIOp, handshake::ShRUIOp>((Operation *)op);

    // Check whether we can reduce the bitwidth of the operation
    unsigned resWidth = op.getResult().getType().getDataBitWidth();
    unsigned optWidth = resWidth;
    unsigned cstVal = 0;
    if (Operation *defOp = minShiftBy.getDefiningOp())
      if (auto cstOp = dyn_cast<handshake::ConstantOp>(defOp)) {
        cstVal = (unsigned)cast<IntegerAttr>(cstOp.getValue()).getInt();
        if (forward) {
          optWidth = minToShift.getType().getDataBitWidth();
          if (!isRightShift)
            optWidth += cstVal;
        } else {
          optWidth = getUsefulResultWidth(op.getResult());
          if (isRightShift)
            optWidth += cstVal;
        }
      }
    if (optWidth >= resWidth)
      return failure();

    if (forward) {
      // Create a new operation as well as appropriate bitwidth modification
      // operations to keep the IR valid
      Value newToShift = modVal({minToShift, extToShift}, optWidth, rewriter);
      Value newShifyBy =
          modVal({minShiftBy, ExtType::LOGICAL}, optWidth, rewriter);
      rewriter.setInsertionPoint(op);
      auto newOp = rewriter.create<Op>(op.getLoc(), newToShift, newShifyBy);
      ChannelVal newRes = newOp.getResult();
      if (isRightShift)
        // In the case of a right shift, we first truncate the result of the
        // newly inserted shift operation to discard high-significance bits that
        // we know are 0s, then extend the result back to satisfy the users of
        // the original operation's result
        newRes = modVal({newRes, extToShift}, optWidth - cstVal, rewriter);
      Value modRes = modVal({newRes, extToShift}, resWidth, rewriter);
      inheritBB(op, newOp);

      // Replace uses of the original operation's result with the result of the
      // optimized operation we just created
      rewriter.replaceOp(op, modRes);
    } else {
      ChannelVal modToShift = minToShift;
      if (!isRightShift) {
        // In the case of a left shift, we first truncate the shifted integer to
        // discard high-significance bits that were discarded in the result,
        // then extend back to satisfy the users of the original integer
        unsigned requiredToShiftWidth = optWidth - std::min(cstVal, optWidth);
        modToShift =
            modVal({minToShift, extToShift}, requiredToShiftWidth, rewriter);
      }
      modArithOp(op, {modToShift, extToShift}, {minShiftBy, ExtType::LOGICAL},
                 optWidth, extToShift, rewriter);
    }
    return success();
  }

private:
  /// Indicates whether this pattern is part of the forward or backward pass.
  bool forward;
};

/// Optimizes the bitwidth of integer comparisons by looking at the respective
/// "minimal" value of their two operands. This is meant to be part of the
/// forward pass.
struct ArithCmpFW : public OpRewritePattern<handshake::CmpIOp> {
  using OpRewritePattern<handshake::CmpIOp>::OpRewritePattern;

  LogicalResult matchAndRewrite(handshake::CmpIOp cmpOp,
                                PatternRewriter &rewriter) const override {
    // Check whether we can reduce the bitwidth of the operation
    ExtType extLhs = ExtType::UNKNOWN, extRhs = ExtType::UNKNOWN;
    ChannelVal minLhs = getMinimalValue(cmpOp.getLhs(), &extLhs);
    ChannelVal minRhs = getMinimalValue(cmpOp.getRhs(), &extRhs);
    unsigned optWidth = std::max(minLhs.getType().getDataBitWidth(),
                                 minRhs.getType().getDataBitWidth());
    unsigned actualWidth = cmpOp.getLhs().getType().getDataBitWidth();
    if (optWidth >= actualWidth)
      return failure();

    // Create a new operation as well as appropriate bitwidth modification
    // operations to keep the IR valid
    Value newLhs = modVal({minLhs, extLhs}, optWidth, rewriter);
    Value newRhs = modVal({minRhs, extRhs}, optWidth, rewriter);
    rewriter.setInsertionPoint(cmpOp);
    auto newOp = rewriter.create<handshake::CmpIOp>(
        cmpOp.getLoc(), cmpOp.getPredicate(), newLhs, newRhs);
    inheritBB(cmpOp, newOp);

    // Replace uses of the original operation's result with the result of the
    // optimized operation we just created
    rewriter.replaceOp(cmpOp, newOp.getResult());
    return success();
  }
};

/// Removes truncation operations whose operand is produced by any sequence of
/// extension operations with the same type (logical or arithmetic).
struct ArithExtToTruncOpt : public OpRewritePattern<handshake::TruncIOp> {
  using OpRewritePattern<handshake::TruncIOp>::OpRewritePattern;

  LogicalResult matchAndRewrite(handshake::TruncIOp truncOp,
                                PatternRewriter &rewriter) const override {
    // Operand must be produced by an extension operation
    ExtType extType = ExtType::UNKNOWN;
    ChannelVal minVal = getMinimalValue(truncOp.getIn(), &extType);
    if (extType == ExtType::UNKNOWN || extType == ExtType::CONFLICT)
      return failure();

    unsigned finalWidth = truncOp.getResult().getType().getDataBitWidth();
    if (finalWidth == minVal.getType().getDataBitWidth())
      return failure();

    // Bypass all extensions and truncation operation and replace it with a
    // single bitwidth modification operation
    auto newExtRes = modVal({minVal, extType}, finalWidth, rewriter);
    rewriter.replaceOp(truncOp, {newExtRes});
    return success();
  }
};

/// Optimizes an IR pattern where a comparison between a number and a constant
/// is used to make a control flow decision. Depending on the branch outcome, it
/// is possible to truncate one of the Handshake::ConditionalBranchOp's output
/// to the bitwidth required by the constant involved in the comparison. This is
/// a pattern present in loops whose exist condition is a comparison with a
/// constant, and allows to reduce the bitwidth of the loop iterator in those
/// cases.
struct ArithBoundOpt : public OpRewritePattern<handshake::ConditionalBranchOp> {
  using OpRewritePattern<handshake::ConditionalBranchOp>::OpRewritePattern;

  LogicalResult matchAndRewrite(handshake::ConditionalBranchOp condOp,
                                PatternRewriter &rewriter) const override {
    // The data type must be optimizable
    ChannelVal channelVal = asTypedIfLegal(condOp.getDataOperand());
    if (!channelVal)
      return failure();
    ChannelVal dataOperand = backtrackToMinimalValue(channelVal);

    // Find all comparison operations whose result is used in a logical and to
    // determine the condition operand and which have the data operand as one of
    // their inputs; then determine which comparison gives the tighest bound on
    // each branch outcome
    ChannelVal trueRes = cast<ChannelVal>(condOp.getTrueResult()),
               falseRes = cast<ChannelVal>(condOp.getFalseResult());
    std::optional<std::pair<unsigned, ExtType>> trueBranch, falseBranch;
    for (handshake::CmpIOp cmpOp : getCmpOps(condOp.getConditionOperand())) {
      ExtType extLhs = ExtType::UNKNOWN, extRhs = ExtType::UNKNOWN;
      ChannelVal minLhs = backtrackToMinimalValue(cmpOp.getLhs(), &extLhs);
      ChannelVal minRhs = backtrackToMinimalValue(cmpOp.getRhs(), &extRhs);

      // One of the two comparison operands must be the data input
      unsigned width;
      bool isDataLhs;
      ExtType branchExt;
      if (dataOperand == minLhs) {
        width = minRhs.getType().getDataBitWidth();
        isDataLhs = true;
        branchExt = extLhs;
      } else if (dataOperand == minRhs) {
        width = minLhs.getType().getDataBitWidth();
        isDataLhs = false;
        branchExt = extRhs;
      } else
        continue;

      // Determine whether one of the branches can be optimized and by how much
      Value branch = getBranchToOptimize(condOp, cmpOp, isDataLhs);
      if (!branch)
        continue;
      if (isBoundTight(isDataLhs ? minRhs : minLhs))
        width = getRealOptWidth(cmpOp, width, isDataLhs);

      // Keep track of the best optimization opportunity found so far for the
      // branch
      if (branch == trueRes) {
        if (!trueBranch.has_value() || width < trueBranch.value().first)
          trueBranch = std::make_pair(width, branchExt);
      } else if (!falseBranch.has_value() || width < falseBranch.value().first)
        falseBranch = std::make_pair(width, branchExt);
    }

    // Optimize both branches if possible (in non-degenerate code, only one
    // branch should ever be optimized at a time, since a bound on one side
    // means no bound on the other side)
    rewriter.setInsertionPointAfter(condOp);
    bool anyOptPerformed = false;
    if (trueBranch.has_value())
      anyOptPerformed |= optBranchIfPossible(trueRes, trueBranch->first,
                                             trueBranch->second, rewriter);
    if (falseBranch.has_value())
      anyOptPerformed |= optBranchIfPossible(falseRes, falseBranch->first,
                                             falseBranch->second, rewriter);

    return success(anyOptPerformed);
  }

private:
  /// Returns the list of comparison operations involved in the computation of
  /// the given conditional value (which must have i1 type). All of the
  /// comparisons' respective result are ANDed to compute the given value.
  SmallVector<handshake::CmpIOp> getCmpOps(ChannelVal condVal) const;

  /// Determines whether the bound that the data operand is compared with is
  /// tight, i.e. whether being strictly closer to 0 than it means we can
  /// represent the number using one less bit than the bound itself.
  bool isBoundTight(Value bound) const;

  /// Determines which branch may be optimized based on the nature of the
  /// comparison and the side of the data operand to the conditional branch.
  Value getBranchToOptimize(handshake::ConditionalBranchOp condOp,
                            handshake::CmpIOp cmpOp, bool isDataLhs) const;

  /// Returns the real optimized bitwidth assuming that the bound against which
  /// the comparison is performed is provably tight. The real optimized bitwidth
  /// may be one less than the one passed as argument or identical.
  unsigned getRealOptWidth(handshake::CmpIOp cmpOp, unsigned optWidth,
                           bool isDataLhs) const;

  /// Optimizes the branch output provided as argument to the given bitwidth is
  /// there is any benefit in doing so. Returns true if any optimization is
  /// performed; otherwise returns false;
  bool optBranchIfPossible(ChannelVal optBranch, unsigned optWidth, ExtType ext,
                           PatternRewriter &rewriter) const;
};

} // namespace

SmallVector<handshake::CmpIOp>
ArithBoundOpt::getCmpOps(ChannelVal condVal) const {
  Value minVal = backtrackToMinimalValue(condVal);

  // Stop when reaching function arguments
  Operation *defOp = minVal.getDefiningOp();
  if (!defOp)
    return {};

  // If we have reached a comparison operation, return it
  if (handshake::CmpIOp cmpOp = dyn_cast<handshake::CmpIOp>(defOp))
    return {cmpOp};

  // If we have reached a logical and, backtrack through both its operands as it
  // means the branch condition will be more restrictive than the comparison
  // itself, which doesn't invalidate our optimization
  if (handshake::AndIOp andOp = dyn_cast<handshake::AndIOp>(defOp)) {
    SmallVector<handshake::CmpIOp> cmpOps;
    llvm::copy(getCmpOps(andOp.getLhs()), std::back_inserter(cmpOps));
    llvm::copy(getCmpOps(andOp.getRhs()), std::back_inserter(cmpOps));
    return cmpOps;
  }

  return {};
}

bool ArithBoundOpt::isBoundTight(Value bound) const {
  // Bound must be a constant
  auto cstOp =
      dyn_cast_if_present<handshake::ConstantOp>(bound.getDefiningOp());
  if (!cstOp)
    return false;

  // Constant must have an integer attribute
  auto intAttr = cast<IntegerAttr>(cstOp.getValue());
  if (!intAttr)
    return false;

  // Check whether incrementing/decrementing the value toward 0 changes the
  // number of bits required to represent it.
  APInt val = intAttr.getValue();
  APInt centVal =
      val.isNegative()
          ? APInt(APInt::APINT_BITS_PER_WORD, val.getSExtValue() + 1)
          : APInt(APInt::APINT_BITS_PER_WORD, val.getZExtValue() - 1);
  return computeRequiredBitwidth(val) == computeRequiredBitwidth(centVal) + 1;
}

Value ArithBoundOpt::getBranchToOptimize(handshake::ConditionalBranchOp condOp,
                                         handshake::CmpIOp cmpOp,
                                         bool isDataLhs) const {
  Value falseRes = condOp.getFalseResult(), trueRes = condOp.getTrueResult();
  switch (cmpOp.getPredicate()) {
  case handshake::CmpIPredicate::eq:
    // x == BOUND
    return trueRes;
  case handshake::CmpIPredicate::ne:
    // x != BOUND
    return falseRes;
  case handshake::CmpIPredicate::ult:
  case handshake::CmpIPredicate::ule:
    // x < BOUND / BOUND < x
    // x <= BOUND / BOUND <= x
    return isDataLhs ? trueRes : falseRes;
  case handshake::CmpIPredicate::ugt:
  case handshake::CmpIPredicate::uge:
    // x > BOUND / BOUND > x
    // x >= BOUND / BOUND >= x
    return isDataLhs ? falseRes : trueRes;
  default:
    return nullptr;
  }
}

unsigned ArithBoundOpt::getRealOptWidth(handshake::CmpIOp cmpOp,
                                        unsigned optWidth,
                                        bool isDataLhs) const {
  switch (cmpOp.getPredicate()) {
  case handshake::CmpIPredicate::ult:
    // x < BOUND / BOUND < x
  case handshake::CmpIPredicate::uge:
    // x >= BOUND / BOUND >= x
    return isDataLhs ? optWidth - 1 : optWidth;
  case handshake::CmpIPredicate::ule:
    // x <= BOUND / BOUND <= x
  case handshake::CmpIPredicate::ugt:
    // x > BOUND / BOUND > x
    return isDataLhs ? optWidth : optWidth - 1;
  default:
    return optWidth;
  }
}

bool ArithBoundOpt::optBranchIfPossible(ChannelVal optBranch, unsigned optWidth,
                                        ExtType ext,
                                        PatternRewriter &rewriter) const {
  // Check whether we will get any benefit from the optimization
  unsigned dataWidth = getUsefulResultWidth(optBranch);
  if (optWidth >= dataWidth)
    return false;

  // Insert a truncation operation and an extension between the result branch
  // to optimize and its users, to let the rest of the rewrite patterns know
  // that some bits of the value can be safely discarded
  ChannelVal truncVal = modVal({optBranch, ext}, optWidth, rewriter);
  ChannelVal extVal = modVal({truncVal, ext}, dataWidth, rewriter);
  rewriter.replaceAllUsesExcept(optBranch, extVal, truncVal.getDefiningOp());
  return true;
}

//===----------------------------------------------------------------------===//
// Pass driver
//===----------------------------------------------------------------------===//

namespace {

/// Driver for the bitwidth optimization pass. After applying a set of patterns
/// on the entire module that do not benefit from the iterative process,
/// iteratively and greedily applies a set of forward rewrite patterns followed
/// by a set of backward rewrite patterns until the IR converges.
struct HandshakeOptimizeBitwidthsPass
    : public dynamatic::impl::HandshakeOptimizeBitwidthsBase<
          HandshakeOptimizeBitwidthsPass> {

  HandshakeOptimizeBitwidthsPass(bool legacy) { this->legacy = legacy; }

  void runDynamaticPass() override {
    auto *ctx = &getContext();
    mlir::ModuleOp modOp = getOperation();

    // Create greedy config for all optimization passes
    mlir::GreedyRewriteConfig config;
    config.useTopDownTraversal = true;
    config.enableRegionSimplification = false;

    // Some optimizations do not need to be applied iteratively. We include
    // patterns to downgrade control merges and muxes with useless indices into
    // simpler merges to avoid having i0 types in the IR. We downgrade instead
    // of erasing these operations entirely (which would be semantically
    // correct) because it is not this pass's job to perform this kind of
    // optimization, which down-the-line passes may be sensitive to.
    RewritePatternSet patterns(ctx);
    patterns.add<HandshakeMuxSelect, HandshakeCMergeIndex>(ctx);
    if (!legacy) {
      patterns
          .add<HandshakeMCAddress, HandshakeMemPortAddress<handshake::MCLoadOp>,
               HandshakeMemPortAddress<handshake::LSQLoadOp>,
               HandshakeMemPortAddress<handshake::MCStoreOp>,
               HandshakeMemPortAddress<handshake::LSQStoreOp>>(ctx);
      if (failed(
              applyPatternsAndFoldGreedily(modOp, std::move(patterns), config)))
        return signalPassFailure();
    }

    for (auto funcOp : modOp.getOps<handshake::FuncOp>()) {
      bool fwChanged, bwChanged;
      SmallVector<Operation *> ops;

      // Runs the forward or backward pass on the function
      auto applyPass = [&](bool forward, bool &changed) {
        changed = false;
        RewritePatternSet patterns{ctx};
        if (forward)
          addForwardPatterns(patterns);
        else
          addBackwardPatterns(patterns);
        ops.clear();
        llvm::transform(funcOp.getOps(), std::back_inserter(ops),
                        [&](Operation &op) { return &op; });
        return applyOpPatternsAndFold(ops, std::move(patterns), config,
                                      &changed);
      };

      // Apply the forward and backward pass continuously until the IR converges
      do
        if (failed(applyPass(true, fwChanged)) ||
            failed(applyPass(false, bwChanged)))
          return signalPassFailure();
      while (fwChanged || bwChanged);
    }
  }

private:
  template <typename Op>
  using HandshakeOptDataNoCfg = HandshakeOptData<Op, OptDataConfig<Op>>;

  /// Adds to the pattern set all patterns on arith operations that have both a
  /// forward and backward version.
  void addArithPatterns(RewritePatternSet &patterns, bool forward);

  /// Adds to the pattern set all patterns on Handshake operations that have
  /// both a forward and backward version.
  void addHandshakeDataPatterns(RewritePatternSet &patterns, bool forward);

  /// Adds all forward patterns to the pattern set.
  void addForwardPatterns(RewritePatternSet &fwPatterns);

  /// Adds all backward patterns to the pattern set.
  void addBackwardPatterns(RewritePatternSet &bwPatterns);
};

void HandshakeOptimizeBitwidthsPass::addArithPatterns(
    RewritePatternSet &patterns, bool forward) {
  MLIRContext *ctx = patterns.getContext();

  patterns.add<ArithSingleType<handshake::AddIOp>,
               ArithSingleType<handshake::SubIOp>>(forward, addWidth, ctx);
  patterns.add<ArithSingleType<handshake::MulIOp>>(true, mulWidth, ctx);
  patterns.add<ArithSingleType<handshake::AndIOp>>(true, andWidth, ctx);
  patterns.add<ArithSingleType<handshake::OrIOp>,
               ArithSingleType<handshake::XOrIOp>>(true, orWidth, ctx);
  patterns.add<ArithShift<handshake::ShLIOp>, ArithShift<handshake::ShRSIOp>,
               ArithShift<handshake::ShRUIOp>, ArithSelect>(forward, ctx);
  patterns.add<ArithExtToTruncOpt>(ctx);
}

void HandshakeOptimizeBitwidthsPass::addHandshakeDataPatterns(
    RewritePatternSet &patterns, bool forward) {
  MLIRContext *ctx = patterns.getContext();

  patterns.add<HandshakeOptDataNoCfg<handshake::ForkOp>,
               HandshakeOptDataNoCfg<handshake::LazyForkOp>,
               HandshakeOptDataNoCfg<handshake::MergeOp>,
               HandshakeOptDataNoCfg<handshake::BranchOp>>(forward, ctx);
  patterns.add<HandshakeOptData<handshake::ControlMergeOp, CMergeDataConfig>>(
      forward, ctx);
  patterns.add<HandshakeOptData<handshake::MuxOp, MuxDataConfig>>(forward, ctx);
  patterns
      .add<HandshakeOptData<handshake::ConditionalBranchOp, CBranchDataConfig>>(
          forward, ctx);
  patterns.add<HandshakeOptData<handshake::BufferOp, BufferDataConfig>>(forward,
                                                                        ctx);
}

void HandshakeOptimizeBitwidthsPass::addForwardPatterns(
    RewritePatternSet &fwPatterns) {
  MLIRContext *ctx = fwPatterns.getContext();

  // Handshake operations
  addHandshakeDataPatterns(fwPatterns, true);
  fwPatterns.add<ForwardCycleOptNoCfg<handshake::MergeOp>,
                 ForwardCycleOpt<handshake::MuxOp, MuxDataConfig>,
                 ForwardCycleOpt<handshake::ControlMergeOp, CMergeDataConfig>>(
      ctx);

  // arith operations
  addArithPatterns(fwPatterns, true);
  fwPatterns.add<ArithSingleType<handshake::DivUIOp>,
                 ArithSingleType<handshake::DivSIOp>>(true, divWidth, ctx);
  fwPatterns.add<ArithCmpFW, ArithBoundOpt>(ctx);
}

void HandshakeOptimizeBitwidthsPass::addBackwardPatterns(
    RewritePatternSet &bwPatterns) {
  addHandshakeDataPatterns(bwPatterns, false);
  addArithPatterns(bwPatterns, false);
}

} // namespace

std::unique_ptr<dynamatic::DynamaticPass>
dynamatic::createHandshakeOptimizeBitwidths(bool legacy) {
  return std::make_unique<HandshakeOptimizeBitwidthsPass>(legacy);
}<|MERGE_RESOLUTION|>--- conflicted
+++ resolved
@@ -32,10 +32,6 @@
 #include "dynamatic/Dialect/Handshake/HandshakeTypes.h"
 #include "dynamatic/Support/CFG.h"
 #include "dynamatic/Transforms/HandshakeMinimizeCstWidth.h"
-<<<<<<< HEAD
-#include "mlir/Dialect/Arith/IR/Arith.h"
-=======
->>>>>>> a90f1f54
 #include "mlir/IR/BuiltinTypes.h"
 #include "mlir/IR/MLIRContext.h"
 #include "mlir/IR/PatternMatch.h"
@@ -143,13 +139,8 @@
     if (auto [_, isNewOp] = visitedOps.insert(defOp); !isNewOp)
       return val;
 
-<<<<<<< HEAD
-    if (isa<handshake::BufferOpInterface, handshake::ForkOp,
-            handshake::LazyForkOp, handshake::BranchOp>(defOp))
-=======
     if (isa<handshake::BufferOp, handshake::ForkOp, handshake::LazyForkOp,
             handshake::BranchOp>(defOp))
->>>>>>> a90f1f54
       val = cast<ChannelVal>(defOp->getOperand(0));
     if (auto condOp = dyn_cast<handshake::ConditionalBranchOp>(defOp))
       val = cast<ChannelVal>(condOp.getDataOperand());
@@ -267,14 +258,8 @@
 
   // Backtrack through operations that end up "forwarding" one of their
   // inputs to the output
-<<<<<<< HEAD
-  if (isa<handshake::BufferOpInterface, handshake::ForkOp,
-          handshake::LazyForkOp, handshake::BranchOp, handshake::ExtSIOp,
-          handshake::ExtUIOp>(defOp))
-=======
   if (isa<handshake::BufferOp, handshake::ForkOp, handshake::LazyForkOp,
           handshake::BranchOp, handshake::ExtSIOp, handshake::ExtUIOp>(defOp))
->>>>>>> a90f1f54
     return isOperandInCycle(defOp->getOperand(0), res, mergedValues,
                             visitedOps);
   if (auto condOp = dyn_cast<handshake::ConditionalBranchOp>(defOp))
@@ -534,12 +519,8 @@
 /// attribute and custom builder.
 class BufferDataConfig : public OptDataConfig<handshake::BufferOp> {
 public:
-<<<<<<< HEAD
-  BufferDataConfig(BufOp op) : OptDataConfig<BufOp>(op) {};
-=======
   BufferDataConfig(handshake::BufferOp op)
       : OptDataConfig<handshake::BufferOp>(op) {};
->>>>>>> a90f1f54
 
   SmallVector<Value> getDataOperands() override {
     return SmallVector<Value>{this->op.getOperand()};
@@ -553,19 +534,12 @@
         modVal({minDataOperands[0], ext}, optWidth, rewriter));
   }
 
-<<<<<<< HEAD
-  BufOp createOp(ArrayRef<Type> newResTypes, ArrayRef<Value> newOperands,
-                 PatternRewriter &rewriter) override {
-    return rewriter.create<BufOp>(this->op.getLoc(), newOperands[0],
-                                  this->op.getSlots());
-=======
   handshake::BufferOp createOp(ArrayRef<Type> newResTypes,
                                ArrayRef<Value> newOperands,
                                PatternRewriter &rewriter) override {
     return rewriter.create<handshake::BufferOp>(
         op.getLoc(), newOperands[0].getType(), newOperands[0],
         op->getAttrDictionary().getValue());
->>>>>>> a90f1f54
   }
 };
 
@@ -824,68 +798,6 @@
   }
 };
 
-<<<<<<< HEAD
-/// Moves any extension operation feeding into a return operation past the
-/// latter to optimize the bitwidth occupied by the return operation itself.
-/// This is meant to be part of the forward pass.
-/// NOTE: (lucas) This rewrite pattern is unused at the moment because applying
-/// it sucessfully makes the return operation's verification function fail
-/// (different return result types and enclosing function return types).
-/// When we eventually formalize and rework our circuit's interfaces, this may
-/// become useful, so here it stays.
-struct HandshakeReturnFW : public OpRewritePattern<handshake::ReturnOp> {
-  using OpRewritePattern<handshake::ReturnOp>::OpRewritePattern;
-
-  LogicalResult matchAndRewrite(handshake::ReturnOp retOp,
-                                PatternRewriter &rewriter) const override {
-
-    // Try to move potential extension operations after the return
-    SmallVector<Value> newOperands;
-    SmallVector<ExtType> extTypes;
-    bool changed = false;
-    for (Value oprd : retOp->getOperands()) {
-      ChannelVal channelVal = asTypedIfLegal(oprd);
-      ExtType ext = ExtType::UNKNOWN;
-      ChannelVal minVal = channelVal;
-      if (channelVal) {
-        minVal = getMinimalValue(channelVal, &ext);
-        changed |= minVal.getType().getDataBitWidth() <
-                   channelVal.getType().getDataBitWidth();
-      }
-      newOperands.push_back(minVal);
-      extTypes.push_back(ext);
-    }
-
-    // Check whether the transformation would change anything
-    if (!changed)
-      return failure();
-
-    // Insert an optimized return operation that moves eventual value extensions
-    // after itself
-    rewriter.setInsertionPoint(retOp);
-    auto newOp =
-        rewriter.create<handshake::ReturnOp>(retOp->getLoc(), newOperands);
-    inheritBB(retOp, newOp);
-
-    // Create required extension operations on the new return's results so that
-    // the rest of the IR stays valid
-    SmallVector<Value> newResults;
-    for (auto [newRes, ogRes, ext] :
-         llvm::zip_equal(newOp->getResults(), retOp.getResults(), extTypes)) {
-      if (ChannelVal channelVal = asTypedIfLegal(ogRes)) {
-        unsigned targetWidth = channelVal.getType().getDataBitWidth();
-        newResults.push_back(
-            modVal({cast<ChannelVal>(newRes), ext}, targetWidth, rewriter));
-      } else
-        newResults.push_back(newRes);
-    }
-    rewriter.replaceOp(retOp, newResults);
-    return success();
-  }
-};
-
-=======
->>>>>>> a90f1f54
 /// Optimizes the bitwidth of channels contained inside "forwarding cycles".
 /// These are values that generally circulate between branch-like and merge-like
 /// operations without modification (i.e., in a block that branches to itself).
