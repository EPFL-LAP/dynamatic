//===- HandshakeOps.cpp - Handshake operations ------------------*- C++ -*-===//
//
// Part of the LLVM Project, under the Apache License v2.0 with LLVM Exceptions.
// See https://llvm.org/LICENSE.txt for license information.
// SPDX-License-Identifier: Apache-2.0 WITH LLVM-exception
//
//===----------------------------------------------------------------------===//
//
// This file originates from the CIRCT project (https://github.com/llvm/circt).
// It includes modifications made as part of Dynamatic.
//
//===----------------------------------------------------------------------===//
//
// This file contains the declaration of the Handshake operations struct.
//
//===----------------------------------------------------------------------===//

#include "dynamatic/Dialect/Handshake/HandshakeOps.h"
#include "dynamatic/Dialect/Handshake/HandshakeAttributes.h"
#include "dynamatic/Dialect/Handshake/HandshakeDialect.h"
#include "dynamatic/Dialect/Handshake/HandshakeInterfaces.h"
#include "dynamatic/Dialect/Handshake/HandshakeTypes.h"
#include "dynamatic/Support/CFG.h"
#include "dynamatic/Support/LLVM.h"
#include "dynamatic/Support/Utils/Utils.h"
#include "mlir/IR/Attributes.h"
#include "mlir/IR/Builders.h"
#include "mlir/IR/BuiltinAttributeInterfaces.h"
#include "mlir/IR/BuiltinTypes.h"
#include "mlir/IR/Diagnostics.h"
#include "mlir/IR/OpDefinition.h"
#include "mlir/IR/OpImplementation.h"
#include "mlir/IR/PatternMatch.h"
#include "mlir/IR/Value.h"
#include "mlir/IR/ValueRange.h"
#include "mlir/Interfaces/FunctionImplementation.h"
#include "mlir/Support/LogicalResult.h"
#include "mlir/Transforms/InliningUtils.h"
#include "llvm/ADT/DenseSet.h"
#include "llvm/ADT/STLExtras.h"
#include "llvm/ADT/SmallVector.h"
#include "llvm/ADT/TypeSwitch.h"
#include "llvm/Support/ErrorHandling.h"
#include <cassert>

using namespace mlir;
using namespace dynamatic;
using namespace dynamatic::handshake;

const std::string EXTRA_SIGNAL_SPEC = "spec";

static ParseResult parseHandshakeType(OpAsmParser &parser, Type &type) {
  return parser.parseCustomTypeWithFallback(type, [&](Type &ty) -> ParseResult {
    if ((ty = handshake::detail::jointHandshakeTypeParser(parser)))
      return success();
    return failure();
  });
}

static ParseResult parseHandshakeTypes(OpAsmParser &parser,
                                       SmallVectorImpl<Type> &types) {
  do {
    if (parseHandshakeType(parser, types.emplace_back()))
      return failure();
  } while (!parser.parseOptionalComma());
  return success();
}

/// Parser for the `custom<SimpleControl>` Tablegen directive.
static ParseResult parseSimpleControl(OpAsmParser &parser, Type &type) {
  // No parsing needed.

  // Make SimpleControl type
  type = ControlType::get(parser.getContext());
  return success();
}

static void printHandshakeType(OpAsmPrinter &printer, Operation * /*op*/,
                               Type type) {
  if (auto controlType = dyn_cast<handshake::ControlType>(type)) {
    controlType.print(printer);
  } else if (auto channelType = dyn_cast<handshake::ChannelType>(type)) {
    channelType.print(printer);
  } else {
    llvm_unreachable("not a handshake type");
  }
}

static void printHandshakeTypes(OpAsmPrinter &printer, Operation * /*op*/,
                                TypeRange types) {
  if (types.empty())
    return;
  for (Type ty : types.drop_back()) {
    printHandshakeType(printer, nullptr, ty);
    printer << ", ";
  }
  printHandshakeType(printer, nullptr, types.back());
}

/// Printer for the `custom<SimpleControl>` Tablegen directive.
static void printSimpleControl(OpAsmPrinter &, Operation *, Type) {
  // No printing needed.
}

static void printHandshakeType(OpAsmPrinter &printer, Type type) {
  printHandshakeType(printer, nullptr, type);
}

static ParseResult parseSingleTypedHandshakeOp(
    OpAsmParser &parser, OpAsmParser::UnresolvedOperand &operand,
    NamedAttrList &attributes, Type &type, SmallVectorImpl<Type> &resTypes) {
  // Parse the operation's size between square brackets
  unsigned size;
  if (parser.parseLSquare() || parser.parseInteger(size) ||
      parser.parseRSquare())
    return failure();

  // Parse the single operand and attribute dictionnary
  if (parser.parseOperand(operand) || parser.parseOptionalAttrDict(attributes))
    return failure();

  // Parse the single handshake type common to all operands and results
  if (parser.parseColon() || parseHandshakeType(parser, type))
    return failure();
  resTypes.assign(size, type);
  return success();
}

static void printSingleTypedHandshakeOp(OpAsmPrinter &printer, Operation *op,
                                        Value operand,
                                        DictionaryAttr attributes, Type type,
                                        TypeRange resTypes) {
  printer << "[" << resTypes.size() << "] " << operand;
  printer.printOptionalAttrDict(attributes.getValue());
  printer << " : ";
  printHandshakeType(printer, type);
}

/// Verifies whether an indexing value is wide enough to index into a provided
/// number of operands.
static LogicalResult verifyIndexWideEnough(Operation *op, Value indexVal,
                                           uint64_t numOperands) {
  auto idxType = dyn_cast<handshake::ChannelType>(indexVal.getType());
  if (!idxType) {
    return op->emitError() << "expected index value to be of type "
                              "handshake::ChannelType, but got "
                           << indexVal.getType();
  }
  unsigned idxWidth = idxType.getDataBitWidth();

  // Check whether the bitwidth can support the provided number of operands
  if (idxWidth < 64) {
    uint64_t maxNumOperands = (uint64_t)1 << idxWidth;
    if (numOperands > maxNumOperands) {
      return op->emitError()
             << "bitwidth of indexing value is " << idxWidth
             << ", which can index into " << maxNumOperands
             << " operands, but found " << numOperands << " operands";
    }
  }
  return success();
}

static bool isControlCheckTypeAndOperand(Type dataType, Value operand) {
  // The operation is a control operation if its operand data type is a
  // control-only channel
  if (isa<handshake::ControlType>(dataType))
    return true;

  // Otherwise, the operation is a control operation if the operation's
  // operand originates from the control network
  auto *defOp = operand.getDefiningOp();
  return isa_and_nonnull<ControlMergeOp>(defOp) &&
         operand == defOp->getResult(0);
}

IntegerType
dynamatic::handshake::getOptimizedIndexValType(OpBuilder &builder,
                                               unsigned numToIndex) {
  return builder.getIntegerType(std::max(
      1U, APInt(APInt::APINT_BITS_PER_WORD, numToIndex).ceilLogBase2()));
}

//===----------------------------------------------------------------------===//
// TableGen'd canonicalization patterns
//===----------------------------------------------------------------------===//

static unsigned getDataBitWidth(Value val) {
  return cast<handshake::ChannelType>(val.getType()).getDataBitWidth();
}

namespace {
#include "lib/Dialect/Handshake/HandshakeCanonicalization.inc"
} // namespace

//===----------------------------------------------------------------------===//
// BufferOp
//===----------------------------------------------------------------------===//

void BufferOp::build(OpBuilder &odsBuilder, OperationState &odsState,
                     Value operand, const TimingInfo &timing,
                     std::optional<unsigned> numSlots) {
  odsState.addOperands(operand);
  odsState.addTypes(operand.getType());

  // Create attribute dictionary
  SmallVector<NamedAttribute> attributes;
  MLIRContext *ctx = odsState.getContext();
  attributes.emplace_back(StringAttr::get(ctx, TIMING_ATTR_NAME),
                          TimingAttr::get(ctx, timing));
  if (numSlots) {
    attributes.emplace_back(
        StringAttr::get(ctx, NUM_SLOTS_ATTR_NAME),
        IntegerAttr::get(IntegerType::get(ctx, 32, IntegerType::Unsigned),
                         *numSlots));
  }

  odsState.addAttribute(RTL_PARAMETERS_ATTR_NAME,
                        DictionaryAttr::get(ctx, attributes));
}

std::pair<handshake::ChannelType, bool> BufferOp::getReshapableChannelType() {
  return {dyn_cast<handshake::ChannelType>(getOperand().getType()), true};
}
//===----------------------------------------------------------------------===//
// MergeOp
//===----------------------------------------------------------------------===//

OpResult MergeOp::getDataResult() { return cast<OpResult>(getResult()); }

//===----------------------------------------------------------------------===//
// MuxOp
//===----------------------------------------------------------------------===//

LogicalResult
MuxOp::inferReturnTypes(MLIRContext *context, std::optional<Location> location,
                        ValueRange operands, DictionaryAttr attributes,
                        mlir::OpaqueProperties properties,
                        mlir::RegionRange regions,
                        SmallVectorImpl<mlir::Type> &inferredReturnTypes) {
  // MuxOp must have at least one data operand (in addition to the select
  // operand)
  if (operands.size() < 2)
    return failure();

<<<<<<< HEAD
  // We infer the return type only considering the spec tag.
  // If someone wants to support another extra signal, they should update the
  // implementation here.

  // We cannot use MergeLikeOpInterface::inferReturnTypes here because this
  // method is static.
  bool hasSpecInput = false;
  for (auto operand : operands) {
    auto operandType = operand.getType();
    if (auto extraSignalsType =
            dyn_cast<ExtraSignalsTypeInterface>(operandType)) {
      if (extraSignalsType.hasExtraSignal(EXTRA_SIGNAL_SPEC)) {
        hasSpecInput = true;
        break;
      }
    }
  }

  // The type of the first data operand is the candidate for the return type
  auto dataInTypeCandidate = operands[1].getType();
  if (!hasSpecInput) {
    // If none of the data operands has the spec tag, we can use the candidate
    inferredReturnTypes.push_back(dataInTypeCandidate);
    return success();
  }

  auto extraSignalsType = cast<ExtraSignalsTypeInterface>(dataInTypeCandidate);
  if (extraSignalsType.hasExtraSignal(EXTRA_SIGNAL_SPEC)) {
    // If the candidate already has the spec tag, we can use it as is
    inferredReturnTypes.push_back(extraSignalsType);
  } else {
    // Otherwise, we need to add the spec tag
    OpBuilder builder(context);
    inferredReturnTypes.push_back(extraSignalsType.addExtraSignal(
        ExtraSignal(EXTRA_SIGNAL_SPEC, builder.getIntegerType(1))));
  }
=======
  // DenseSet to collect the extra signal names from data operands
  llvm::DenseSet<StringRef> unionOfExtraSignalNames;
  // SmallVector to store the extra signals for the output type
  llvm::SmallVector<ExtraSignal> unionOfExtraSignals;
  for (Value operand : operands) {
    auto operandType = cast<ExtraSignalsTypeInterface>(operand.getType());
    for (const ExtraSignal &extraSignal : operandType.getExtraSignals()) {
      if (!unionOfExtraSignalNames.contains(extraSignal.name)) {
        // The constraint MergingExtraSignals guarantees that
        // extra signals sharing the same name is equivalent.
        unionOfExtraSignals.push_back(extraSignal);
      }
    }
  }

  auto firstDataInType = cast<ExtraSignalsTypeInterface>(operands[1].getType());

  // The return type is data type of any data operand (if ControlType) with
  // union of data operand's extra signals.
  inferredReturnTypes.push_back(
      firstDataInType.replaceExtraSignals(unionOfExtraSignals));
>>>>>>> 9ddd0b42

  return success();
}

bool MuxOp::isControl() {
  return isa<handshake::ControlType>(getResult().getType());
}

ParseResult MuxOp::parse(OpAsmParser &parser, OperationState &result) {
  OpAsmParser::UnresolvedOperand selectOperand;
  SmallVector<OpAsmParser::UnresolvedOperand, 4> dataOperands;
  handshake::ChannelType selectType;
  llvm::SMLoc allOperandLoc = parser.getCurrentLocation();

  // Parse until the type of the select operand
  if (parser.parseOperand(selectOperand) || parser.parseLSquare() ||
      parser.parseOperandList(dataOperands) || parser.parseRSquare() ||
      parser.parseOptionalAttrDict(result.attributes) || parser.parseColon() ||
<<<<<<< HEAD
      parser.parseCustomTypeWithFallback(selectType))
=======
      parser.parseCustomTypeWithFallback(selectType) || parser.parseComma() ||
      parser.parseLSquare())
>>>>>>> 9ddd0b42
    return failure();

  int numDataOperands = dataOperands.size();

  // Parse the data operands types
  SmallVector<Type> dataOperandsTypes(numDataOperands);
  for (int i = 0; i < numDataOperands; i++) {
<<<<<<< HEAD
    if (parser.parseComma() || parseHandshakeType(parser, dataOperandsTypes[i]))
=======
    if (i > 0) {
      if (parser.parseComma())
        return failure();
    }
    if (parseHandshakeType(parser, dataOperandsTypes[i]))
>>>>>>> 9ddd0b42
      return failure();
  }

  // Parse the result type
  Type resultType;
<<<<<<< HEAD
  if (parser.parseComma() || parseHandshakeType(parser, resultType))
=======
  if (parser.parseRSquare() || parser.parseKeyword("to") ||
      parseHandshakeType(parser, resultType))
>>>>>>> 9ddd0b42
    return failure();
  result.addTypes(resultType);

  // Fill the result.operands
  return parser.resolveOperands(
      llvm::concat<const OpAsmParser::UnresolvedOperand>(
          ArrayRef<OpAsmParser::UnresolvedOperand>(selectOperand),
          dataOperands),
      llvm::concat<const Type>(ArrayRef<Type>(selectType), dataOperandsTypes),
      allOperandLoc, result.operands);
}

void MuxOp::print(OpAsmPrinter &p) {
  OperandRange operands = getOperands();
  p << ' ' << operands.front();
  p << " [";
  p.printOperands(operands.drop_front());
  p << "]";
  p.printOptionalAttrDict((*this)->getAttrs());
  p << " : ";
  p.printStrippedAttrOrType(getSelectOperand().getType());
<<<<<<< HEAD
  for (auto op : getDataOperands()) {
    p << ", ";
    printHandshakeType(p, op.getType());
  }
  p << ", ";
=======
  p << ", [";
  int i = 0;
  for (auto op : getDataOperands()) {
    if (i > 0) {
      p << ", ";
    }
    printHandshakeType(p, op.getType());
    i++;
  }
  p << "] to ";
>>>>>>> 9ddd0b42
  printHandshakeType(p, getResult().getType());
}

LogicalResult MuxOp::verify() {
  return verifyIndexWideEnough(*this, getSelectOperand(),
                               getDataOperands().size());
}

OpResult MuxOp::getDataResult() { return cast<OpResult>(getResult()); }

//===----------------------------------------------------------------------===//
// ControlMergeOp
//===----------------------------------------------------------------------===//

ParseResult ControlMergeOp::parse(OpAsmParser &parser, OperationState &result) {
  SmallVector<OpAsmParser::UnresolvedOperand, 4> operands;
<<<<<<< HEAD
  Type resultDataType;
  llvm::SMLoc allOperandLoc = parser.getCurrentLocation();

  // Parse until the type of the result data
  if (parser.parseOperandList(operands) ||
      parser.parseOptionalAttrDict(result.attributes) || parser.parseColon() ||
      parseHandshakeType(parser, resultDataType))
=======
  llvm::SMLoc allOperandLoc = parser.getCurrentLocation();

  // Parse until just before the operand types
  if (parser.parseOperandList(operands) ||
      parser.parseOptionalAttrDict(result.attributes) || parser.parseColon() ||
      parser.parseLSquare())
>>>>>>> 9ddd0b42
    return failure();

  int numOperands = operands.size();

  // Parse the operand types
  SmallVector<Type> operandTypes(numOperands);
  for (int i = 0; i < numOperands; i++) {
<<<<<<< HEAD
    if (parser.parseComma() || parseHandshakeType(parser, operandTypes[i]))
      return failure();
  }

=======
    if (i > 0) {
      if (parser.parseComma())
        return failure();
    }
    if (parseHandshakeType(parser, operandTypes[i]))
      return failure();
  }

  // Parse the return data type
  Type resultDataType;
  if (parser.parseRSquare() || parser.parseKeyword("to") ||
      parseHandshakeType(parser, resultDataType))
    return failure();

>>>>>>> 9ddd0b42
  handshake::ChannelType indexType;

  // Parse the index type
  if (parser.parseComma() || parser.parseCustomTypeWithFallback(indexType))
    return failure();

  // Register the result types
  result.addTypes({resultDataType, indexType});

  // Fill the result.operands
  return parser.resolveOperands(operands, operandTypes, allOperandLoc,
                                result.operands);
}

void ControlMergeOp::print(OpAsmPrinter &p) {
  p << " " << getOperands() << " ";
  p.printOptionalAttrDict((*this)->getAttrs());
  p << " : [";
  int i = 0;
  for (auto op : getOperands()) {
    if (i > 0) {
      p << ", ";
    }
    printHandshakeType(p, op.getType());
    i++;
  }
  p << "] to ";
  printHandshakeType(p, getResult().getType());
  for (auto op : getOperands()) {
    p << ", ";
    printHandshakeType(p, op.getType());
  }
  p << ", ";
  p.printStrippedAttrOrType(getIndex().getType());
}

LogicalResult ControlMergeOp::verify() {
<<<<<<< HEAD
  TypeRange operandTypes = getOperandTypes();
  if (operandTypes.empty())
    return emitOpError("operation must have at least one operand");

=======
>>>>>>> 9ddd0b42
  return verifyIndexWideEnough(*this, getIndex(), getNumOperands());
}

OpResult ControlMergeOp::getDataResult() { return cast<OpResult>(getResult()); }

LogicalResult FuncOp::verify() {
  // If this function is external there is nothing to do.
  if (isExternal())
    return success();

  // Verify that the argument list of the function and the arg list of the
  // entry block line up.  The trait already verified that the number of
  // arguments is the same between the signature and the block.
  auto fnInputTypes = getArgumentTypes();
  Block &entryBlock = front();

  for (unsigned i = 0, e = entryBlock.getNumArguments(); i != e; ++i)
    if (fnInputTypes[i] != entryBlock.getArgument(i).getType())
      return emitOpError("type of entry block argument #")
             << i << '(' << entryBlock.getArgument(i).getType()
             << ") must match the type of the corresponding argument in "
             << "function signature(" << fnInputTypes[i] << ')';

  // Verify that we have a name for each argument and result of this function.
  auto verifyPortNameAttr = [&](StringRef attrName,
                                unsigned numIOs) -> LogicalResult {
    auto portNamesAttr = (*this)->getAttrOfType<ArrayAttr>(attrName);

    if (!portNamesAttr)
      return emitOpError() << "expected attribute '" << attrName << "'.";

    auto portNames = portNamesAttr.getValue();
    if (portNames.size() != numIOs)
      return emitOpError() << "attribute '" << attrName << "' has "
                           << portNames.size()
                           << " entries but is expected to have " << numIOs
                           << ".";

    if (llvm::any_of(portNames,
                     [&](Attribute attr) { return !attr.isa<StringAttr>(); }))
      return emitOpError() << "expected all entries in attribute '" << attrName
                           << "' to be strings.";

    return success();
  };
  if (failed(verifyPortNameAttr("argNames", getNumArguments())))
    return failure();
  if (failed(verifyPortNameAttr("resNames", getNumResults())))
    return failure();

  return success();
}

/// Parses a FuncOp signature using
/// mlir::function_interface_impl::parseFunctionSignature while getting access
/// to the parsed SSA names to store as attributes.
static ParseResult
parseFuncOpArgs(OpAsmParser &parser,
                SmallVectorImpl<OpAsmParser::Argument> &entryArgs,
                SmallVectorImpl<Type> &resTypes,
                SmallVectorImpl<DictionaryAttr> &resAttrs) {
  bool isVariadic;
  if (mlir::function_interface_impl::parseFunctionSignature(
          parser, /*allowVariadic=*/true, entryArgs, isVariadic, resTypes,
          resAttrs)
          .failed())
    return failure();

  return success();
}

/// Generates names for a handshake.func input and output arguments, based on
/// the number of args as well as a prefix.
static SmallVector<Attribute> getFuncOpNames(Builder &builder, unsigned cnt,
                                             StringRef prefix) {
  SmallVector<Attribute> resNames;
  for (unsigned i = 0; i < cnt; ++i)
    resNames.push_back(builder.getStringAttr(prefix + std::to_string(i)));
  return resNames;
}

void handshake::FuncOp::build(OpBuilder &builder, OperationState &state,
                              StringRef name, FunctionType type,
                              ArrayRef<NamedAttribute> attrs) {
  state.addAttribute(SymbolTable::getSymbolAttrName(),
                     builder.getStringAttr(name));
  state.addAttribute(FuncOp::getFunctionTypeAttrName(state.name),
                     TypeAttr::get(type));
  state.attributes.append(attrs.begin(), attrs.end());

  if (const auto *argNamesAttrIt = llvm::find_if(
          attrs, [&](auto attr) { return attr.getName() == "argNames"; });
      argNamesAttrIt == attrs.end())
    state.addAttribute("argNames", builder.getArrayAttr({}));

  if (llvm::find_if(attrs, [&](auto attr) {
        return attr.getName() == "resNames";
      }) == attrs.end())
    state.addAttribute("resNames", builder.getArrayAttr({}));

  state.addRegion();
}

ParseResult FuncOp::parse(OpAsmParser &parser, OperationState &result) {
  auto &builder = parser.getBuilder();
  StringAttr nameAttr;
  SmallVector<OpAsmParser::Argument> args;
  SmallVector<Type> resTypes;
  SmallVector<DictionaryAttr> resAttributes;
  SmallVector<Attribute> argNames;

  // Parse visibility.
  (void)mlir::impl::parseOptionalVisibilityKeyword(parser, result.attributes);

  // Parse signature
  if (parser.parseSymbolName(nameAttr, SymbolTable::getSymbolAttrName(),
                             result.attributes) ||
      parseFuncOpArgs(parser, args, resTypes, resAttributes))
    return failure();
  mlir::function_interface_impl::addArgAndResultAttrs(
      builder, result, args, resAttributes,
      handshake::FuncOp::getArgAttrsAttrName(result.name),
      handshake::FuncOp::getResAttrsAttrName(result.name));

  // Set function type
  SmallVector<Type> argTypes;
  for (auto arg : args)
    argTypes.push_back(arg.type);

  result.addAttribute(
      handshake::FuncOp::getFunctionTypeAttrName(result.name),
      TypeAttr::get(builder.getFunctionType(argTypes, resTypes)));

  // Determine the names of the arguments. If no SSA values are present, use
  // fallback names.
  bool noSSANames =
      llvm::any_of(args, [](auto arg) { return arg.ssaName.name.empty(); });
  if (noSSANames) {
    argNames = getFuncOpNames(builder, args.size(), "in");
  } else {
    llvm::transform(args, std::back_inserter(argNames), [&](auto arg) {
      return builder.getStringAttr(arg.ssaName.name.drop_front());
    });
  }

  // Parse attributes
  if (failed(parser.parseOptionalAttrDictWithKeyword(result.attributes)))
    return failure();

  // If argNames and resNames wasn't provided manually, infer argNames attribute
  // from the parsed SSA names and resNames from our naming convention.
  if (!result.attributes.get("argNames"))
    result.addAttribute("argNames", builder.getArrayAttr(argNames));
  if (!result.attributes.get("resNames")) {
    auto resNames = getFuncOpNames(builder, resTypes.size(), "out");
    result.addAttribute("resNames", builder.getArrayAttr(resNames));
  }

  // Parse the optional function body. The printer will not print the body if
  // its empty, so disallow parsing of empty body in the parser.
  auto *body = result.addRegion();
  llvm::SMLoc loc = parser.getCurrentLocation();
  auto parseResult = parser.parseOptionalRegion(*body, args,
                                                /*enableNameShadowing=*/false);
  if (!parseResult.has_value())
    return success();

  if (failed(*parseResult))
    return failure();
  // Function body was parsed, make sure its not empty.
  if (body->empty())
    return parser.emitError(loc, "expected non-empty function body");

  // If a body was parsed, the arg and res names need to be resolved
  return success();
}

void FuncOp::print(OpAsmPrinter &p) {
  mlir::function_interface_impl::printFunctionOp(
      p, *this, /*isVariadic=*/true, getFunctionTypeAttrName(),
      getArgAttrsAttrName(), getResAttrsAttrName());
}

bool ConditionalBranchOp::isControl() {
  return isControlCheckTypeAndOperand(getDataOperand().getType(),
                                      getDataOperand());
}

LogicalResult ConstantOp::inferReturnTypes(
    MLIRContext *context, std::optional<Location> location, ValueRange operands,
    DictionaryAttr attributes, mlir::OpaqueProperties properties,
    mlir::RegionRange regions,
    SmallVectorImpl<mlir::Type> &inferredReturnTypes) {
  OperationName opName = OperationName(getOperationName(), context);
  StringAttr attrName = getValueAttrName(opName);
  auto attr = cast<TypedAttr>(attributes.get(attrName));

<<<<<<< HEAD
  if (operands.size() != 1)
    return failure();

  Type inputType = operands[0].getType();
  auto controlType = cast<ControlType>(inputType);
=======
  auto controlType = cast<ControlType>(operands[0].getType());

>>>>>>> 9ddd0b42
  // The return type is a ChannelType with:
  // - dataType as specified by the attribute
  // - extra signals matching the input control type
  inferredReturnTypes.push_back(handshake::ChannelType::get(
      attr.getType(), controlType.getExtraSignals()));
<<<<<<< HEAD
=======

>>>>>>> 9ddd0b42
  return success();
}

LogicalResult ConstantOp::verify() {
  // Verify that the type of the provided value is equal to the result channel's
  // data type
  auto typedValue = dyn_cast<mlir::TypedAttr>(getValue());
  if (!typedValue)
    return emitOpError("constant value must be a typed attribute; value is ")
           << getValue();
  if (typedValue.getType() != getResult().getType().getDataType())
    return emitOpError() << "constant value type " << typedValue.getType()
                         << " differs from result channel's data type "
                         << getResult().getType();
  return success();
}

bool JoinOp::isControl() { return true; }

/// Based on mlir::func::CallOp::verifySymbolUses
LogicalResult InstanceOp::verifySymbolUses(SymbolTableCollection &symbolTable) {
  // Check that the module attribute was specified.
  auto fnAttr = this->getModuleAttr();
  assert(fnAttr && "requires a 'module' symbol reference attribute");

  FuncOp fn = symbolTable.lookupNearestSymbolFrom<FuncOp>(*this, fnAttr);
  if (!fn)
    return emitOpError() << "'" << fnAttr.getValue()
                         << "' does not reference a valid handshake function";

  // Verify that the operand and result types match the callee.
  auto fnType = fn.getFunctionType();
  if (fnType.getNumInputs() != getNumOperands())
    return emitOpError(
        "incorrect number of operands for the referenced handshake function");

  for (unsigned i = 0, e = fnType.getNumInputs(); i != e; ++i)
    if (getOperand(i).getType() != fnType.getInput(i))
      return emitOpError("operand type mismatch: expected operand type ")
             << fnType.getInput(i) << ", but provided "
             << getOperand(i).getType() << " for operand number " << i;

  if (fnType.getNumResults() != getNumResults())
    return emitOpError(
        "incorrect number of results for the referenced handshake function");

  for (unsigned i = 0, e = fnType.getNumResults(); i != e; ++i)
    if (getResult(i).getType() != fnType.getResult(i))
      return emitOpError("result type mismatch: expected result type ")
             << fnType.getResult(i) << ", but provided "
             << getResult(i).getType() << " for result number " << i;

  return success();
}

FunctionType InstanceOp::getModuleType() {
  return FunctionType::get(getContext(), getOperandTypes(), getResultTypes());
}

/// Finds the type of operation that produces the input by backtracking the
/// def-use chain through potential bitwidth modification and/or fork
/// operations.
static Operation *backtrackToMemInput(Value input) {
  Operation *inputOp = input.getDefiningOp();
  while (isa_and_present<handshake::ExtSIOp, handshake::ExtUIOp,
                         handshake::TruncIOp, handshake::ForkOp>(inputOp))
    inputOp = inputOp->getOperand(0).getDefiningOp();
  return inputOp;
}

/// Common verification logic for memory controllers and LSQs.
static LogicalResult verifyMemOp(FuncMemoryPorts &ports) {
  // At most we can connect to a single other memory interface
  if (ports.interfacePorts.size() > 1)
    return ports.memOp.emitError() << "Interface may have at most one port to "
                                      "other memory interfaces, but has "
                                   << ports.interfacePorts.size() << ".";
  return success();
}

/// During construction of a memory interface's ports information, checks
/// whether bitwidths are consistent between all signals of the same nature
/// (e.g., address signals). A width of 0 is understood as "uninitialized", in
/// which case the first encountered signal determines the "reference" for that
/// signal type's width. Fails when the memory input's bitwidth doesn't match
/// the previously established bitwidth.
static LogicalResult checkAndSetBitwidth(Value memInput, unsigned &width) {
  // Determine the signal's width
  Type inType = memInput.getType();
  if (!isa<handshake::ControlType, handshake::ChannelType>(inType)) {
    return memInput.getUsers().begin()->emitError()
           << "Invalid input type, expected !handshake.control or "
              "!handshake.channel";
  }
  unsigned inputWidth = getHandshakeTypeBitWidth(inType);

  if (width == 0) {
    // This is the first time we encounter a signal of this type, consider its
    // width as the reference one for its category
    width = inputWidth;
    return success();
  }
  if (width != inputWidth) {
    return memInput.getUsers().begin()->emitError()
           << "Inconsistent bitwidths in inputs, expected signal with " << width
           << " bits but got signal with " << inputWidth << " bits.";
  }
  return success();
};

//===----------------------------------------------------------------------===//
// MemoryControllerOp
//===----------------------------------------------------------------------===//

static handshake::ChannelType wrapChannel(Type type) {
  assert(ChannelType::isSupportedSignalType(type) && "unsupported data type");
  return handshake::ChannelType::get(type);
}

void MemoryControllerOp::build(OpBuilder &odsBuilder, OperationState &odsState,
                               Value memRef, Value memStart, ValueRange inputs,
                               Value ctrlEnd, ArrayRef<unsigned> blocks,
                               unsigned numLoads) {
  // Memory operands
  odsState.addOperands({memRef, memStart});
  odsState.addOperands(inputs);
  odsState.addOperands(ctrlEnd);

  // Data outputs (get their type from memref)
  MemRefType memrefType = memRef.getType().cast<MemRefType>();
  MLIRContext *ctx = odsBuilder.getContext();
  odsState.types.append(numLoads, wrapChannel(memrefType.getElementType()));
  odsState.types.push_back(handshake::ControlType::get(ctx));

  // Set "connectedBlocks" attribute
  SmallVector<int> blocksAttribute;
  for (unsigned size : blocks)
    blocksAttribute.push_back(size);
  odsState.addAttribute("connectedBlocks",
                        odsBuilder.getI32ArrayAttr(blocksAttribute));
}

/// Attempts to derive the ports for a memory controller. Fails if some of the
/// ports fails to be identified.
static LogicalResult getMCPorts(MCPorts &mcPorts) {
  unsigned nextBlockIdx = 0, resIdx = 0;
  std::optional<unsigned> currentBlockID;
  GroupMemoryPorts *currentGroup = nullptr;
  ValueRange memResults = mcPorts.memOp->getResults();
  SmallVector<unsigned> blocks = mcPorts.getMCOp().getMCBlocks();

  // Moves forward in our list of blocks, checking that we do not overflow it.
  auto getNextBlockID = [&]() -> LogicalResult {
    if (nextBlockIdx == blocks.size())
      return mcPorts.memOp.emitError()
             << "MC connects to more blocks than it declares.";
    currentBlockID = blocks[nextBlockIdx++];
    return success();
  };

  // Iterate over all memory inputs and figure out which ports are connected to
  // the memory controller
  auto inputIter = llvm::enumerate(mcPorts.memOp->getOperands());
  auto currentIt = inputIter.begin();

  // Skip the memref and memory start signals as well as the control end signal
  ++(++currentIt);
  unsigned lastIterOprd = mcPorts.memOp->getNumOperands() - 1;
  for (; currentIt != inputIter.end(); ++currentIt) {
    auto input = *currentIt;
    if (input.index() == lastIterOprd)
      break;
    Operation *portOp = backtrackToMemInput(input.value());

    // Identify the block the input operation belongs to
    unsigned portOpBlock = 0;
    if (portOp) {
      auto ctrlBlock =
          dyn_cast_if_present<IntegerAttr>(portOp->getAttr(BB_ATTR_NAME));
      if (ctrlBlock) {
        portOpBlock = ctrlBlock.getUInt();
      } else if (isa<handshake::LoadOp, handshake::StoreOp>(portOp)) {
        return portOp->emitError() << "Input operation of memory interface "
                                      "does not belong to any basic block.";
      }
    }

    // Checks wheter an access port belongs to the correct block
    auto checkAccessPort = [&]() -> LogicalResult {
      if (portOpBlock != *currentBlockID)
        return mcPorts.memOp->emitError()
               << "Access port belongs to block " << portOpBlock
               << ", but expected it to be part of block " << *currentBlockID;
      return success();
    };

    auto handleLoad = [&](handshake::LoadOp loadOp) -> LogicalResult {
      if (failed(checkAndSetBitwidth(input.value(), mcPorts.addrWidth)) ||
          failed(checkAndSetBitwidth(memResults[resIdx], mcPorts.dataWidth)))
        return failure();

      if (!currentGroup || portOpBlock != *currentBlockID) {
        // If this is the first input or if the load belongs to a different
        // block, allocate a new data stucture for the block's memory ports
        // (without control)
        if (failed(getNextBlockID()))
          return failure();
        mcPorts.groups.emplace_back();
        currentGroup = &mcPorts.groups.back();
      }

      if (failed(checkAccessPort()))
        return failure();

      // Add a load port to the group
      currentGroup->accessPorts.push_back(
          LoadPort(loadOp, input.index(), resIdx++));
      return success();
    };

    auto handleStore = [&](handshake::StoreOp storeOp) -> LogicalResult {
      auto dataInput = *(++currentIt);
      if (failed(checkAndSetBitwidth(input.value(), mcPorts.addrWidth)) ||
          failed(checkAndSetBitwidth(dataInput.value(), mcPorts.dataWidth)))
        return failure();

      // All basic blocks with at least one store access must have a control
      // input, so the block's memory ports must already be defined and point to
      // the same block
      if (!currentGroup)
        return storeOp.emitError() << "Store port must be preceeded by control "
                                      "port.";

      if (failed(checkAccessPort()))
        return failure();

      // Add a store port to the block
      currentGroup->accessPorts.push_back(StorePort(storeOp, input.index()));
      return success();
    };

    auto handleLSQ = [&](handshake::LSQOp lsqOp) -> LogicalResult {
      auto stAddrInput = *(++currentIt);
      auto stDataInput = *(++currentIt);
      if (failed(checkAndSetBitwidth(input.value(), mcPorts.addrWidth)) ||
          failed(checkAndSetBitwidth(memResults[resIdx], mcPorts.dataWidth)) ||
          failed(checkAndSetBitwidth(stAddrInput.value(), mcPorts.addrWidth)) ||
          failed(checkAndSetBitwidth(stDataInput.value(), mcPorts.dataWidth)))
        return failure();

      // Add the port to the list of ports from other memory
      // interfaces
      mcPorts.interfacePorts.push_back(
          LSQLoadStorePort(lsqOp, input.index(), resIdx++));
      return success();
    };

    auto handleControl = [&](Operation *ctrlOp) -> LogicalResult {
      if (failed(checkAndSetBitwidth(input.value(), mcPorts.ctrlWidth)) ||
          failed(getNextBlockID()))
        return failure();

      // Allocate a new data stucture for the group's memory ports
      mcPorts.groups.emplace_back(ControlPort(ctrlOp, input.index()));
      currentGroup = &mcPorts.groups.back();
      return success();
    };

    LogicalResult res = failure();
    if (!portOp) {
      // Control signal may come directly from function arguments
      res = handleControl(portOp);
    } else {
      res = llvm::TypeSwitch<Operation *, LogicalResult>(portOp)
                .Case<handshake::LoadOp>(handleLoad)
                .Case<handshake::StoreOp>(handleStore)
                .Case<handshake::LSQOp>(handleLSQ)
                .Default(handleControl);
    }

    // Forward failure when parsing parts
    if (failed(res))
      return failure();
  }

  // Check that all blocks have been accounted for
  if (nextBlockIdx != blocks.size())
    return mcPorts.memOp->emitError()
           << "MC declares more blocks than it connects to.";
  // Check that all memory results have been accounted for
  if (resIdx != memResults.size() - 1)
    return mcPorts.memOp->emitError()
           << "When identifying memory ports, some memory results were "
              "unnacounted for, this is not normal!";
  return success();
}

LogicalResult MemoryControllerOp::verify() {
  // Blocks must be unique
  SmallVector<unsigned> blocks = getMCBlocks();
  if (blocks.empty())
    return emitError() << "Memory controller must have at least one block.";
  DenseSet<unsigned> uniqueBlocks;
  for (unsigned blockID : blocks) {
    if (auto [_, newBlock] = uniqueBlocks.insert(blockID); !newBlock)
      return emitError() << "Block IDs must be unique but ID " << blockID
                         << " was found at least twice in the list.";
  }

  // Try to get the memort ports: this will catch most issues
  MCPorts mcPorts(*this);
  if (failed(getMCPorts(mcPorts)) || failed(verifyMemOp(mcPorts)))
    return failure();

  // If there is a port to another memory interface it must be to an LSQ
  if (!mcPorts.interfacePorts.empty()) {
    if (!isa<LSQLoadStorePort>(mcPorts.interfacePorts.front()))
      return emitError()
             << "The only memory interface port the memory controller "
                "supports is to an LSQ.";
  }
  return success();
}

dynamatic::MCPorts MemoryControllerOp::getPorts() {
  MCPorts mcPorts(*this);
  if (failed(getMCPorts(mcPorts)))
    assert(false && "failed to identify memory ports");
  return mcPorts;
}

//===----------------------------------------------------------------------===//
// LSQOp
//===----------------------------------------------------------------------===//

static void buildLSQGroupSizes(OpBuilder &odsBuilder, OperationState &odsState,
                               ArrayRef<unsigned> groupSizes) {
  SmallVector<int> sizesAttribute;
  for (unsigned size : groupSizes)
    sizesAttribute.push_back(size);
  odsState.addAttribute(LSQOp::getGroupSizesAttrName(odsState.name).strref(),
                        odsBuilder.getI32ArrayAttr(sizesAttribute));
}

void LSQOp::build(OpBuilder &odsBuilder, OperationState &odsState, Value memref,
                  Value memStart, ValueRange inputs, Value ctrlEnd,
                  ArrayRef<unsigned> groupSizes, unsigned numLoads) {
  // Memory operands
  odsState.addOperands({memref, memStart});
  odsState.addOperands(inputs);
  odsState.addOperands(ctrlEnd);

  // Data outputs (get their type from memref)
  MemRefType memrefType = memref.getType().cast<MemRefType>();
  MLIRContext *ctx = odsBuilder.getContext();
  odsState.types.append(numLoads, wrapChannel(memrefType.getElementType()));
  odsState.types.push_back(handshake::ControlType::get(ctx));
  buildLSQGroupSizes(odsBuilder, odsState, groupSizes);
}

void LSQOp::build(OpBuilder &odsBuilder, OperationState &odsState,
                  handshake::MemoryControllerOp mcOp, ValueRange inputs,
                  ArrayRef<unsigned> groupSizes, unsigned numLoads) {
  // Memory operands
  odsState.addOperands(inputs);

  // Data outputs (get their type from memref)
  MemRefType memrefType = mcOp.getMemRefType();
  MLIRContext *ctx = odsBuilder.getContext();
  Type dataType = wrapChannel(memrefType.getElementType());
  odsState.types.append(numLoads, dataType);

  // Add results for load/store address and store data
  Type addrType = handshake::ChannelType::getAddrChannel(ctx);
  odsState.types.append(2, addrType);
  odsState.types.push_back(dataType);

  // The LSQ is a slave interface in this case (the MC is the master), so it
  // doesn't produce a completion signal

  buildLSQGroupSizes(odsBuilder, odsState, groupSizes);
}

ParseResult LSQOp::parse(OpAsmParser &parser, OperationState &result) {
  SmallVector<OpAsmParser::UnresolvedOperand> operands;
  SmallVector<Type> resultTypes, operandTypes;
  llvm::SMLoc allOperandLoc = parser.getCurrentLocation();

  // Parse reference to memory region
  if (parser.parseLSquare())
    return failure();
  if (parser.parseOptionalKeyword("MC")) {
    // We expect something of the form "memref operand : memref type"
    OpAsmParser::UnresolvedOperand memrefOperand;
    Type memrefType;
    if (parser.parseOperand(memrefOperand) || parser.parseColon() ||
        parser.parseType(memrefType))
      return failure();
    operands.push_back(memrefOperand);
    operandTypes.push_back(memrefType);
  }
  if (parser.parseRSquare())
    return failure();

  // Parse memory operands
  if (parser.parseLParen() || parser.parseOperandList(operands) ||
      parser.parseRParen())
    return failure();

  // Parse group sizes and other attributes
  if (parser.parseOptionalAttrDict(result.attributes))
    return failure();

  // Parse operand and result types (function type)
  FunctionType funType;
  if (parser.parseColonType(funType))
    return failure();
  llvm::copy(funType.getInputs(), std::back_inserter(operandTypes));
  llvm::copy(funType.getResults(), std::back_inserter(resultTypes));

  // Set result types and resolve operand types
  result.addTypes(resultTypes);
  if (parser.resolveOperands(operands, operandTypes, allOperandLoc,
                             result.operands))
    return failure();
  return success();
}

void LSQOp::print(OpAsmPrinter &p) {
  // Print reference to memory region
  bool connectsToMC = isConnectedToMC();
  if (connectsToMC) {
    p << "[MC] ";
  } else {
    Value memref = getInputs().front();
    p << "[" << memref << " : " << memref.getType() << "] ";
  }

  // Print memory operands
  ValueRange inputs = getOperands();
  if (!connectsToMC) {
    // Skip the memref if present
    inputs = inputs.drop_front();
  }
  p << "(";
  for (Value oprd : inputs.drop_back(1))
    p << oprd << ", ";
  p << inputs.back() << ") ";

  // Print group sizes and other attributes
  p.printOptionalAttrDict((*this)->getAttrs());

  // Print result types
  p << " : ";
  p.printFunctionalType(inputs.getTypes(), getResults().getTypes());
}

/// Attempts to derive the ports for an LSQ. Fails if some of the ports fails to
/// be identified.
static LogicalResult getLSQPorts(LSQPorts &lsqPorts) {
  unsigned nextGroupIdx = 0, resIdx = 0;
  std::optional<unsigned> currentGroupRemaining;
  GroupMemoryPorts *currentGroup = nullptr;
  ValueRange memResults = lsqPorts.memOp->getResults();
  SmallVector<unsigned> groupSizes = lsqPorts.getLSQOp().getLSQGroupSizes();

  auto checkGroupIsValid = [&]() -> LogicalResult {
    if (!currentGroupRemaining)
      return lsqPorts.memOp->emitError()
             << "Access port must be precedeed by control port to start group";
    if (*currentGroupRemaining == 0)
      return lsqPorts.memOp->emitError()
             << "There are more access ports in group " << nextGroupIdx - 1
             << " than what the LSQ declares.";
    return success();
  };

  // Iterate over all memory inputs and figure out which ports are connected to
  // the memory controller
  auto inputIter = llvm::enumerate(lsqPorts.memOp->getOperands());
  auto currentIt = inputIter.begin();
  auto iterEnd = inputIter.end();

  unsigned lastIterOprd = lsqPorts.memOp->getNumOperands();
  if (lsqPorts.memOp.isMasterInterface()) {
    // Skip the memref and memory start signals as well as the ctrl end signal
    ++(++currentIt);
    --lastIterOprd;
  }
  for (; currentIt != iterEnd; ++currentIt) {
    auto input = *currentIt;
    if (input.index() == lastIterOprd)
      break;

    auto handleLoad = [&](handshake::LoadOp loadOp) -> LogicalResult {
      if (failed(checkAndSetBitwidth(input.value(), lsqPorts.addrWidth)) ||
          failed(checkAndSetBitwidth(memResults[resIdx], lsqPorts.dataWidth)) ||
          failed(checkGroupIsValid()))
        return failure();

      // Add a load port to the group
      currentGroup->accessPorts.push_back(
          LoadPort(loadOp, input.index(), resIdx++));
      --(*currentGroupRemaining);
      return success();
    };

    auto handleStore = [&](handshake::StoreOp storeOp) -> LogicalResult {
      auto dataInput = *(++currentIt);
      if (failed(checkAndSetBitwidth(input.value(), lsqPorts.addrWidth)) ||
          failed(checkAndSetBitwidth(dataInput.value(), lsqPorts.dataWidth)) ||
          failed(checkGroupIsValid()))
        return failure();

      // Add a store port to the group and decrement our group size by one
      currentGroup->accessPorts.push_back(StorePort(storeOp, input.index()));
      --(*currentGroupRemaining);
      return success();
    };

    auto handleMC = [&](handshake::MemoryControllerOp mcOp) -> LogicalResult {
      if (failed(checkAndSetBitwidth(input.value(), lsqPorts.dataWidth)) ||
          failed(checkAndSetBitwidth(memResults[resIdx], lsqPorts.addrWidth)) ||
          failed(checkAndSetBitwidth(memResults[resIdx + 1],
                                     lsqPorts.addrWidth)) ||
          failed(
              checkAndSetBitwidth(memResults[resIdx + 2], lsqPorts.dataWidth)))
        return failure();

      // Add the port to the list of ports from other memory interfaces
      lsqPorts.interfacePorts.push_back(
          MCLoadStorePort(mcOp, resIdx, input.index()));
      resIdx += 3;
      return success();
    };

    auto handleControl = [&](Operation *ctrlOp) -> LogicalResult {
      if (failed(checkAndSetBitwidth(input.value(), lsqPorts.ctrlWidth)))
        return failure();

      // Moves forward in our list of groups, checking that we do not overflow
      // it and that the previous one (if any) was completed
      if (nextGroupIdx == groupSizes.size())
        return lsqPorts.memOp.emitError()
               << "LSQ has more groups than it declares.";
      if (currentGroupRemaining && *currentGroupRemaining != 0)
        return lsqPorts.memOp.emitError()
               << "Group " << nextGroupIdx - 1 << " is missing "
               << *currentGroupRemaining
               << " access ports compared to what the LSQ declares.";
      currentGroupRemaining = groupSizes[nextGroupIdx++];

      // Allocate a new data stucture for the group's memory ports
      lsqPorts.groups.emplace_back(ControlPort(ctrlOp, input.index()));
      currentGroup = &lsqPorts.groups.back();
      return success();
    };

    Operation *portOp = backtrackToMemInput(input.value());
    LogicalResult res = failure();
    if (!portOp) {
      // Control signal may come directly from function arguments
      res = handleControl(portOp);
    } else {
      res = llvm::TypeSwitch<Operation *, LogicalResult>(portOp)
                .Case<handshake::LoadOp>(handleLoad)
                .Case<handshake::StoreOp>(handleStore)
                .Case<handshake::MemoryControllerOp>(handleMC)
                .Default(handleControl);
    }

    // Forward failure when parsing parts
    if (failed(res))
      return failure();
  }

  // Check that all groups have been accounted for
  if (nextGroupIdx != groupSizes.size())
    return lsqPorts.memOp->emitError()
           << "LSQ declares more groups than it connects to.";
  // Check that all memory results have been accounted for
  unsigned expectedResIdx = memResults.size();
  if (lsqPorts.memOp.isMasterInterface())
    expectedResIdx -= 1;
  if (resIdx != expectedResIdx) {
    return lsqPorts.memOp->emitError()
           << "Some memory results were unnacounted for when identifying ports";
  }
  return success();
}

LogicalResult LSQOp::verify() {
  // Group sizes must be strictly greater than 0
  SmallVector<unsigned> sizes = getLSQGroupSizes();
  if (sizes.empty())
    return emitError() << "LSQ needs to have at least one group.";
  for (unsigned size : sizes) {
    if (size == 0)
      return emitError() << "Group sizes must be stricly greater than 0.";
  }

  // Try to get the memort ports: this will catch most issues
  LSQPorts lsqPorts(*this);
  if (failed(getLSQPorts(lsqPorts)) || failed(verifyMemOp(lsqPorts)))
    return failure();

  // If there is a port to another memory interface it must be to an LSQ
  if (!lsqPorts.interfacePorts.empty()) {
    if (!isa<MCLoadStorePort>(lsqPorts.interfacePorts.front()))
      return emitError() << "The only memory interface port the LSQ supports "
                            "is to a memory controller.";
  }
  return success();
}

dynamatic::LSQPorts LSQOp::getPorts() {
  LSQPorts lsqPorts(*this);
  if (failed(getLSQPorts(lsqPorts)))
    assert(false && "failed to identify memory ports");
  return lsqPorts;
}

handshake::MemoryControllerOp LSQOp::getConnectedMC() {
  auto storeDataUsers = getResults().back().getUsers();
  if (storeDataUsers.empty())
    return nullptr;
  return dyn_cast_if_present<dynamatic::handshake::MemoryControllerOp>(
      *storeDataUsers.begin());
}

SmallVector<Value> LSQOp::getControlPaths(Operation *ctrlOp) {
  // Compute the set of group allocation signals to the LSQ
  DenseSet<Value> lsqGroupAllocs;
  LSQPorts ports = getPorts();
  ValueRange lsqInputs = getOperands();
  for (LSQGroup &group : ports.getGroups())
    lsqGroupAllocs.insert(lsqInputs[group->ctrlPort->getCtrlInputIndex()]);

  // Accumulate all outputs of the control operation that are part of the memory
  // control network; there are typically at most two for any given LSQ
  SmallVector<Value> resultsToAlloc;
  // Control channels to explore, starting from the control operation's results
  SmallVector<Value, 4> controlNet;
  // Control operations already explored from the control operation's results
  // (to avoid looping in the dataflow graph)
  SmallPtrSet<Operation *, 4> controlOps;

  for (OpResult res : ctrlOp->getResults()) {
    // We only care for control-only channels
    if (!isa<handshake::ControlType>(res.getType()))
      continue;

    // Reset the list of control channels to explore and the list of control
    // operations that we have already visited
    controlNet.clear();
    controlOps.clear();

    controlNet.push_back(res);
    controlOps.insert(ctrlOp);
    do {
      Value val = controlNet.pop_back_val();
      auto users = val.getUsers();
      assert(std::distance(users.begin(), users.end()) == 1 &&
             "IR is not materialized");
      Operation *succOp = *users.begin();

      if (lsqGroupAllocs.contains(val)) {
        // We have reached a group allocation to the same LSQ, stop the search
        // along this path
        resultsToAlloc.push_back(res);
        break;
      }

      // Make sure that we do not loop forever over the same control operations
      if (auto [_, newOp] = controlOps.insert(succOp); !newOp)
        continue;

      llvm::TypeSwitch<Operation *, void>(succOp)
          .Case<handshake::ConditionalBranchOp, handshake::BranchOp,
                handshake::MergeOp, handshake::MuxOp, handshake::ForkOp,
                handshake::LazyForkOp, handshake::BufferOp>([&](auto) {
            // If the successor just propagates the control path, add
            // all its results to the list of control channels to
            // explore
            llvm::copy(succOp->getResults(), std::back_inserter(controlNet));
          })
          .Case<handshake::ControlMergeOp>(
              [&](handshake::ControlMergeOp cmergeOp) {
                // Only the control merge's data output forwards the input
                controlNet.push_back(cmergeOp.getResult());
              });
    } while (!controlNet.empty());
  }

  return resultsToAlloc;
}

//===----------------------------------------------------------------------===//
// Specific port kinds
//===----------------------------------------------------------------------===//

dynamatic::FuncMemoryPorts
dynamatic::getMemoryPorts(handshake::MemoryOpInterface memOp) {
  if (auto mcOp = dyn_cast<handshake::MemoryControllerOp>((Operation *)memOp)) {
    MCPorts mcPorts(mcOp);
    if (failed(getMCPorts(mcPorts)))
      assert(false && "failed to identify memory ports");
    return mcPorts;
  }
  if (auto lsqOp = dyn_cast<handshake::LSQOp>((Operation *)memOp)) {
    LSQPorts lsqPorts(lsqOp);
    if (failed(getLSQPorts(lsqPorts)))
      assert(false && "failed to identify memory ports");
    return lsqPorts;
  }
  llvm_unreachable("unknown memory interface type");
}

handshake::MemoryOpInterface dynamatic::findMemInterface(Value val) {
  llvm::SmallDenseSet<Operation *, 2> explore(val.getUsers().begin(),
                                              val.getUsers().end());
  llvm::SmallDenseSet<Operation *, 2> visited;
  for (Operation *op : explore) {
    if (auto [_, newOp] = visited.insert(op); !newOp)
      continue;
    if (auto memOp = dyn_cast<handshake::MemoryOpInterface>(op))
      return memOp;
    if (isa<handshake::ExtSIOp, handshake::ExtUIOp, handshake::TruncIOp,
            handshake::ForkOp, handshake::LazyForkOp>(op))
      explore.insert(op->getUsers().begin(), op->getUsers().end());
  }
  return nullptr;
}

MemoryPort::MemoryPort(Operation *portOp, ArrayRef<unsigned> oprdIndices,
                       ArrayRef<unsigned> resIndices, Kind kind)
    : portOp(portOp), oprdIndices(oprdIndices), resIndices(resIndices),
      kind(kind) {}

ControlPort::ControlPort(Operation *ctrlOp, unsigned ctrlInputIdx)
    : MemoryPort(ctrlOp, {ctrlInputIdx}, {}, Kind::CONTROL) {}

LoadPort::LoadPort(handshake::LoadOp loadOp, unsigned addrInputIdx,
                   unsigned dataOutputIdx)
    : MemoryPort(loadOp, {addrInputIdx}, {dataOutputIdx}, Kind::LOAD) {}

handshake::LoadOp LoadPort::getLoadOp() const {
  return cast<handshake::LoadOp>(portOp);
}

StorePort::StorePort(handshake::StoreOp storeOp, unsigned addrInputIdx)
    : MemoryPort(storeOp, {addrInputIdx, addrInputIdx + 1}, {}, Kind::STORE){};

handshake::StoreOp StorePort::getStoreOp() const {
  return cast<handshake::StoreOp>(portOp);
}

LSQLoadStorePort::LSQLoadStorePort(dynamatic::handshake::LSQOp lsqOp,
                                   unsigned loadAddrInputIdx,
                                   unsigned loadDataOutputIdx)
    : MemoryPort(lsqOp,
                 {loadAddrInputIdx, loadAddrInputIdx + 1, loadAddrInputIdx + 2},
                 {loadDataOutputIdx}, Kind::LSQ_LOAD_STORE) {}

handshake::LSQOp LSQLoadStorePort::getLSQOp() const {
  return cast<handshake::LSQOp>(portOp);
}

MCLoadStorePort::MCLoadStorePort(dynamatic::handshake::MemoryControllerOp mcOp,
                                 unsigned loadAddrOutputIdx,
                                 unsigned loadDataInputIdx)
    : MemoryPort(
          mcOp, {loadDataInputIdx},
          {loadAddrOutputIdx, loadAddrOutputIdx + 1, loadAddrOutputIdx + 2},
          Kind::MC_LOAD_STORE) {}

handshake::MemoryControllerOp MCLoadStorePort::getMCOp() const {
  return cast<handshake::MemoryControllerOp>(portOp);
}

//===----------------------------------------------------------------------===//
// GroupMemoryPorts
//===----------------------------------------------------------------------===//

GroupMemoryPorts::GroupMemoryPorts(ControlPort ctrlPort) : ctrlPort(ctrlPort){};

unsigned GroupMemoryPorts::getNumInputs() const {
  unsigned numInputs = hasControl() ? 1 : 0;
  for (const MemoryPort &port : accessPorts) {
    if (isa<LoadPort>(port))
      numInputs += 1;
    else if (isa<StorePort>(port))
      numInputs += 2;
  }
  return numInputs;
}

unsigned GroupMemoryPorts::getNumResults() const {
  unsigned numResults = 0;
  for (const MemoryPort &port : accessPorts) {
    // There is one data output per load port
    if (isa<LoadPort>(port))
      numResults += 1;
  }
  return numResults;
}

size_t GroupMemoryPorts::getFirstOperandIndex() const {
  if (ctrlPort)
    return (*ctrlPort).getCtrlInputIndex();
  for (const MemoryPort &port : accessPorts) {
    if (auto indices = port.getOprdIndices(); !indices.empty())
      return indices.front();
  }
  return std::string::npos;
}

size_t GroupMemoryPorts::getLastOperandIndex() const {
  for (const MemoryPort &port : llvm::reverse(accessPorts)) {
    if (auto indices = port.getOprdIndices(); !indices.empty())
      return indices.back();
  }
  if (ctrlPort)
    return (*ctrlPort).getCtrlInputIndex();
  return std::string::npos;
}

size_t GroupMemoryPorts::getFirstResultIndex() const {
  for (const MemoryPort &port : accessPorts) {
    if (auto indices = port.getResIndices(); !indices.empty())
      return indices.front();
  }
  return std::string::npos;
}

size_t GroupMemoryPorts::getLastResultIndex() const {
  for (const MemoryPort &port : llvm::reverse(accessPorts)) {
    if (auto indices = port.getResIndices(); !indices.empty())
      return indices.front();
  }
  return std::string::npos;
}

//===----------------------------------------------------------------------===//
// FuncMemoryPorts (and children)
//===----------------------------------------------------------------------===//

mlir::ValueRange FuncMemoryPorts::getGroupInputs(unsigned groupIdx) {
  assert(groupIdx < groups.size() && "index higher than number of groups");
  size_t firstIdx = groups[groupIdx].getFirstOperandIndex();
  if (firstIdx == std::string::npos)
    return {};
  size_t lastIdx = groups[groupIdx].getLastOperandIndex();
  return memOp->getOperands().slice(firstIdx, lastIdx - firstIdx + 1);
}

mlir::ValueRange FuncMemoryPorts::getGroupResults(unsigned groupIdx) {
  assert(groupIdx < groups.size() && "index higher than number of groups");
  size_t firstIdx = groups[groupIdx].getFirstResultIndex();
  if (firstIdx == std::string::npos)
    return {};
  size_t lastIdx = groups[groupIdx].getLastResultIndex();
  return memOp->getResults().slice(firstIdx, lastIdx - firstIdx + 1);
}

namespace {
using FGetIndices = std::function<ArrayRef<unsigned>(const MemoryPort &)>;
} // namespace

static ValueRange getInterfaceValueRange(const FuncMemoryPorts &ports,
                                         ValueRange allValues,
                                         const FGetIndices &fGetIndices) {
  size_t firstIdx = std::string::npos;
  for (const MemoryPort &port : ports.interfacePorts) {
    if (auto indices = fGetIndices(port); !indices.empty()) {
      firstIdx = indices.front();
      break;
    }
  }
  if (firstIdx == std::string::npos)
    return {};

  for (const MemoryPort &port : llvm::reverse(ports.interfacePorts)) {
    if (auto indices = fGetIndices(port); !indices.empty())
      return allValues.slice(firstIdx, indices.back() - firstIdx + 1);
  }
  llvm_unreachable("no last index, this is impossible");
  return {};
}

ValueRange FuncMemoryPorts::getInterfacesInputs() {
  return getInterfaceValueRange(*this, memOp->getOperands(),
                                &MemoryPort::getOprdIndices);
}

ValueRange FuncMemoryPorts::getInterfacesResults() {
  return getInterfaceValueRange(*this, memOp->getResults(),
                                &MemoryPort::getResIndices);
}

MCBlock::MCBlock(GroupMemoryPorts *group, unsigned blockID)
    : blockID(blockID), group(group){};

MCPorts::MCPorts(handshake::MemoryControllerOp mcOp) : FuncMemoryPorts(mcOp){};

handshake::MemoryControllerOp MCPorts::getMCOp() const {
  return cast<handshake::MemoryControllerOp>(memOp);
}

MCBlock MCPorts::getBlock(unsigned blockIdx) {
  return MCBlock(&groups[blockIdx], getMCOp().getMCBlocks()[blockIdx]);
}

SmallVector<MCBlock> MCPorts::getBlocks() {
  SmallVector<MCBlock> mcBlocks;
  SmallVector<unsigned> blockIDs = getMCOp().getMCBlocks();
  for (auto [ports, id] : llvm::zip(groups, blockIDs))
    mcBlocks.emplace_back(&ports, id);
  return mcBlocks;
}

LSQLoadStorePort MCPorts::getLSQPort() const {
  assert(connectsToLSQ() && "no LSQ connected");
  std::optional<LSQLoadStorePort> lsqPort =
      dyn_cast<LSQLoadStorePort>(interfacePorts.front());
  assert(lsqPort && "lsq load/store port undefined");
  return *lsqPort;
}

LSQGroup::LSQGroup(GroupMemoryPorts *group, unsigned groupID)
    : groupID(groupID), group(group) {}

SmallVector<LSQGroup> LSQPorts::getGroups() {
  SmallVector<LSQGroup> lsqGroups;
  for (auto [idx, ports] : llvm::enumerate(groups))
    lsqGroups.emplace_back(&ports, idx);
  return lsqGroups;
}

LSQPorts::LSQPorts(handshake::LSQOp lsqOp) : FuncMemoryPorts(lsqOp){};

handshake::LSQOp LSQPorts::getLSQOp() const {
  return cast<handshake::LSQOp>(memOp);
}

MCLoadStorePort LSQPorts::getMCPort() const {
  assert(connectsToMC() && "no MC connected");
  std::optional<MCLoadStorePort> mcPort =
      dyn_cast<MCLoadStorePort>(interfacePorts.front());
  assert(mcPort && "mc load/store port undefined");
  return *mcPort;
}

//===----------------------------------------------------------------------===//
// EndOp
//===----------------------------------------------------------------------===//

LogicalResult EndOp::verify() {
  // Number of operands must match number of function results
  TypeRange oprdTypes = getOperandTypes();
  TypeRange resTypes = getParentOp().getFunctionType().getResults();
  if (oprdTypes.size() != resTypes.size()) {
    return emitError() << "number of operands must match number of "
                          "function results, expected "
                       << resTypes.size() << " but got " << oprdTypes.size();
  }

  // Operand types must match function result types
  for (auto [idx, types] :
       llvm::enumerate(llvm::zip_equal(oprdTypes, resTypes))) {
    auto &[oprd, res] = types;
    if (oprd != res) {
      return emitError() << "operand " << idx << "'s type must match result "
                         << idx << "'s type, expected " << res << " but got "
                         << oprd;
    }
  }

  return success();
}

//===----------------------------------------------------------------------===//
// SpeculatorOp
//===----------------------------------------------------------------------===//

ParseResult SpeculatorOp::parse(OpAsmParser &parser, OperationState &result) {
  OpAsmParser::UnresolvedOperand enable, dataIn;
  Type dataType;
  Type enableType;
  SmallVector<Type> uniqueResTypes;
  llvm::SMLoc allOperandLoc = parser.getCurrentLocation();

  if (parser.parseLSquare() || parser.parseOperand(enable) ||
      parser.parseRSquare() || parser.parseOperand(dataIn) ||
      parser.parseOptionalAttrDict(result.attributes) || parser.parseColon() ||
      parser.parseType(dataType) || parser.parseComma() ||
      parser.parseType(enableType) || parser.parseArrowTypeList(uniqueResTypes))
    return failure();

  if (uniqueResTypes.size() != 3)
    return failure();

  Type ctrlType = uniqueResTypes[1];
  Type wideCtrlType = uniqueResTypes[2];

  // dataOut, saveCtrl, commitCtrl, SCSaveCtrl, SCCommitCtrl, SCBranchCtrl
  result.addTypes(
      {dataType, ctrlType, ctrlType, wideCtrlType, wideCtrlType, ctrlType});

  return parser.resolveOperands({dataIn, enable}, {dataType, enableType},
                                allOperandLoc, result.operands);
}

void SpeculatorOp::print(OpAsmPrinter &p) {
  p << " [" << getEnable() << "] " << getDataIn() << " ";
  p.printOptionalAttrDict((*this)->getAttrs());
  p << " : " << getDataIn().getType() << ", " << getEnable().getType();
  p << " -> (";
  p << getDataOut().getType() << ", " << getSaveCtrl().getType() << ", "
    << getSCSaveCtrl().getType();
  p << ")";
}

LogicalResult SpeculatorOp::inferReturnTypes(
    MLIRContext *context, std::optional<Location> location, ValueRange operands,
    DictionaryAttr attributes, mlir::OpaqueProperties properties,
    mlir::RegionRange regions,
    SmallVectorImpl<mlir::Type> &inferredReturnTypes) {

  OpBuilder builder(context);
  ChannelType ctrlType = ChannelType::get(builder.getIntegerType(1));
  ChannelType wideControlType = ChannelType::get(builder.getIntegerType(3));

  auto dataInType =
      dyn_cast<ExtraSignalsTypeInterface>(operands.front().getType());
  if (dataInType.hasExtraSignal(EXTRA_SIGNAL_SPEC)) {
    // If dataIn already has the spec bit, just push it through (inside loops)
    inferredReturnTypes.push_back(dataInType);
  } else {
    // Otherwise, add the spec bit to the dataIn type (outside loops)
    inferredReturnTypes.push_back(dataInType.addExtraSignal(
        ExtraSignal(EXTRA_SIGNAL_SPEC, builder.getIntegerType(1))));
  }

  inferredReturnTypes.push_back(ctrlType);
  inferredReturnTypes.push_back(ctrlType);
  inferredReturnTypes.push_back(wideControlType);
  inferredReturnTypes.push_back(wideControlType);
  inferredReturnTypes.push_back(ctrlType);
  return success();
}

LogicalResult SpeculatorOp::verify() {
  Type refBoolType = getSaveCtrl().getType();
  if (refBoolType != getCommitCtrl().getType() ||
      refBoolType != getSCBranchCtrl().getType()) {
    return emitError() << "expected $saveCtrl, $commitCtrl, and $SCBranchCtrl "
                          "to have the same type, but got "
                       << refBoolType << ", " << getCommitCtrl().getType()
                       << ", and " << getSCBranchCtrl().getType();
  }

  if (getSCSaveCtrl().getType() != getSCCommitCtrl().getType()) {
    return emitError() << "expected $SCSaveCtrl and $SCCommitCtrl to have the "
                          "same type, but got "
                       << getSCSaveCtrl().getType() << " and "
                       << getSCCommitCtrl().getType();
  }
  return success();
}

//===----------------------------------------------------------------------===//
// SpecCommitOp
//===----------------------------------------------------------------------===//

LogicalResult SpecCommitOp::inferReturnTypes(
    MLIRContext *context, std::optional<Location> location, ValueRange operands,
    DictionaryAttr attributes, mlir::OpaqueProperties properties,
    mlir::RegionRange regions,
    SmallVectorImpl<mlir::Type> &inferredReturnTypes) {

  OpBuilder builder(context);

  auto dataInType = cast<ExtraSignalsTypeInterface>(operands.front().getType());
  inferredReturnTypes.push_back(
      dataInType.removeExtraSignal(EXTRA_SIGNAL_SPEC));

  return success();
}

//===----------------------------------------------------------------------===//
// BundleOp
//===----------------------------------------------------------------------===//

ParseResult BundleOp::parse(OpAsmParser &parser, OperationState &result) {
  SmallVector<OpAsmParser::UnresolvedOperand, 4> signals;
  Type dataflowType;
  MLIRContext *ctx = parser.getContext();
  llvm::SMLoc operandLoc = parser.getCurrentLocation();

  if (parser.parseOperandList(signals) ||
      parser.parseOptionalAttrDict(result.attributes) || parser.parseColon() ||
      parser.parseKeyword("_") || parser.parseKeyword("to") ||
      parseHandshakeType(parser, dataflowType))
    return failure();
  result.addTypes(dataflowType);

  // Determine the type of all input signals and of all upstream signals based
  // on the first result's type
  SmallVector<Type, 4> signalTypes;
  llvm::TypeSwitch<Type, void>(dataflowType)
      .Case<ChannelType>([&](ChannelType channelType) {
        signalTypes.push_back(ControlType::get(ctx));
        signalTypes.push_back(channelType.getDataType());
        for (const ExtraSignal &extra : channelType.getExtraSignals()) {
          if (extra.downstream)
            signalTypes.push_back(extra.type);
          else
            result.addTypes(extra.type);
        }
      })
      .Case<ControlType>([&](auto) {
        IntegerType i1Type = IntegerType::get(ctx, 1);
        signalTypes.push_back(i1Type);
        result.addTypes(i1Type);
      });

  return parser.resolveOperands(signals, signalTypes, operandLoc,
                                result.operands);
}

void BundleOp::print(OpAsmPrinter &p) {
  p << " " << getOperands() << " ";
  p.printOptionalAttrDict((*this)->getAttrs());
  p << " : _ to ";
  printHandshakeType(p, getChannelLike().getType());
}

/// Common verifier for `handshake::BundleOp` and `handshake::UnbundleOp`
/// operations, which have the same semantics. Emits an error and fails if the
/// operation under verification has inconsistent operands/results; succeeds
/// otherwise.
static LogicalResult
verifyBundlingOp(Type channelLikeType, ValueRange upstreams,
                 ValueRange downstreams, bool isBundleOp,
                 function_ref<InFlightDiagnostic()> emitError) {
  // Define some keyword for error reporting based on whether the operation is a
  // bundle or unbundle
  StringRef downStr, upStr, actionStr;
  if (isBundleOp) {
    downStr = "operand";
    upStr = "result";
    actionStr = "bundling";
  } else {
    downStr = "result";
    upStr = "operand";
    actionStr = "unbundling";
  }

  if (auto channelType = dyn_cast<handshake::ChannelType>(channelLikeType)) {
    // The first and second downstream values must be the channel's control and
    // the data type, respectively
    if (downstreams.size() < 2) {
      return emitError() << "not enough " << downStr << "s, " << actionStr
                         << " a !handshake.channel should "
                            "produce at least two "
                         << downStr << "s";
    }
    if (!isa<handshake::ControlType>(downstreams.front().getType())) {
      return emitError()
             << "type mistmatch between expected !handshake.control type and "
                "operation's first "
             << downStr << " (" << downstreams.front().getType() << ")";
    }
    downstreams = downstreams.drop_front();
    if (channelType.getDataType() != downstreams.front().getType()) {
      return emitError() << "type mismatch between channel's data type ("
                         << channelType.getDataType()
                         << ") and operation's second " << downStr << " ("
                         << downstreams.front().getType() << ")";
    }
    downstreams = downstreams.drop_front();

    // The channel's extra signals must be reflected in number and types in the
    // operation's operands and results depending on their direction
    auto downstreamIt = downstreams.begin();
    auto upstreamIt = upstreams.begin();
    for (const ExtraSignal &extra : channelType.getExtraSignals()) {
      auto handleExtraSignal = [&](auto &it, ValueRange values,
                                   StringRef valueType,
                                   unsigned valOffset) -> LogicalResult {
        if (it == values.end()) {
          return emitError()
                 << "not enough " << valueType
                 << "s, no value for extra signal '" << extra.name << "'";
        }
        if (extra.type != (*it).getType()) {
          unsigned valIdx = std::distance(values.begin(), it) + valOffset;
          return emitError()
                 << "type mismatch between extra signal '" << extra.name
                 << "' (" << extra.type << ") and " << valIdx << "-th "
                 << valueType << " (" << (*it).getType() << ")";
        }
        ++it;
        return success();
      };

      if (extra.downstream) {
        if (failed(handleExtraSignal(downstreamIt, downstreams, downStr, 2)))
          return failure();
      } else {
        if (failed(handleExtraSignal(upstreamIt, upstreams, upStr, 1)))
          return failure();
      }
    }
    if (downstreamIt != downstreams.end()) {
      return emitError()
             << "too many extra downstream values provided, expected "
             << std::distance(downstreams.begin(), downstreamIt) << " but got "
             << downstreams.size();
    }
    if (upstreamIt != upstreams.end()) {
      return emitError() << "too many extra upstream values provided, expected "
                         << std::distance(upstreams.begin(), upstreamIt)
                         << " but got " << upstreams.size();
    }
  } else {
    assert(isa<handshake::ControlType>(channelLikeType) && "expected control");
    OpBuilder builder(channelLikeType.getContext());
    IntegerType i1Type = builder.getIntegerType(1);
    if (upstreams.size() != 1 || upstreams.front().getType() != i1Type)
      return emitError() << "expected single i1 " << upStr << " for ready";
    if (downstreams.size() != 1 || downstreams.front().getType() != i1Type)
      return emitError() << "expected single i1 " << downStr << " for valid";
  }

  return success();
}

void BundleOp::build(OpBuilder &odsBuilder, OperationState &odsState,
                     Value ctrl, Value data, ValueRange downstreams,
                     ChannelType channelType) {
  assert(isa<handshake::ControlType>(ctrl.getType()) &&
         "expected !handshake.control");
  assert(cast<handshake::ControlType>(ctrl.getType()).getNumExtraSignals() ==
             0 &&
         "expected ctrl to have no extra signals");
  assert(handshake::ChannelType::isSupportedSignalType(data.getType()) &&
         "unsupported data type");
  assert(downstreams.size() == channelType.getNumDownstreamExtraSignals() &&
         "incorrect number of extra downstream signals");

  odsState.addOperands({ctrl, data});
  odsState.addOperands(downstreams);

  // The operation produces the bundled channel type as well as any upstream
  // signal in the channel separately (in the order in which they are declared
  // by the channel)
  odsState.addTypes(channelType);
  for (const ExtraSignal &extra : channelType.getExtraSignals()) {
    if (!extra.downstream)
      odsState.addTypes(extra.type);
  }
}

LogicalResult BundleOp::verify() {
  return verifyBundlingOp(getChannelLike().getType(), getUpstreams(),
                          getSignals(), true, [&]() { return emitError(); });
}

//===----------------------------------------------------------------------===//
// UnbundleOp
//===----------------------------------------------------------------------===//

ParseResult UnbundleOp::parse(OpAsmParser &parser, OperationState &result) {
  SmallVector<OpAsmParser::UnresolvedOperand, 4> operands;
  OpAsmParser::UnresolvedOperand &channelLike = operands.emplace_back();
  Type dataflowType;
  MLIRContext *ctx = parser.getContext();
  llvm::SMLoc operandLoc = parser.getCurrentLocation();

  // Parse operands
  if (parser.parseOperand(channelLike))
    return failure();
  if (!parser.parseOptionalLSquare()) {
    if (parser.parseOperandList(operands) || parser.parseRSquare())
      return failure();
  }

  // Parse attribute dictionarry and type
  if (parser.parseOptionalAttrDict(result.attributes) || parser.parseColon() ||
      parseHandshakeType(parser, dataflowType) || parser.parseKeyword("to") ||
      parser.parseKeyword("_"))
    return failure();

  // Determine the type of all output signals and of all upstream signals based
  // on the first operand's type
  SmallVector<Type, 4> operandTypes;
  operandTypes.push_back(dataflowType);
  llvm::TypeSwitch<Type, void>(dataflowType)
      .Case<ChannelType>([&](ChannelType channelType) {
        result.addTypes({ControlType::get(ctx), channelType.getDataType()});
        for (const ExtraSignal &extra : channelType.getExtraSignals()) {
          if (extra.downstream)
            result.addTypes(extra.type);
          else
            operandTypes.push_back(extra.type);
        }
      })
      .Case<ControlType>([&](auto) {
        IntegerType i1Type = IntegerType::get(ctx, 1);
        result.addTypes(i1Type);
        operandTypes.push_back(i1Type);
      });

  return parser.resolveOperands(operands, operandTypes, operandLoc,
                                result.operands);
}

void UnbundleOp::print(OpAsmPrinter &p) {
  p << " " << getChannelLike() << " ";
  if (OperandRange upstreams = getUpstreams(); !upstreams.empty())
    p << "[ " << upstreams << " ] ";
  p.printOptionalAttrDict((*this)->getAttrs());
  p << " : ";
  printHandshakeType(p, getChannelLike().getType());
  p << " to _ ";
}

LogicalResult UnbundleOp::inferReturnTypes(
    MLIRContext *context, std::optional<Location> location, ValueRange operands,
    DictionaryAttr attributes, mlir::OpaqueProperties properties,
    mlir::RegionRange regions,
    SmallVectorImpl<mlir::Type> &inferredReturnTypes) {

  Type channelLikeType = operands.front().getType();
  if (auto channelType = dyn_cast<handshake::ChannelType>(channelLikeType)) {
    inferredReturnTypes.push_back(handshake::ControlType::get(context));
    inferredReturnTypes.push_back(channelType.getDataType());
    // All downstream extra signals get unbundled after the control/data
    for (const ExtraSignal &extra : channelType.getExtraSignals()) {
      if (extra.downstream)
        inferredReturnTypes.push_back(extra.type);
    }
  } else {
    assert(isa<handshake::ControlType>(channelLikeType) && "expected control");
    OpBuilder builder(context);
    inferredReturnTypes.push_back(builder.getIntegerType(1));
  }

  return success();
}

LogicalResult UnbundleOp::verify() {
  return verifyBundlingOp(getChannelLike().getType(), getUpstreams(),
                          getSignals(), false, [&]() { return emitError(); });
}

//===----------------------------------------------------------------------===//
// ReshapeOp
//===----------------------------------------------------------------------===//

/// Returns the total number of bits needed to carry all extra downstream
/// signals and all extra upstream signals.
static std::pair<unsigned, unsigned> getTotalExtraWidths(ChannelType type) {
  unsigned totalDownWidth = 0, totalUpWidth = 0;
  for (const ExtraSignal &extra : type.getExtraSignals()) {
    if (extra.downstream)
      totalDownWidth += extra.getBitWidth();
    else
      totalUpWidth += extra.getBitWidth();
  }
  return {totalDownWidth, totalUpWidth};
}

void ReshapeOp::build(OpBuilder &odsBuilder, OperationState &odsState,
                      TypedValue<ChannelType> channel,
                      bool mergeDownstreamIntoData) {
  // Set the operands/attributes
  MLIRContext *ctx = odsBuilder.getContext();
  ChannelReshapeType reshapeType = mergeDownstreamIntoData
                                       ? ChannelReshapeType::MergeData
                                       : ChannelReshapeType::MergeExtra;
  odsState.addAttribute("reshapeType",
                        ChannelReshapeTypeAttr::get(ctx, reshapeType));
  odsState.addOperands(channel);

  // All extra signals will be combined into at most one downstream combined
  // signal and one upstream combined signal, compute their bitwidth
  auto [totalDownWidth, totalUpWidth] = getTotalExtraWidths(channel.getType());

  // The result channel type can be determined from the input channel type and
  // reshaping type
  SmallVector<ExtraSignal> extraSignals;
  Type dataType = channel.getType().getDataType();
  if (mergeDownstreamIntoData) {
    if (totalDownWidth) {
      unsigned dataWidth = channel.getType().getDataBitWidth();
      dataType = odsBuilder.getIntegerType(totalDownWidth + dataWidth);
    }
  } else {
    // At most a single downstream extra signal should remain
    if (totalDownWidth != 0) {
      extraSignals.emplace_back(
          MERGED_DOWN_NAME, odsBuilder.getIntegerType(totalDownWidth), true);
    }
  }
  // At most a single upstream extra signal should remain
  if (totalUpWidth != 0) {
    extraSignals.emplace_back(MERGED_UP_NAME,
                              odsBuilder.getIntegerType(totalUpWidth), false);
  }

  odsState.addTypes(ChannelType::get(ctx, dataType, extraSignals));
}

void ReshapeOp::build(OpBuilder &odsBuilder, OperationState &odsState,
                      TypedValue<ChannelType> channel,
                      bool splitDownstreamFromData, Type reshapedType) {
  // Set the operands/attributes
  MLIRContext *ctx = odsBuilder.getContext();
  ChannelReshapeType reshapeType = splitDownstreamFromData
                                       ? ChannelReshapeType::SplitData
                                       : ChannelReshapeType::SplitExtra;
  odsState.addAttribute("reshapeType",
                        ChannelReshapeTypeAttr::get(ctx, reshapeType));
  odsState.addOperands(channel);

  // The compatibility of this type with the input will be checked in the
  // operation's verification function
  odsState.addTypes(reshapedType);
}

LogicalResult ReshapeOp::verify() {
  ChannelType srcType = getChannel().getType(),
              dstType = getReshaped().getType();
  std::pair<unsigned, unsigned> srcExtraWidths = getTotalExtraWidths(srcType),
                                dstExtraWidths = getTotalExtraWidths(dstType);

  // Fails if the merged type has at least one extra downstream signal.
  auto checkNoExtraDownstreamSignal = [&](bool isMerge) -> LogicalResult {
    ChannelType type = isMerge ? dstType : srcType;
    unsigned numSignals = type.getNumDownstreamExtraSignals();
    if (numSignals == 0)
      return success();
    return emitError() << "too many extra downstream signals in the "
                       << (isMerge ? "destination" : "source")
                       << " type, expected 0 but got " << numSignals;
  };

  // Fails if the merged type has more than one extra signal of the specified
  // direction, or if the single extra signal of the direction is incompatible
  // with the split type.
  auto checkMergedExtraSignal = [&](bool isMerge,
                                    bool isDownstream) -> LogicalResult {
    ChannelType type = isMerge ? dstType : srcType;
    unsigned expectedWidth, numExtra;
    StringRef dirStr, combinedName;
    if (isDownstream) {
      expectedWidth = isMerge ? srcExtraWidths.first : dstExtraWidths.first;
      numExtra = type.getNumDownstreamExtraSignals();
      dirStr = "downstream";
      combinedName = MERGED_DOWN_NAME;
    } else {
      expectedWidth = isMerge ? srcExtraWidths.second : dstExtraWidths.second;
      numExtra = type.getNumUpstreamExtraSignals();
      dirStr = "uptream";
      combinedName = MERGED_UP_NAME;
    }

    // There must be either 0 or 1 extra signal of the specified direction
    if (numExtra == 0)
      return success();
    if (numExtra > 1) {
      return emitError() << "merged channel type should have at most one "
                         << dirStr << " signal, but got " << numExtra;
    }

    // Retrieve the single extra signal of the correct direction, then check its
    // name, bitwidth, and type
    const ExtraSignal &extraSignal =
        *llvm::find_if(type.getExtraSignals(), [&](const ExtraSignal &extra) {
          return extra.downstream == isDownstream;
        });

    if (extraSignal.name != combinedName) {
      return emitError() << "invalid name for merged extra " << dirStr
                         << " signal, expected '" << combinedName
                         << "' but got '" << extraSignal.name << "'";
    }
    if (extraSignal.getBitWidth() != expectedWidth) {
      return emitError() << "invalid bitwidth for merged extra " << dirStr
                         << " signal, expected " << expectedWidth << " but got "
                         << extraSignal.getBitWidth();
    }
    if (!isa<IntegerType>(extraSignal.type)) {
      return emitError() << "invalid type for merged extra " << dirStr
                         << " signal, expected IntegerType but got "
                         << extraSignal.type;
    }
    return success();
  };

  // Fails if the merged type's data type is incompatible with the split type.
  auto checkCompatibleDataType = [&](bool isMerge) -> LogicalResult {
    ChannelType splitType, mergeType;
    unsigned extraWidth;
    if (isMerge) {
      splitType = srcType;
      mergeType = dstType;
      extraWidth = srcExtraWidths.first;
    } else {
      splitType = dstType;
      mergeType = srcType;
      extraWidth = dstExtraWidths.first;
    }
    Type mergedDataType = mergeType.getDataType();

    unsigned expectedMergedDataWidth = extraWidth + splitType.getDataBitWidth();
    if (expectedMergedDataWidth != mergeType.getDataBitWidth()) {
      return emitError() << "invalid merged data type bitwidth, expected "
                         << expectedMergedDataWidth << " but got "
                         << mergeType.getDataBitWidth();
    }
    if (extraWidth) {
      if (!isa<IntegerType>(mergedDataType)) {
        return emitError() << "invalid merged data type, expected merged "
                              "IntegerType but got "
                           << mergedDataType;
      }
    } else {
      if (splitType.getDataType() != mergedDataType) {
        return emitError()
               << "invalid destination data type, expected source data type "
               << splitType.getDataType() << " but got " << mergedDataType;
      }
    }
    return success();
  };

  // Fails if the merged type's and split type's data types are different.
  auto checkSameDataType = [&]() -> LogicalResult {
    if (srcType.getDataType() != dstType.getDataType()) {
      return emitError() << "reshaping in this mode should not change "
                            "the data type, expected "
                         << srcType.getDataType() << " but got "
                         << dstType.getDataType();
    }
    return success();
  };

  switch (getReshapeType()) {
  case ChannelReshapeType::MergeData:
    if (failed(checkNoExtraDownstreamSignal(true)) ||
        failed(checkMergedExtraSignal(true, false)) ||
        failed(checkCompatibleDataType(true)))
      return failure();

    break;
  case ChannelReshapeType::MergeExtra:
    if (failed(checkMergedExtraSignal(true, false)) ||
        failed(checkMergedExtraSignal(true, true)) ||
        failed(checkSameDataType()))
      return failure();
    break;
  case ChannelReshapeType::SplitData:
    if (failed(checkNoExtraDownstreamSignal(false)) ||
        failed(checkMergedExtraSignal(false, false)) ||
        failed(checkCompatibleDataType(false)))
      return failure();
    break;
  case ChannelReshapeType::SplitExtra:
    if (failed(checkMergedExtraSignal(false, false)) ||
        failed(checkMergedExtraSignal(false, true)) ||
        failed(checkSameDataType()))
      return failure();
    break;
  }

  return success();
}

OpFoldResult ReshapeOp::fold(FoldAdaptor adaptor) {
  if (getChannel().getType() == getReshaped().getType())
    return getChannel();

  Operation *defOp = getChannel().getDefiningOp();
  if (auto reshapeOp = dyn_cast_if_present<ReshapeOp>(defOp)) {
    if (getReshaped().getType() == reshapeOp.getChannel().getType())
      return reshapeOp.getChannel();
  }
  return nullptr;
}

//===----------------------------------------------------------------------===//
// CmpFOp
//===----------------------------------------------------------------------===//

LogicalResult
CmpFOp::inferReturnTypes(MLIRContext *context, std::optional<Location> location,
                         ValueRange operands, DictionaryAttr attributes,
                         mlir::OpaqueProperties properties,
                         mlir::RegionRange regions,
                         SmallVectorImpl<mlir::Type> &inferredReturnTypes) {
  OpBuilder builder(context);
  inferredReturnTypes.push_back(ChannelType::get(
      builder.getIntegerType(1),
      // We can assume that
      // - operand[0] exists
      // - operand[0] is a channel type
      // - all operands have the same extra signals
<<<<<<< HEAD
      cast<ChannelType>(operands[0].getType()).getExtraSignals()));
=======
      // Note that this cast throws an error if the assumption is not met
      operands[0].getType().cast<ChannelType>().getExtraSignals()));
>>>>>>> 9ddd0b42
  return success();
}

//===----------------------------------------------------------------------===//
// CmpIOp
//===----------------------------------------------------------------------===//

LogicalResult
CmpIOp::inferReturnTypes(MLIRContext *context, std::optional<Location> location,
                         ValueRange operands, DictionaryAttr attributes,
                         mlir::OpaqueProperties properties,
                         mlir::RegionRange regions,
                         SmallVectorImpl<mlir::Type> &inferredReturnTypes) {
  OpBuilder builder(context);
  inferredReturnTypes.push_back(ChannelType::get(
      builder.getIntegerType(1),
      // We can assume that
      // - operand[0] exists
      // - operand[0] is a channel type
      // - all operands have the same extra signals
<<<<<<< HEAD
      cast<ChannelType>(operands[0].getType()).getExtraSignals()));
=======
      // Note that this cast throws an error if the assumption is not met
      operands[0].getType().cast<ChannelType>().getExtraSignals()));
>>>>>>> 9ddd0b42
  return success();
}

//===----------------------------------------------------------------------===//
// ExtSIOp
//===----------------------------------------------------------------------===//

/// Folds an extension operation if it is preceeded by another extension
/// operation of the same type of if its operand/result types are the same.
template <typename Op>
static OpFoldResult foldExtOp(Op op) {
  if (auto defExtOp = op.getIn().template getDefiningOp<Op>()) {
    // Bypass the preceeding extension operation
    op.getInMutable().assign(defExtOp.getIn());
    return op.getOut();
  }

  unsigned srcWidth = op.getIn().getType().getDataBitWidth();
  unsigned dstWidth = op.getOut().getType().getDataBitWidth();
  if (srcWidth == dstWidth)
    return op.getIn();
  return nullptr;
}

void ExtSIOp::getCanonicalizationPatterns(RewritePatternSet &results,
                                          MLIRContext *context) {
  results.add<ExtSIOfExtUI>(context);
}

OpFoldResult ExtSIOp::fold(FoldAdaptor adaptor) { return foldExtOp(*this); }

/// Extension operations can only extend to a channel with a wider data type and
/// identical extra signals.
template <typename Op>
static LogicalResult verifyExtOp(Op op) {
  ChannelType srcType = op.getIn().getType();
  ChannelType dstType = op.getOut().getType();

  if (srcType.getDataBitWidth() > dstType.getDataBitWidth()) {
    return op.emitError() << "result channel's data type "
                          << dstType.getDataType()
                          << " must be wider than operand type "
                          << srcType.getDataType();
  }
  return success();
}

LogicalResult ExtSIOp::verify() { return verifyExtOp(*this); }

//===----------------------------------------------------------------------===//
// ExtUIOp
//===----------------------------------------------------------------------===//

OpFoldResult ExtUIOp::fold(FoldAdaptor adaptor) { return foldExtOp(*this); }

LogicalResult ExtUIOp::verify() { return verifyExtOp(*this); }

//===----------------------------------------------------------------------===//
// TruncIOp
//===----------------------------------------------------------------------===//

void TruncIOp::getCanonicalizationPatterns(RewritePatternSet &results,
                                           MLIRContext *context) {
  results.add<TruncIExtSIToExtSI, TruncIExtUIToExtUI>(context);
}

OpFoldResult TruncIOp::fold(FoldAdaptor adaptor) {
  if (auto defTruncOp = getIn().getDefiningOp<TruncIOp>()) {
    // Bypass the preceeding truncation operation
    getInMutable().assign(defTruncOp.getIn());
    return getResult();
  }

  Operation *defOp = getIn().getDefiningOp();
  if (isa_and_present<ExtSIOp, ExtUIOp>(defOp)) {
    Value src = defOp->getOperand(0);
    unsigned srcWidth = cast<ChannelType>(src.getType()).getDataBitWidth();
    unsigned dstWidth = getOut().getType().getDataBitWidth();
    if (srcWidth > dstWidth) {
      // Bypass the preceeding extension operation
      getInMutable().assign(src);
      return getResult();
    }
    // Bypass the preceeding extension operation and the truncation
    return src;
  }

  // Identical operand and result types mean that the trunc is a no-op
  unsigned srcWidth = getIn().getType().getDataBitWidth();
  unsigned dstWidth = getOut().getType().getDataBitWidth();
  if (srcWidth == dstWidth)
    return getIn();
  return nullptr;
}
/// Extension operations can only extend to a channel with a wider data type and
/// identical extra signals.
template <typename Op>
static LogicalResult verifyTruncOp(Op op) {
  ChannelType srcType = op.getIn().getType();
  ChannelType dstType = op.getOut().getType();

  if (srcType.getDataBitWidth() < dstType.getDataBitWidth()) {
    return op.emitError() << "result channel's data type "
                          << dstType.getDataType()
                          << " must be narrower than operand type "
                          << srcType.getDataType();
  }
  return success();
}

LogicalResult TruncIOp::verify() { return verifyTruncOp(*this); }

//===----------------------------------------------------------------------===//
// TruncFOp
//===----------------------------------------------------------------------===//

LogicalResult TruncFOp::verify() { return verifyTruncOp(*this); }

//===----------------------------------------------------------------------===//
// ExtFOp
//===----------------------------------------------------------------------===//
LogicalResult ExtFOp::verify() { return verifyExtOp(*this); }

#define GET_OP_CLASSES
#include "dynamatic/Dialect/Handshake/Handshake.cpp.inc"<|MERGE_RESOLUTION|>--- conflicted
+++ resolved
@@ -243,44 +243,6 @@
   if (operands.size() < 2)
     return failure();
 
-<<<<<<< HEAD
-  // We infer the return type only considering the spec tag.
-  // If someone wants to support another extra signal, they should update the
-  // implementation here.
-
-  // We cannot use MergeLikeOpInterface::inferReturnTypes here because this
-  // method is static.
-  bool hasSpecInput = false;
-  for (auto operand : operands) {
-    auto operandType = operand.getType();
-    if (auto extraSignalsType =
-            dyn_cast<ExtraSignalsTypeInterface>(operandType)) {
-      if (extraSignalsType.hasExtraSignal(EXTRA_SIGNAL_SPEC)) {
-        hasSpecInput = true;
-        break;
-      }
-    }
-  }
-
-  // The type of the first data operand is the candidate for the return type
-  auto dataInTypeCandidate = operands[1].getType();
-  if (!hasSpecInput) {
-    // If none of the data operands has the spec tag, we can use the candidate
-    inferredReturnTypes.push_back(dataInTypeCandidate);
-    return success();
-  }
-
-  auto extraSignalsType = cast<ExtraSignalsTypeInterface>(dataInTypeCandidate);
-  if (extraSignalsType.hasExtraSignal(EXTRA_SIGNAL_SPEC)) {
-    // If the candidate already has the spec tag, we can use it as is
-    inferredReturnTypes.push_back(extraSignalsType);
-  } else {
-    // Otherwise, we need to add the spec tag
-    OpBuilder builder(context);
-    inferredReturnTypes.push_back(extraSignalsType.addExtraSignal(
-        ExtraSignal(EXTRA_SIGNAL_SPEC, builder.getIntegerType(1))));
-  }
-=======
   // DenseSet to collect the extra signal names from data operands
   llvm::DenseSet<StringRef> unionOfExtraSignalNames;
   // SmallVector to store the extra signals for the output type
@@ -302,7 +264,6 @@
   // union of data operand's extra signals.
   inferredReturnTypes.push_back(
       firstDataInType.replaceExtraSignals(unionOfExtraSignals));
->>>>>>> 9ddd0b42
 
   return success();
 }
@@ -321,12 +282,8 @@
   if (parser.parseOperand(selectOperand) || parser.parseLSquare() ||
       parser.parseOperandList(dataOperands) || parser.parseRSquare() ||
       parser.parseOptionalAttrDict(result.attributes) || parser.parseColon() ||
-<<<<<<< HEAD
-      parser.parseCustomTypeWithFallback(selectType))
-=======
       parser.parseCustomTypeWithFallback(selectType) || parser.parseComma() ||
       parser.parseLSquare())
->>>>>>> 9ddd0b42
     return failure();
 
   int numDataOperands = dataOperands.size();
@@ -334,26 +291,18 @@
   // Parse the data operands types
   SmallVector<Type> dataOperandsTypes(numDataOperands);
   for (int i = 0; i < numDataOperands; i++) {
-<<<<<<< HEAD
-    if (parser.parseComma() || parseHandshakeType(parser, dataOperandsTypes[i]))
-=======
     if (i > 0) {
       if (parser.parseComma())
         return failure();
     }
     if (parseHandshakeType(parser, dataOperandsTypes[i]))
->>>>>>> 9ddd0b42
       return failure();
   }
 
   // Parse the result type
   Type resultType;
-<<<<<<< HEAD
-  if (parser.parseComma() || parseHandshakeType(parser, resultType))
-=======
   if (parser.parseRSquare() || parser.parseKeyword("to") ||
       parseHandshakeType(parser, resultType))
->>>>>>> 9ddd0b42
     return failure();
   result.addTypes(resultType);
 
@@ -375,13 +324,6 @@
   p.printOptionalAttrDict((*this)->getAttrs());
   p << " : ";
   p.printStrippedAttrOrType(getSelectOperand().getType());
-<<<<<<< HEAD
-  for (auto op : getDataOperands()) {
-    p << ", ";
-    printHandshakeType(p, op.getType());
-  }
-  p << ", ";
-=======
   p << ", [";
   int i = 0;
   for (auto op : getDataOperands()) {
@@ -392,7 +334,6 @@
     i++;
   }
   p << "] to ";
->>>>>>> 9ddd0b42
   printHandshakeType(p, getResult().getType());
 }
 
@@ -409,22 +350,12 @@
 
 ParseResult ControlMergeOp::parse(OpAsmParser &parser, OperationState &result) {
   SmallVector<OpAsmParser::UnresolvedOperand, 4> operands;
-<<<<<<< HEAD
-  Type resultDataType;
-  llvm::SMLoc allOperandLoc = parser.getCurrentLocation();
-
-  // Parse until the type of the result data
-  if (parser.parseOperandList(operands) ||
-      parser.parseOptionalAttrDict(result.attributes) || parser.parseColon() ||
-      parseHandshakeType(parser, resultDataType))
-=======
   llvm::SMLoc allOperandLoc = parser.getCurrentLocation();
 
   // Parse until just before the operand types
   if (parser.parseOperandList(operands) ||
       parser.parseOptionalAttrDict(result.attributes) || parser.parseColon() ||
       parser.parseLSquare())
->>>>>>> 9ddd0b42
     return failure();
 
   int numOperands = operands.size();
@@ -432,12 +363,6 @@
   // Parse the operand types
   SmallVector<Type> operandTypes(numOperands);
   for (int i = 0; i < numOperands; i++) {
-<<<<<<< HEAD
-    if (parser.parseComma() || parseHandshakeType(parser, operandTypes[i]))
-      return failure();
-  }
-
-=======
     if (i > 0) {
       if (parser.parseComma())
         return failure();
@@ -452,7 +377,6 @@
       parseHandshakeType(parser, resultDataType))
     return failure();
 
->>>>>>> 9ddd0b42
   handshake::ChannelType indexType;
 
   // Parse the index type
@@ -490,13 +414,6 @@
 }
 
 LogicalResult ControlMergeOp::verify() {
-<<<<<<< HEAD
-  TypeRange operandTypes = getOperandTypes();
-  if (operandTypes.empty())
-    return emitOpError("operation must have at least one operand");
-
-=======
->>>>>>> 9ddd0b42
   return verifyIndexWideEnough(*this, getIndex(), getNumOperands());
 }
 
@@ -694,25 +611,13 @@
   StringAttr attrName = getValueAttrName(opName);
   auto attr = cast<TypedAttr>(attributes.get(attrName));
 
-<<<<<<< HEAD
-  if (operands.size() != 1)
-    return failure();
-
-  Type inputType = operands[0].getType();
-  auto controlType = cast<ControlType>(inputType);
-=======
   auto controlType = cast<ControlType>(operands[0].getType());
 
->>>>>>> 9ddd0b42
   // The return type is a ChannelType with:
   // - dataType as specified by the attribute
   // - extra signals matching the input control type
   inferredReturnTypes.push_back(handshake::ChannelType::get(
       attr.getType(), controlType.getExtraSignals()));
-<<<<<<< HEAD
-=======
-
->>>>>>> 9ddd0b42
   return success();
 }
 
@@ -2324,12 +2229,8 @@
       // - operand[0] exists
       // - operand[0] is a channel type
       // - all operands have the same extra signals
-<<<<<<< HEAD
-      cast<ChannelType>(operands[0].getType()).getExtraSignals()));
-=======
       // Note that this cast throws an error if the assumption is not met
       operands[0].getType().cast<ChannelType>().getExtraSignals()));
->>>>>>> 9ddd0b42
   return success();
 }
 
@@ -2350,12 +2251,8 @@
       // - operand[0] exists
       // - operand[0] is a channel type
       // - all operands have the same extra signals
-<<<<<<< HEAD
-      cast<ChannelType>(operands[0].getType()).getExtraSignals()));
-=======
       // Note that this cast throws an error if the assumption is not met
       operands[0].getType().cast<ChannelType>().getExtraSignals()));
->>>>>>> 9ddd0b42
   return success();
 }
 
