--- conflicted
+++ resolved
@@ -433,31 +433,17 @@
 
   auto bufferTypeAttr = parametersAttr.getAs<StringAttr>("BUFFER_TYPE");
   if (!bufferTypeAttr)
-<<<<<<< HEAD
-    return emitOpError(
-        "missing required attribute 'BUFFER_TYPE' in 'hw.parameters'");
-
-  auto numSlotsAttr = parametersAttr.getAs<IntegerAttr>("NUM_SLOTS");
-  if (!numSlotsAttr)
-    return emitOpError(
-        "missing required attribute 'NUM_SLOTS' in 'hw.parameters'");
-=======
     return emitOpError("missing required attribute 'BUFFER_TYPE' in 'hw.parameters'");
 
   auto numSlotsAttr = parametersAttr.getAs<IntegerAttr>("NUM_SLOTS");
   if (!numSlotsAttr)
     return emitOpError("missing required attribute 'NUM_SLOTS' in 'hw.parameters'");
->>>>>>> 1887ba21
 
   StringRef bufferType = bufferTypeAttr.getValue();
   unsigned numSlots = numSlotsAttr.getValue().getZExtValue();
 
-<<<<<<< HEAD
-  if ((bufferType == ONE_SLOT_BREAK_DV || bufferType == ONE_SLOT_BREAK_R ||
-=======
   if ((bufferType == ONE_SLOT_BREAK_DV ||
        bufferType == ONE_SLOT_BREAK_R ||
->>>>>>> 1887ba21
        bufferType == ONE_SLOT_BREAK_DVR) &&
       numSlots != 1) {
     return emitOpError("buffer type '")
