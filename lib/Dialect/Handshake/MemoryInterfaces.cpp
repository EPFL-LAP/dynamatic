--- conflicted
+++ resolved
@@ -427,79 +427,8 @@
   };
 
   // Port offsets and index arrays must have length equal to the depth
-<<<<<<< HEAD
   capBiArray(loadOffsets, depthLoad);
   capBiArray(storeOffsets, depthStore);
   capBiArray(loadPorts, depthLoad);
   capBiArray(storePorts, depthStore);
-}
-
-//===----------------------------------------------------------------------===//
-// Misc functions
-//===----------------------------------------------------------------------===//
-
-SmallVector<Value> dynamatic::getLSQControlPaths(handshake::LSQOp lsqOp,
-                                                 Operation *ctrlOp) {
-  // Accumulate all outputs of the control operation that are part of the memory
-  // control network
-  SmallVector<Value> controlValues;
-  // List of control channels to explore, starting from the control operation's
-  // results
-  SmallVector<Value, 4> controlChannels;
-  // Set of control operations already explored from the control operation's
-  // results (to avoid looping in the dataflow graph)
-  SmallPtrSet<Operation *, 4> controlOps;
-  for (OpResult res : ctrlOp->getResults()) {
-    // We only care for control-only channels
-    if (!isa<NoneType>(res.getType()))
-      continue;
-
-    // Reset the list of control channels to explore and the list of control
-    // operations that we have already visited
-    controlChannels.clear();
-    controlOps.clear();
-
-    controlChannels.push_back(res);
-    controlOps.insert(ctrlOp);
-    do {
-      Value val = controlChannels.pop_back_val();
-      for (Operation *succOp : val.getUsers()) {
-        // Make sure that we do not loop forever over the same control
-        // operations
-        if (auto [_, newOp] = controlOps.insert(succOp); !newOp)
-          continue;
-
-        if (succOp == lsqOp) {
-          // We have found a control path triggering a different group
-          // allocation to the LSQ, add it to our list
-          controlValues.push_back(res);
-          break;
-        }
-        llvm::TypeSwitch<Operation *, void>(succOp)
-            .Case<handshake::ConditionalBranchOp, handshake::BranchOp,
-                  handshake::MergeOp, handshake::MuxOp, handshake::ForkOp,
-                  handshake::LazyForkOp, handshake::BufferOpInterface>(
-                [&](auto) {
-                  // If the successor just propagates the control path, add
-                  // all its results to the list of control channels to
-                  // explore
-                  for (OpResult succRes : succOp->getResults())
-                    controlChannels.push_back(succRes);
-                })
-            .Case<handshake::ControlMergeOp>(
-                [&](handshake::ControlMergeOp cmergeOp) {
-                  // Only the control merge's data output forwards the input
-                  controlChannels.push_back(cmergeOp.getResult());
-                });
-      }
-    } while (!controlChannels.empty());
-  }
-
-  return controlValues;
-=======
-  capBiArray(loadOffsets, depth);
-  capBiArray(storeOffsets, depth);
-  capBiArray(loadPorts, depth);
-  capBiArray(storePorts, depth);
->>>>>>> f4f53ce9
 }