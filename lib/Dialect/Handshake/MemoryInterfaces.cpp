--- conflicted
+++ resolved
@@ -463,22 +463,15 @@
   };
 
   // Port offsets and index arrays must have length equal to the depth
-<<<<<<< HEAD
-  capBiArray(loadOffsets, depth);
-  capBiArray(storeOffsets, depth);
-  capBiArray(loadPorts, depth);
-  capBiArray(storePorts, depth);
-
-  // Expand arrays defined for the new lsq config file
-  extendArray(ldPortIdx);
-  extendArray(stPortIdx);
-
-  // Update the index width
-  indexWidth = llvm::Log2_64_Ceil(depthLoad);
-=======
   capBiArray(loadOffsets, depthLoad);
   capBiArray(storeOffsets, depthStore);
   capBiArray(loadPorts, depthLoad);
   capBiArray(storePorts, depthStore);
->>>>>>> 7254a903
+
+  // Expand arrays defined for the new lsq config file
+  extendArray(ldPortIdx);
+  extendArray(stPortIdx);
+
+  // Update the index width
+  indexWidth = llvm::Log2_64_Ceil(depthLoad);
 }