//===- MemoryInterfaces.cpp - Memory interface helpers ----------*- C++ -*-===//
//
// Dynamatic is under the Apache License v2.0 with LLVM Exceptions.
// See https://llvm.org/LICENSE.txt for license information.
// SPDX-License-Identifier: Apache-2.0 WITH LLVM-exception
//
//===----------------------------------------------------------------------===//
//
// Implements support to work with Handshake memory interfaces.
//
//===----------------------------------------------------------------------===//

#include "dynamatic/Dialect/Handshake/MemoryInterfaces.h"
#include "dynamatic/Dialect/Handshake/HandshakeAttributes.h"
#include "dynamatic/Dialect/Handshake/HandshakeInterfaces.h"
#include "dynamatic/Dialect/Handshake/HandshakeOps.h"
#include "dynamatic/Support/Attribute.h"
#include "dynamatic/Support/Backedge.h"
#include "dynamatic/Support/CFG.h"
#include "mlir/Dialect/Affine/IR/AffineOps.h"
#include "mlir/Dialect/MemRef/IR/MemRef.h"
#include "mlir/IR/MLIRContext.h"
#include "mlir/IR/Value.h"
#include "mlir/Transforms/DialectConversion.h"
#include "llvm/ADT/SmallVector.h"
#include "llvm/ADT/Twine.h"
#include "llvm/Support/ErrorHandling.h"
#include "llvm/Support/MathExtras.h"

using namespace llvm;
using namespace mlir;
using namespace dynamatic;
using namespace dynamatic::handshake;

//===----------------------------------------------------------------------===//
// MemoryOpLowering
//===----------------------------------------------------------------------===//

void MemoryOpLowering::recordReplacement(Operation *oldOp, Operation *newOp,
                                         bool forwardInterface) {
  copyDialectAttr<MemDependenceArrayAttr>(oldOp, newOp);
  if (forwardInterface)
    copyDialectAttr<MemInterfaceAttr>(oldOp, newOp);
  nameChanges[namer.getName(oldOp)] = namer.getName(newOp);
}

bool MemoryOpLowering::renameDependencies(Operation *topLevelOp) {
  MLIRContext *ctx = topLevelOp->getContext();
  bool anyChange = false;
  topLevelOp->walk([&](Operation *memOp) {
    // We only care about supported load/store memory accesses
    if (!isa<memref::LoadOp, memref::StoreOp, affine::AffineLoadOp,
             affine::AffineStoreOp, handshake::LoadOp, handshake::StoreOp>(
            memOp))
      return;

    // Read potential memory dependencies stored on the memory operation
    auto oldMemDeps = getDialectAttr<MemDependenceArrayAttr>(memOp);
    if (!oldMemDeps)
      return;

    // Copy memory dependence attributes one-by-one, replacing the name of
    // replaced destination memory operations along the way if necessary
    SmallVector<MemDependenceAttr> newMemDeps;
    for (MemDependenceAttr oldDep : oldMemDeps.getDependencies()) {
      StringRef oldName = oldDep.getDstAccess();
      auto replacedName = nameChanges.find(oldName);
      bool opWasReplaced = replacedName != nameChanges.end();
      anyChange |= opWasReplaced;
      if (opWasReplaced) {
        StringAttr newName = StringAttr::get(ctx, replacedName->second);
<<<<<<< HEAD
        newMemDeps.push_back(MemDependenceAttr::get(
            ctx, newName, oldDep.getLoopDepth(), oldDep.getComponents(),
            oldDep.getIsActive()));
=======
        newMemDeps.push_back(
            MemDependenceAttr::get(ctx, newName, oldDep.getLoopDepth()));
>>>>>>> a96ed5e6
      } else {
        newMemDeps.push_back(oldDep);
      }
    }
    setDialectAttr<MemDependenceArrayAttr>(memOp, ctx, newMemDeps);
  });

  return anyChange;
}

//===----------------------------------------------------------------------===//
// MemoryInterfaceBuilder
//===----------------------------------------------------------------------===//

void MemoryInterfaceBuilder::addMCPort(handshake::MemPortOpInterface portOp) {
  std::optional<unsigned> bb = getLogicBB(portOp);
  assert(bb && "MC port must belong to basic block");
  if (isa<handshake::LoadOp>(portOp)) {
    mcLoadAndStorePorts.push_back(true);
  } else if (isa<handshake::StoreOp>(portOp)) {
    mcLoadAndStorePorts.push_back(false);
  } else {
    assert(false && "invalid MC port");
  }
  mcPorts[*bb].push_back(portOp);
}

void MemoryInterfaceBuilder::addLSQPort(unsigned group,
                                        handshake::MemPortOpInterface portOp) {
  if (isa<handshake::LoadOp>(portOp)) {
    lsqLoadAndStorePorts.push_back(true);
  } else if (isa<handshake::StoreOp>(portOp)) {
    lsqLoadAndStorePorts.push_back(false);
  } else {
    assert(false && "invalid LSQ port");
  }
  lsqPorts[group].push_back(portOp);
}

LogicalResult MemoryInterfaceBuilder::instantiateInterfaces(
    OpBuilder &builder, handshake::MemoryControllerOp &mcOp,
    handshake::LSQOp &lsqOp) {
  BackedgeBuilder edgeBuilder(builder, memref.getLoc());

  FConnectLoad connectLoad = [&](LoadOp loadOp, Value dataIn) {
    loadOp->setOperand(1, dataIn);
  };

  FConnectStore connectStore = [&](StoreOp storeOp, Value done) {
    storeOp->setOperand(2, done);
  };
  return instantiateInterfaces(builder, edgeBuilder, connectLoad, connectStore,
                               mcOp, lsqOp);
}

LogicalResult MemoryInterfaceBuilder::instantiateInterfaces(
    PatternRewriter &rewriter, handshake::MemoryControllerOp &mcOp,
    handshake::LSQOp &lsqOp) {
  BackedgeBuilder edgeBuilder(rewriter, memref.getLoc());
  FConnectLoad connectLoad = [&](LoadOp loadOp, Value dataIn) {
    rewriter.updateRootInPlace(loadOp, [&] { loadOp->setOperand(1, dataIn); });
  };
  FConnectStore connectStore = [&](StoreOp storeOp, Value done) {
    rewriter.updateRootInPlace(storeOp, [&] { storeOp->setOperand(2, done); });
  };
  return instantiateInterfaces(rewriter, edgeBuilder, connectLoad, connectStore,
                               mcOp, lsqOp);
}

LogicalResult MemoryInterfaceBuilder::instantiateInterfaces(
    OpBuilder &builder, BackedgeBuilder &edgeBuilder,
    const FConnectLoad &connectLoad, const FConnectStore &connectStore,
    handshake::MemoryControllerOp &mcOp, handshake::LSQOp &lsqOp) {

  // Determine interfaces' inputs
  InterfaceInputs inputs;
  if (failed(determineInterfaceInputs(inputs, builder)))
    return failure();
  if (inputs.mcInputs.empty() && inputs.lsqInputs.empty())
    return success();

  mcOp = nullptr;
  lsqOp = nullptr;

  builder.setInsertionPointToStart(&funcOp.front());
  Location loc = memref.getLoc();

  if (!inputs.mcInputs.empty() && inputs.lsqInputs.empty()) {
    // We only need a memory controller
    mcOp = builder.create<handshake::MemoryControllerOp>(
        loc, memref, memStart, inputs.mcInputs, ctrlEnd, inputs.mcBlocks,
        mcLoadAndStorePorts);
  } else if (inputs.mcInputs.empty() && !inputs.lsqInputs.empty()) {
    // We only need an LSQ
    lsqOp = builder.create<handshake::LSQOp>(
        loc, memref, memStart, inputs.lsqInputs, ctrlEnd, inputs.lsqGroupSizes,
        lsqLoadAndStorePorts);
  } else {
    // We need a MC and an LSQ. They need to be connected with 4 new channels
    // so that the LSQ can forward its loads and stores to the MC. We need
    // load address, store address, and store data channels from the LSQ to
    // the MC and a load data channel from the MC to the LSQ
    MemRefType memrefType = memref.getType().cast<MemRefType>();

    // Create 3 backedges (load address, store address, store data) for the MC
    // inputs that will eventually come from the LSQ.
    MLIRContext *ctx = builder.getContext();
    Type addrType = handshake::ChannelType::getAddrChannel(ctx);
    Backedge ldAddr = edgeBuilder.get(addrType);
    Backedge stAddr = edgeBuilder.get(addrType);
    Backedge stData = edgeBuilder.get(
        handshake::ChannelType::get(memrefType.getElementType()));
    inputs.mcInputs.push_back(ldAddr);
    inputs.mcInputs.push_back(stAddr);
    inputs.mcInputs.push_back(stData);

    // Create the memory controller, adding 1 load and 1 store port
    // to the MC's load/store ports So that it generates data for load
    // and done signal for store.
    mcLoadAndStorePorts.push_back(true);  // Load
    mcLoadAndStorePorts.push_back(false); // Store
    mcOp = builder.create<handshake::MemoryControllerOp>(
        loc, memref, memStart, inputs.mcInputs, ctrlEnd, inputs.mcBlocks,
        mcLoadAndStorePorts);

    // Add the MC's load data result to the LSQ's inputs
    // and also, add the MC's store done to the LSQ's inputs
    // passing a flag to the builder so that it generates the necessary
    // outputs that will go to the MC
    ResultRange lastTwo = mcOp.getOutputs().take_back(2);
    inputs.lsqInputs.push_back(lastTwo[0]); // Load data
    inputs.lsqInputs.push_back(lastTwo[1]); // Store done

    lsqOp = builder.create<handshake::LSQOp>(loc, mcOp, inputs.lsqInputs,
                                             inputs.lsqGroupSizes,
                                             lsqLoadAndStorePorts);

    // Resolve the backedges to fully connect the MC and LSQ
    ValueRange lsqMemResults = lsqOp.getOutputs().take_back(3);
    ldAddr.setValue(lsqMemResults[0]);
    stAddr.setValue(lsqMemResults[1]);
    stData.setValue(lsqMemResults[2]);
  }

  // At this point, all load ports are missing their second operand which is the
  // data value coming from a memory interface back to the port
  // Also, all store ports are missing their third operand which is the
  // done signal coming from the memory interface back to the port
  if (mcOp)
    reconnectMemoryPorts(mcPorts, mcOp, connectLoad, connectStore);
  if (lsqOp)
    reconnectMemoryPorts(lsqPorts, lsqOp, connectLoad, connectStore);

  return success();
}

SmallVector<Value, 2>
MemoryInterfaceBuilder::getMemResultsToInterface(Operation *memOp) {
  // For loads, address output goes to memory
  if (auto loadOp = dyn_cast<handshake::LoadOp>(memOp))
    return SmallVector<Value, 2>{loadOp.getAddressResult()};

  // For stores, address and data go to memory
  auto storeOp = dyn_cast<handshake::StoreOp>(memOp);
  assert(storeOp && "input operation must either be load or store");
  return SmallVector<Value, 2>{storeOp->getResult(0), storeOp->getResult(1)};
}

Value MemoryInterfaceBuilder::getMCControl(Value ctrl, unsigned numStores,
                                           OpBuilder &builder) {
  assert(isa<handshake::ControlType>(ctrl.getType()) &&
         "control signal must have !handshake.control type");
  if (Operation *defOp = ctrl.getDefiningOp())
    builder.setInsertionPointAfter(defOp);
  else
    builder.setInsertionPointToStart(ctrl.getParentBlock());
  handshake::ConstantOp cstOp = builder.create<handshake::ConstantOp>(
      ctrl.getLoc(), builder.getI32IntegerAttr(numStores), ctrl);
  inheritBBFromValue(ctrl, cstOp);
  return cstOp.getResult();
}

LogicalResult
MemoryInterfaceBuilder::determineInterfaceInputs(InterfaceInputs &inputs,
                                                 OpBuilder &builder) {

  // Determine LSQ inputs
  for (auto [group, lsqGroupOps] : lsqPorts) {
    // First, determine the group's control signal, which is dictated by the BB
    // of the first memory port in the group
    Operation *firstOpInGroup = lsqGroupOps.front();
    std::optional<unsigned> block = getLogicBB(firstOpInGroup);
    if (!block)
      return firstOpInGroup->emitError() << "LSQ port must belong to a BB.";
    Value groupCtrl = getCtrl(*block);
    if (!groupCtrl)
      return failure();
    inputs.lsqInputs.push_back(groupCtrl);

    // Then, add all memory port results that go the interface to the list of
    // LSQ inputs
    for (Operation *lsqOp : lsqGroupOps) {
      llvm::copy(getMemResultsToInterface(lsqOp),
                 std::back_inserter(inputs.lsqInputs));
    }
    // Add the size of the group to our list
    inputs.lsqGroupSizes.push_back(lsqGroupOps.size());
  }

  if (mcPorts.empty())
    return success();

  // The MC needs control signals from all blocks containing store ports
  // connected to an LSQ, since these requests end up being forwarded to the MC,
  // so we need to know the number of LSQ stores per basic block
  DenseMap<unsigned, unsigned> lsqStoresPerBlock;
  for (auto &[_, lsqGroupOps] : lsqPorts) {
    for (Operation *lsqOp : lsqGroupOps) {
      if (isa<handshake::StoreOp>(lsqOp)) {
        std::optional<unsigned> block = getLogicBB(lsqOp);
        if (!block)
          return lsqOp->emitError() << "LSQ port must belong to a BB.";
        ++lsqStoresPerBlock[*block];
      }
    }
  }

  // Inputs from blocks that have at least one direct load/store access port to
  // the MC are added to the future MC's operands first
  for (auto &[block, mcBlockOps] : mcPorts) {
    // Count the total number of stores in the block, either directly connected
    // to the MC or going through an LSQ
    unsigned numStoresInBlock = lsqStoresPerBlock.lookup(block);
    for (Operation *memOp : mcBlockOps) {
      if (isa<handshake::StoreOp>(memOp))
        ++numStoresInBlock;
    }

    // Blocks with at least one store need to provide a control signal fed
    // through a constant indicating the number of stores in the block
    if (numStoresInBlock > 0) {
      Value blockCtrl = getCtrl(block);
      if (!blockCtrl)
        return failure();
      inputs.mcInputs.push_back(
          getMCControl(blockCtrl, numStoresInBlock, builder));
    }

    // Traverse the list of memory operations in the block once more and
    // accumulate memory inputs coming from the block
    for (Operation *mcOp : mcBlockOps)
      llvm::copy(getMemResultsToInterface(mcOp),
                 std::back_inserter(inputs.mcInputs));

    inputs.mcBlocks.push_back(block);
  }

  // Control ports from blocks which do not have memory ports directly
  // connected to the MC but from which the LSQ will forward store requests from
  // are then added to the future MC's operands
  for (auto &[lsqBlock, numStores] : lsqStoresPerBlock) {
    // We only need to do something if the block has stores that have not yet
    // been accounted for
    if (mcPorts.contains(lsqBlock) || numStores == 0)
      continue;

    // Identically to before, blocks with stores need a cntrol signal
    Value blockCtrl = getCtrl(lsqBlock);
    if (!blockCtrl)
      return failure();
    inputs.mcInputs.push_back(getMCControl(blockCtrl, numStores, builder));

    inputs.mcBlocks.push_back(lsqBlock);
  }

  return success();
}

Value MemoryInterfaceBuilder::getCtrl(unsigned block) {
  auto groupCtrl = ctrlVals.find(block);
  if (groupCtrl == ctrlVals.end()) {
    llvm::errs() << "Cannot determine control signal for BB " << block << "\n";
    return nullptr;
  }
  return groupCtrl->second;
}

void MemoryInterfaceBuilder::reconnectMemoryPorts(
    InterfacePorts &ports, Operation *memIfaceOp,
    const FConnectLoad &connectLoad, const FConnectStore &connectStore) {
  unsigned resIdx = 0;
  for (auto &[_, memGroupOps] : ports) {
    for (Operation *memOp : memGroupOps)
      if (auto loadOp = dyn_cast<handshake::LoadOp>(memOp))
        connectLoad(loadOp, memIfaceOp->getResult(resIdx++));
      else if (auto storeOp = dyn_cast<handshake::StoreOp>(memOp))
        connectStore(storeOp, memIfaceOp->getResult(resIdx++));
  }
}

//===----------------------------------------------------------------------===//
// LSQGenerationInfo
//===----------------------------------------------------------------------===//

LSQGenerationInfo::LSQGenerationInfo(handshake::LSQOp lsqOp, StringRef name)
    : lsqOp(lsqOp), name(name) {
  FuncMemoryPorts lsqPorts = getMemoryPorts(lsqOp);
  fromPorts(lsqPorts);
}

LSQGenerationInfo::LSQGenerationInfo(FuncMemoryPorts &ports, StringRef name)
    : lsqOp(cast<handshake::LSQOp>(ports.memOp)), name(name) {
  fromPorts(ports);
}

void LSQGenerationInfo::fromPorts(FuncMemoryPorts &ports) {
  dataWidth = ports.dataWidth;
  addrWidth = ports.addrWidth;

  handshake::LSQDepthAttr lsqDepthAttr =
      getDialectAttr<handshake::LSQDepthAttr>(lsqOp);
  if (lsqDepthAttr) {
    depthLoad = lsqDepthAttr.getLoadQueueDepth();
    depthStore = lsqDepthAttr.getStoreQueueDepth();
    // "depth" Parameter is theoretically unused, but still needed by the
    // current LSQGenerator
    depth = std::max(depthLoad, depthStore);
  } else {
    depthLoad = 16;
    depthStore = 16;
  }

  numGroups = ports.getNumGroups();
  numLoads = ports.getNumPorts<LoadPort>();
  numStores = ports.getNumPorts<StorePort>();

  unsigned loadIdx = 0, storeIdx = 0;
  for (GroupMemoryPorts &groupPorts : ports.groups) {
    // Number of load and store ports per block
    loadsPerGroup.push_back(groupPorts.getNumPorts<LoadPort>());
    storesPerGroup.push_back(groupPorts.getNumPorts<StorePort>());

    // Track the numebr of stores and ld idx within a group
    unsigned numStoresCount = 0, ldIdx = 0;

    // Compute the offset of first load/store in the group and indices of
    // each load/store port
    std::optional<unsigned> firstLoadOffset, firstStoreOffset;
    SmallVector<unsigned> groupLoadPorts, groupStorePorts;
    unsigned numLoadEntries = groupPorts.getNumPorts<LoadPort>()
                                  ? groupPorts.getNumPorts<LoadPort>()
                                  : 1;

    // ldOrderOfOneGroup: the ldOrder of all the loads in one group
    // Example: ldOrder = [
    //    [1, 2], <--- for the first group: ldOrderOfOneGroup prepares this
    //    vector [1]
    // ]
    SmallVector<unsigned> ldOrderOfOneGroup(numLoadEntries, 0);

    // This for loop has two purposes:
    // 1. It iterates through all the LDs/STs in a group, for each LD/ST:
    //   If it is an LD, then it saves how many STs have to
    //   complete before it
    // 2. It records the IDs of the LDs/STs in a group.
    for (auto [portIdx, accessPort] : llvm::enumerate(groupPorts.accessPorts)) {
      if (isa<LoadPort>(accessPort)) {
        if (!firstLoadOffset)
          firstLoadOffset = portIdx;

        // Sets "the number of stores before load[ldIdx]" = numStoresCount
        ldOrderOfOneGroup[ldIdx++] = numStoresCount;

        groupLoadPorts.push_back(loadIdx++);
      } else {
        assert(isa<StorePort>(accessPort) && "port must be load or store");
        if (!firstStoreOffset)
          firstStoreOffset = portIdx;

        numStoresCount++;
        groupStorePorts.push_back(storeIdx++);
      }
    }

    // If there are no loads or no stores in the block, set the corresponding
    // offset to 0
    loadOffsets.push_back(SmallVector<unsigned>{firstLoadOffset.value_or(0)});
    storeOffsets.push_back(SmallVector<unsigned>{firstStoreOffset.value_or(0)});

    loadPorts.push_back(groupLoadPorts);
    storePorts.push_back(groupStorePorts);
    ldPortIdx.push_back(groupLoadPorts);
    stPortIdx.push_back(groupStorePorts);

    // Push back the new ldOrder Info
    ldOrder.push_back(ldOrderOfOneGroup);
  }

  /// Adds as many 0s as necessary to the array so that its size equals the
  /// depth. Asserts if the array size is larger than the depth.
  auto capArray = [&](SmallVector<unsigned> &array, unsigned depth) -> void {
    assert(array.size() <= depth && "array larger than LSQ depth");
    for (size_t i = 0, e = array.size(); i < depth - e; ++i)
      array.push_back(0);
  };

  /// Adds as many 0s as necessary to each nested array so that their size
  /// equals the depth.
  auto capBiArray = [&](SmallVector<SmallVector<unsigned>> &biArray,
                        unsigned depth) -> void {
    for (SmallVector<unsigned> &array : biArray)
      capArray(array, depth);
  };

  // Add only 1 0 if the size of the array is 0
  auto extendArray = [&](SmallVector<SmallVector<unsigned>> &inArray) -> void {
    for (size_t i = 0; i < inArray.size(); i++) {
      if (inArray[i].size() == 0) {
        inArray[i].push_back(0);
      }
    }
  };

  // Port offsets and index arrays must have length equal to the depth
  capBiArray(loadOffsets, depthLoad);
  capBiArray(storeOffsets, depthStore);
  capBiArray(loadPorts, depthLoad);
  capBiArray(storePorts, depthStore);

  // Expand arrays defined for the new lsq config file
  extendArray(ldPortIdx);
  extendArray(stPortIdx);

  // Update the index width
  indexWidth = llvm::Log2_64_Ceil(depthLoad);
}<|MERGE_RESOLUTION|>--- conflicted
+++ resolved
@@ -69,14 +69,8 @@
       anyChange |= opWasReplaced;
       if (opWasReplaced) {
         StringAttr newName = StringAttr::get(ctx, replacedName->second);
-<<<<<<< HEAD
         newMemDeps.push_back(MemDependenceAttr::get(
-            ctx, newName, oldDep.getLoopDepth(), oldDep.getComponents(),
-            oldDep.getIsActive()));
-=======
-        newMemDeps.push_back(
-            MemDependenceAttr::get(ctx, newName, oldDep.getLoopDepth()));
->>>>>>> a96ed5e6
+            ctx, newName, oldDep.getLoopDepth(), oldDep.getIsActive()));
       } else {
         newMemDeps.push_back(oldDep);
       }
