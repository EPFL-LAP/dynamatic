//===- HandshakeTypes.cpp - Handshake types ---------------------*- C++ -*-===//
//
// Part of the LLVM Project, under the Apache License v2.0 with LLVM Exceptions.
// See https://llvm.org/LICENSE.txt for license information.
// SPDX-License-Identifier: Apache-2.0 WITH LLVM-exception
//
//===----------------------------------------------------------------------===//
//
// Implements the API to express and manipulate custom Handshake types.
//
//===----------------------------------------------------------------------===//

#include "dynamatic/Dialect/Handshake/HandshakeTypes.h"
#include "dynamatic/Support/LLVM.h"
#include "mlir/IR/Builders.h"
#include "mlir/IR/Diagnostics.h"
#include "mlir/IR/DialectImplementation.h"
#include "mlir/IR/OpImplementation.h"
#include "mlir/IR/TypeSupport.h"
#include "mlir/Support/LLVM.h"
#include "mlir/Support/LogicalResult.h"
#include "llvm/ADT/ArrayRef.h"
#include "llvm/ADT/STLExtras.h"
#include "llvm/ADT/SmallVector.h"
#include "llvm/ADT/StringRef.h"
#include "llvm/ADT/TypeSwitch.h"
#include "llvm/Support/ErrorHandling.h"
#include "llvm/Support/JSON.h"
#include <cctype>
#include <iostream>
#include <ostream>

using namespace mlir;
using namespace dynamatic;
using namespace dynamatic::handshake;

//===----------------------------------------------------------------------===//
// Common implementation for ControlType and ChannelType
//===----------------------------------------------------------------------===//

static constexpr llvm::StringLiteral UPSTREAM_SYMBOL("U");

/// Print the extra signals to generate an IR representation.
/// For example: `[spec: i1, tag: i32 (U)]`.
/// This function is common to both ControlType and ChannelType.
/// Note: this function assumes that `extraSignals` is non-empty.
static void printExtraSignals(AsmPrinter &odsPrinter,
                              llvm::ArrayRef<ExtraSignal> extraSignals) {

  assert(!extraSignals.empty() &&
         "expected at least one extra signal to print");

  // Print a single signal.
  // eg. spec: i1
  auto printSignal = [&](const ExtraSignal &signal) {
    odsPrinter << signal.name << ": " << signal.type;
    if (!signal.downstream)
      odsPrinter << " (" << UPSTREAM_SYMBOL << ")";
  };

  // Print all signals enclosed in square brackets
  odsPrinter << "[";
  for (const ExtraSignal &signal : extraSignals.drop_back()) {
    printSignal(signal);
    odsPrinter << ", ";
  }

  // Print the last signal without a comma
  printSignal(extraSignals.back());

  odsPrinter << "]";
}

/// Checks the validity of a channel's extra signals.
static LogicalResult
checkChannelExtra(function_ref<InFlightDiagnostic()> emitError,
                  const ArrayRef<ExtraSignal> &extraSignals) {
  DenseSet<StringRef> names;
  for (const ExtraSignal &extra : extraSignals) {
    if (auto [_, newName] = names.insert(extra.name); !newName) {
      return emitError() << "expected all signal names to be unique but '"
                         << extra.name << "' appears more than once";
    }
    if (!ChannelType::isSupportedSignalType(extra.type)) {
      return emitError() << "expected extra signal type to be IntegerType or "
                            "FloatType, but "
                         << extra.name << "' has type " << extra.type;
    }
    for (char c : extra.name) {
      if (!std::isalnum(c) && c != '_') {
        return emitError() << "expected only alphanumeric characters and '_' "
                              "in extra signal name, but got "
                           << extra.name;
      }
    }

    auto checkReserved = [&](StringRef reserved) -> LogicalResult {
      if (reserved == extra.name) {
        return emitError() << "'" << reserved
                           << "' is a reserved name, it cannot be used as "
                              "an extra signal name";
      }
      return success();
    };
    if (failed(checkReserved("valid")) || failed(checkReserved("ready")))
      return failure();
  }
  return success();
}

/// Parse the extra signals from the IR representation.
/// Due to the restriction on the joint parser of ControlType and ChannelType,
/// we don't parse square brackets here.
/// For example: `spec: i1, tag: i32`.
/// This function is common to both ControlType and ChannelType.
static LogicalResult
parseExtraSignals(function_ref<InFlightDiagnostic()> emitError,
                  AsmParser &odsParser,
                  SmallVectorImpl<ExtraSignal> &extraSignals) {

  auto parseSignal = [&]() -> ParseResult {
    auto &extraSignal = extraSignals.emplace_back();

    if (odsParser.parseKeyword(&extraSignal.name) || odsParser.parseColon() ||
        odsParser.parseType(extraSignal.type))
      return failure();

    // Attempt to parse the optional upstream symbol
    if (!odsParser.parseOptionalLParen()) {
      std::string upstreamSymbol;
      if (odsParser.parseKeywordOrString(&upstreamSymbol) ||
          upstreamSymbol != UPSTREAM_SYMBOL || odsParser.parseRParen())
        return failure();
      extraSignal.downstream = false;
    }
    return success();
  };

  if (odsParser.parseCommaSeparatedList(parseSignal))
    return failure();

  return success();
}

//===----------------------------------------------------------------------===//
// ControlType
//===----------------------------------------------------------------------===//

void ControlType::print(AsmPrinter &odsPrinter) const {
  odsPrinter << "<";

  if (!getExtraSignals().empty())
    printExtraSignals(odsPrinter, getExtraSignals());

  odsPrinter << ">";
}

LogicalResult ControlType::verify(function_ref<InFlightDiagnostic()> emitError,
                                  ArrayRef<ExtraSignal> extraSignals) {
  return checkChannelExtra(emitError, extraSignals);
}

/// Parse the control type after "<[" is parsed.
static Type parseControlAfterLSquare(AsmParser &odsParser) {
  function_ref<InFlightDiagnostic()> emitError = [&]() {
    return odsParser.emitError(odsParser.getCurrentLocation());
  };

  // Declare vector of structs for storing parse results
  SmallVector<ExtraSignal> extraSignals;
  if (failed(parseExtraSignals(emitError, odsParser, extraSignals)))
    return nullptr;

  // Parse ']' and '>'
  if (odsParser.parseRSquare() || odsParser.parseGreater())
    return nullptr;

  if (failed(checkChannelExtra(emitError, extraSignals)))
    return nullptr;

  // Build ControlType
  // Uniquify and Allocate the ExtraSignal instances inside MLIR context
  return ControlType::get(odsParser.getContext(), extraSignals);
}

Type ControlType::parse(AsmParser &odsParser) {
  // Parse literal '<'
  if (odsParser.parseLess())
    return nullptr;

  if (!odsParser.parseOptionalLSquare()) {
    // Parsed '['.
    // The control has extra bits
    return parseControlAfterLSquare(odsParser);
  }

  // Parse literal '>'
  if (odsParser.parseGreater())
    return nullptr;

  // Parsed "<>" here.
  return ControlType::get(odsParser.getContext(), {});
}

Type ControlType::copyWithExtraSignals(
    ArrayRef<ExtraSignal> extraSignals) const {
  return ControlType::get(getContext(), extraSignals);
}

//===----------------------------------------------------------------------===//
// ChannelType
//===----------------------------------------------------------------------===//

unsigned dynamatic::handshake::getHandshakeTypeBitWidth(Type type) {
  return llvm::TypeSwitch<Type, unsigned>(type)
      .Case<handshake::ControlType>([](auto) { return 0; })
      .Case<handshake::ChannelType>(
          [](ChannelType channelType) { return channelType.getDataBitWidth(); })
      .Case<IntegerType, FloatType>(
          [](Type type) { return type.getIntOrFloatBitWidth(); })
      .Default([](Type type) {
        llvm_unreachable("unsupported type");
        return 0;
      });
}

/// Checks the validity of a channel's data type.
static LogicalResult
checkChannelData(function_ref<InFlightDiagnostic()> emitError, Type dataType) {
  if (!ChannelType::isSupportedSignalType(dataType)) {
    return emitError()
           << "expected data type to be IntegerType or FloatType, but got "
           << dataType;
  }
  if (dataType.getIntOrFloatBitWidth() == 0) {
    return emitError()
           << "expected data type to have strictly positive bitwidth, but got "
           << dataType;
  }
  return success();
}

/// Parse the channel type after "<" is parsed.
static Type parseChannelAfterLess(AsmParser &odsParser) {
  FailureOr<Type> dataType;

  function_ref<InFlightDiagnostic()> emitError = [&]() {
    return odsParser.emitError(odsParser.getCurrentLocation());
  };

  // Parse variable 'dataType'
  dataType = FieldParser<Type>::parse(odsParser);
  if (failed(dataType)) {
    odsParser.emitError(odsParser.getCurrentLocation(),
                        "failed to parse ChannelType parameter 'dataType' "
                        "which is to be a Type");
    return nullptr;
  }

  // TODO: This check is also called in verify. We should consider refactoring
  // this.
  if (failed(checkChannelData(emitError, *dataType)))
    return nullptr;

  SmallVector<ExtraSignal> extraSignals;
  if (!odsParser.parseOptionalComma()) {
    // Parsed literal ','
    // The channel has extra bits

    // Parse '[', extra signals and ']'
    if (odsParser.parseLSquare() ||
        failed(parseExtraSignals(emitError, odsParser, extraSignals)) ||
        odsParser.parseRSquare())
      return nullptr;
  }

  // Parse literal '>'
  if (odsParser.parseGreater())
    return nullptr;

  if (failed(checkChannelExtra(emitError, extraSignals)))
    return {};

  return ChannelType::get(odsParser.getContext(), *dataType, extraSignals);
}

Type ChannelType::parse(AsmParser &odsParser) {
  // Parse literal '<'
  if (odsParser.parseLess())
    return nullptr;
  return parseChannelAfterLess(odsParser);
}

void ChannelType::print(AsmPrinter &odsPrinter) const {
  odsPrinter << "<";
  odsPrinter.printStrippedAttrOrType(getDataType());
  if (!getExtraSignals().empty()) {
    odsPrinter << ", ";
    printExtraSignals(odsPrinter, getExtraSignals());
  }
  odsPrinter << ">";
}

ChannelType ChannelType::getAddrChannel(MLIRContext *ctx) {
  OpBuilder builder(ctx);
  return get(builder.getIntegerType(32));
}

LogicalResult ChannelType::verify(function_ref<InFlightDiagnostic()> emitError,
                                  Type dataType,
                                  ArrayRef<ExtraSignal> extraSignals) {
  return failure(failed(checkChannelData(emitError, dataType)) ||
                 failed(checkChannelExtra(emitError, extraSignals)));
}

unsigned ChannelType::getDataBitWidth() const {
  return getDataType().getIntOrFloatBitWidth();
}

Type dynamatic::handshake::detail::jointHandshakeTypeParser(AsmParser &parser) {
  if (parser.parseOptionalLess())
    return nullptr;
  if (!parser.parseOptionalGreater()) {
    // Parsed "<>": ControlType without extra signals
    return handshake::ControlType::get(parser.getContext());
  }
  if (!parser.parseOptionalLSquare()) {
    // Parsed "<[": ControlType with extra signals
    return parseControlAfterLSquare(parser);
  }
  return parseChannelAfterLess(parser);
}

Type ChannelType::copyWithExtraSignals(
    ArrayRef<ExtraSignal> extraSignals) const {
  return ChannelType::get(getDataType(), extraSignals);
}

//===----------------------------------------------------------------------===//
// ExtraSignal
//===----------------------------------------------------------------------===//

ExtraSignal::ExtraSignal(StringRef name, mlir::Type type, bool downstream)
    : name(name), type(type), downstream(downstream) {}

unsigned ExtraSignal::getBitWidth() const {
  return type.getIntOrFloatBitWidth();
}

bool dynamatic::handshake::operator==(const ExtraSignal &lhs,
                                      const ExtraSignal &rhs) {
  return lhs.name == rhs.name && lhs.type == rhs.type &&
         lhs.downstream == rhs.downstream;
}

bool dynamatic::handshake::doesExtraSignalsMatchExcept(
    const llvm::StringRef &except,
    std::initializer_list<const llvm::ArrayRef<ExtraSignal>>
        extraSignalArrays) {

  // If there are fewer than two arrays, they are trivially considered matching.
  if (extraSignalArrays.size() < 2)
    return true;

<<<<<<< HEAD
  // Use the first array as the reference for comparison.
  ArrayRef<ExtraSignal> head = *extraSignalArrays.begin();
  size_t headSize = head.size();

  // Compare the reference array against all other arrays.
  for (const auto *it = extraSignalArrays.begin() + 1;
       it != extraSignalArrays.end(); ++it) {

    ArrayRef<ExtraSignal> current = *it;
    size_t currentSize = current.size();
=======
  auto *firstArrayIt = extraSignalArrays.begin();
  auto *secondArrayIt = firstArrayIt + 1;

  // Use the first array as the reference for comparison.
  ArrayRef<ExtraSignal> refArray = *firstArrayIt;
  size_t headSize = refArray.size();

  // Compare the reference array against all other arrays.
  for (auto *it = secondArrayIt; it != extraSignalArrays.end(); ++it) {

    ArrayRef<ExtraSignal> toCheck = *it;
    size_t toCheckSize = toCheck.size();
>>>>>>> eeca637b

    // Use two indices to traverse both arrays while skipping the `except`
    // signal.
    size_t i = 0;
    size_t j = 0;

<<<<<<< HEAD
    while (i < headSize || j < currentSize) {
      // Skip elements in `head` with the excluded name.
      if (i < headSize && head[i].name == except) {
=======
    while (i < headSize || j < toCheckSize) {
      // If one array is fully traversed but the other isn't, they differ.
      if (i >= headSize || j >= toCheckSize)
        return false;

      // Skip elements in `head` with the excluded name.
      if (refArray[i].name == except) {
>>>>>>> eeca637b
        i++;
        continue;
      }
      // Skip elements in `current` with the excluded name.
<<<<<<< HEAD
      if (j < currentSize && current[j].name == except) {
=======
      if (toCheck[j].name == except) {
>>>>>>> eeca637b
        j++;
        continue;
      }

<<<<<<< HEAD
      // If one array is fully traversed but the other isn't, they differ.
      if (i >= headSize || j >= currentSize)
        return false;

      // If corresponding signals don't match, the arrays are different.
      if (head[i] != current[j])
=======
      // If corresponding signals don't match, the arrays are different.
      if (refArray[i] != toCheck[j])
>>>>>>> eeca637b
        return false;

      i++;
      j++;
    }
  }
  return true;
}

ExtraSignal ExtraSignal::allocateInto(mlir::TypeStorageAllocator &alloc) const {
  return ExtraSignal(alloc.copyInto(name), type, downstream);
}

llvm::hash_code dynamatic::handshake::hash_value(const ExtraSignal &signal) {
  return llvm::hash_combine(signal.name, signal.type, signal.downstream);
}

#include "dynamatic/Dialect/Handshake/HandshakeTypeInterfaces.cpp.inc"
#include "dynamatic/Dialect/Handshake/HandshakeTypes.cpp.inc"<|MERGE_RESOLUTION|>--- conflicted
+++ resolved
@@ -362,18 +362,6 @@
   if (extraSignalArrays.size() < 2)
     return true;
 
-<<<<<<< HEAD
-  // Use the first array as the reference for comparison.
-  ArrayRef<ExtraSignal> head = *extraSignalArrays.begin();
-  size_t headSize = head.size();
-
-  // Compare the reference array against all other arrays.
-  for (const auto *it = extraSignalArrays.begin() + 1;
-       it != extraSignalArrays.end(); ++it) {
-
-    ArrayRef<ExtraSignal> current = *it;
-    size_t currentSize = current.size();
-=======
   auto *firstArrayIt = extraSignalArrays.begin();
   auto *secondArrayIt = firstArrayIt + 1;
 
@@ -386,18 +374,12 @@
 
     ArrayRef<ExtraSignal> toCheck = *it;
     size_t toCheckSize = toCheck.size();
->>>>>>> eeca637b
 
     // Use two indices to traverse both arrays while skipping the `except`
     // signal.
     size_t i = 0;
     size_t j = 0;
 
-<<<<<<< HEAD
-    while (i < headSize || j < currentSize) {
-      // Skip elements in `head` with the excluded name.
-      if (i < headSize && head[i].name == except) {
-=======
     while (i < headSize || j < toCheckSize) {
       // If one array is fully traversed but the other isn't, they differ.
       if (i >= headSize || j >= toCheckSize)
@@ -405,31 +387,17 @@
 
       // Skip elements in `head` with the excluded name.
       if (refArray[i].name == except) {
->>>>>>> eeca637b
         i++;
         continue;
       }
       // Skip elements in `current` with the excluded name.
-<<<<<<< HEAD
-      if (j < currentSize && current[j].name == except) {
-=======
       if (toCheck[j].name == except) {
->>>>>>> eeca637b
         j++;
         continue;
       }
 
-<<<<<<< HEAD
-      // If one array is fully traversed but the other isn't, they differ.
-      if (i >= headSize || j >= currentSize)
-        return false;
-
-      // If corresponding signals don't match, the arrays are different.
-      if (head[i] != current[j])
-=======
       // If corresponding signals don't match, the arrays are different.
       if (refArray[i] != toCheck[j])
->>>>>>> eeca637b
         return false;
 
       i++;
