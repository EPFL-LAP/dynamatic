--- conflicted
+++ resolved
@@ -354,7 +354,6 @@
          lhs.downstream == rhs.downstream;
 }
 
-<<<<<<< HEAD
 bool dynamatic::handshake::doExtraSignalsMatch(
     std::vector<llvm::ArrayRef<ExtraSignal>> extraSignalArrays) {
 
@@ -396,14 +395,9 @@
   return true;
 }
 
-bool dynamatic::handshake::doesExtraSignalsMatchExcept(
-    const llvm::StringRef &except,
-    std::vector<llvm::ArrayRef<ExtraSignal>> extraSignalArrays) {
-=======
 bool dynamatic::handshake::doesExtraSignalsMatch(
     std::vector<llvm::ArrayRef<ExtraSignal>> extraSignalArrays,
     std::optional<llvm::StringRef> except) {
->>>>>>> da016a1a
 
   // If there are fewer than two arrays, they are trivially considered matching.
   if (extraSignalArrays.size() < 2)
