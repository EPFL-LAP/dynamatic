//===- TimingModels.cpp - Parse/Represent comp. timing models ---*- C++ -*-===//
//
// Dynamatic is under the Apache License v2.0 with LLVM Exceptions.
// See https://llvm.org/LICENSE.txt for license information.
// SPDX-License-Identifier: Apache-2.0 WITH LLVM-exception
//
//===----------------------------------------------------------------------===//
//
// Definitions for timing modeling infrastructure, including the LLVM-style
// fromJSON functions that deserialize a JSON value into a specific object (see
// advanced documentation in ::llvm::json::Value).
//
//===----------------------------------------------------------------------===//

#include "dynamatic/Support/TimingModels.h"
#include "dynamatic/Dialect/Handshake/HandshakeInterfaces.h"
#include "dynamatic/Dialect/Handshake/HandshakeOps.h"
#include "dynamatic/Support/JSON/JSON.h"
#include "mlir/Support/LogicalResult.h"
#include "llvm/ADT/TypeSwitch.h"
#include "llvm/Support/JSON.h"
#include <fstream>

using namespace llvm;
using namespace mlir;
using namespace dynamatic;
using namespace dynamatic::handshake;

namespace ljson = llvm::json;

//===----------------------------------------------------------------------===//
// TimingDatabse definitions
//===----------------------------------------------------------------------===//

unsigned dynamatic::getOpDatawidth(Operation *op) {
  // Handshake operations have various semantics and must be handled on a
  // case-by-case basis
  return llvm::TypeSwitch<Operation *, unsigned>(op)
      .Case<handshake::SelectOp>([&](auto) {
        // The first operand of SelectOp is always an 1-bit wide control signal,
        // so here we look up the width of the second or third input's bitwidth
        return getHandshakeTypeBitWidth(op->getOperand(1).getType());
      })
      .Case<handshake::ArithOpInterface>([&](auto) {
        // This option matches all the handshake equivalent of arith/math
        // operations
        return getHandshakeTypeBitWidth(op->getOperand(0).getType());
      })
      .Case<handshake::MergeLikeOpInterface>(
          [&](handshake::MergeLikeOpInterface mergeLikeOp) {
            return getHandshakeTypeBitWidth(
                mergeLikeOp.getDataOperands().front().getType());
          })
      .Case<handshake::BufferOp, handshake::ForkOp, handshake::LazyForkOp,
            handshake::BranchOp, handshake::SinkOp>([&](auto) {
        return getHandshakeTypeBitWidth(op->getOperand(0).getType());
      })
      .Case<handshake::ConditionalBranchOp>(
          [&](handshake::ConditionalBranchOp condOp) {
            return getHandshakeTypeBitWidth(condOp.getDataOperand().getType());
          })
      .Case<handshake::SourceOp, handshake::ConstantOp>([&](auto) {
        return getHandshakeTypeBitWidth(op->getResult(0).getType());
      })
      .Case<handshake::EndOp, handshake::JoinOp, handshake::BlockerOp>(
          [&](auto) {
            if (op->getNumOperands() == 0)
              return 0u;
            return getHandshakeTypeBitWidth(op->getOperand(0).getType());
          })
      .Case<handshake::LoadOp, handshake::StoreOp>([&](auto) {
        return std::max(getHandshakeTypeBitWidth(op->getOperand(0).getType()),
                        getHandshakeTypeBitWidth(op->getOperand(1).getType()));
      })
      .Case<handshake::MemoryOpInterface>(
          [&](handshake::MemoryOpInterface memOp) {
            FuncMemoryPorts ports = getMemoryPorts(memOp);
            return std::max(ports.ctrlWidth,
                            std::max(ports.addrWidth, ports.ctrlWidth));
          })
      .Default([&](auto) {
        op->emitError() << "Operation is unsupported in timing model";
        assert(false && "unsupported operation");
        return dynamatic::MAX_DATAWIDTH;
      });
}

LogicalResult TimingModel::getTotalDataDelay(unsigned bitwidth,
                                             double &delay) const {
  double unitDelay, inPortDelay, outPortDelay;
  if (failed(dataDelay.getCeilMetric(bitwidth, unitDelay)) ||
      failed(inputModel.dataDelay.getCeilMetric(bitwidth, inPortDelay)) ||
      failed(outputModel.dataDelay.getCeilMetric(bitwidth, outPortDelay)))
    return failure();
  delay = unitDelay + inPortDelay + outPortDelay;
  return success();
}

<<<<<<< HEAD
bool TimingDatabase::insertTimingModel(StringRef fromJsonTimingModelKey,
                                       TimingModel &model) {
  // copy the raw string into the storage vector
  ownedKeys.emplace_back(fromJsonTimingModelKey.str());
  // make an StringRef from it
  StringRef ownedTimingModelKey = ownedKeys.back();
  return models.insert(std::make_pair(ownedTimingModelKey, model)).second;
=======
bool TimingDatabase::insertTimingModel(StringRef timingModelKey,
                                       TimingModel &model) {
  return models.try_emplace(timingModelKey, model).second;
>>>>>>> 9afb6041
}

const TimingModel *TimingDatabase::getModel(StringRef timingModelKey) const {
  auto it = models.find(timingModelKey);
  if (it == models.end())
    return nullptr;
  return &it->second;
}

const TimingModel *TimingDatabase::getModel(Operation *op) const {
  StringRef baseName = op->getName().getStringRef();
<<<<<<< HEAD
  std::string timingModelKey;
=======
>>>>>>> 9afb6041

  // if the operation is a floating point operation with multiple
  // possible implementations
  if (auto fpuImplInterface =
          llvm::dyn_cast<dynamatic::handshake::FPUImplInterface>(op)) {
    // include the implementation in the key
<<<<<<< HEAD
    timingModelKey =
        (baseName + "." + stringifyEnum(fpuImplInterface.getFPUImpl())).str();
  } else {
    timingModelKey = baseName.str();
  }
  return getModel(timingModelKey);
=======
    std::string timingModelKey =
        (baseName + "." + stringifyEnum(fpuImplInterface.getFPUImpl())).str();
    return getModel(timingModelKey);
  }

  return getModel(baseName);
>>>>>>> 9afb6041
}

LogicalResult TimingDatabase::getLatency(
    Operation *op, SignalType signalType, double &latency,
    double targetPeriod) const // Our current timing model doesn't have latency
                               // information for valid and
// ready signals, assume it is 0
{

  if (signalType != SignalType::DATA) {
    latency = 0.0;
    return success();
  }

  const TimingModel *model = getModel(op);
  if (!model)
    return failure();

  // First, we extract the DelayDepMetric instance for a specific biwdidth.
  // Then, we use its method (getDelayCeilMetric) to get the latency for the
  // given targetPeriod.
  DelayDepMetric<double> DelayStruct;

  if (failed(model->latency.getCeilMetric(op, DelayStruct)))
    return failure();
  if (failed(DelayStruct.getDelayCeilMetric(targetPeriod, latency)))
    return failure();

  // FIXME: We compensante for the fact that the LSQ has roughly 3 extra cycles
  // of latency on loads compared to an MC here because our timing models are
  // currenty unable to account for this. It's obviosuly very bad to
  // special-case this here so we should find a way to properly express this
  // information in our models.
  if (auto loadOp = dyn_cast<handshake::LoadOp>(op)) {
    auto memOp = findMemInterface(loadOp.getAddressResult());
    if (isa_and_present<handshake::LSQOp>(memOp))
      latency += 3;
  }
  return success();
}

LogicalResult TimingDatabase::getInternalCombinationalDelay(
    Operation *op, SignalType signalType, double &delay,
    double targetPeriod) const // Our current timing model doesn't have latency
                               // information for valid and
// ready signals, assume it is 0
{
  const TimingModel *model = getModel(op);
  if (!model)
    return failure();

  // This section now must handle the fact that all latency values are now
  // contained inside an instance of DelayDepMetric. We therefore extract this
  // structure, and use its method to obtain the latency value at the
  // targetPeriod provided.
  DelayDepMetric<double> DelayStruct;

  if (failed(model->latency.getCeilMetric(op, DelayStruct)))
    return failure();
  if (failed(DelayStruct.getDelayCeilValue(targetPeriod, delay)))
    return failure();

  return success();
}

LogicalResult TimingDatabase::getInternalDelay(Operation *op,
                                               SignalType signalType,
                                               double &delay) const {
  const TimingModel *model = getModel(op);
  if (!model)
    return failure();

  switch (signalType) {
  case SignalType::DATA:
    return model->dataDelay.getCeilMetric(op, delay);
  case SignalType::VALID:
    delay = model->validDelay;
    return success();
  case SignalType::READY:
    delay = model->readyDelay;
    return success();
  }
}

LogicalResult TimingDatabase::getPortDelay(Operation *op, SignalType signalType,
                                           PortType portType,
                                           double &delay) const {
  const TimingModel *model = getModel(op);
  if (!model)
    return failure();

  const TimingModel::PortModel &portModel =
      portType == PortType::IN ? model->inputModel : model->outputModel;

  switch (signalType) {
  case SignalType::DATA:
    return portModel.dataDelay.getCeilMetric(op, delay);
  case SignalType::VALID:
    delay = portModel.validDelay;
    return success();
  case SignalType::READY:
    delay = portModel.readyDelay;
    return success();
  }
}

LogicalResult TimingDatabase::getTotalDelay(Operation *op,
                                            SignalType signalType,
                                            double &delay) const {
  const TimingModel *model = getModel(op);
  if (!model)
    return failure();
  switch (signalType) {
  case SignalType::DATA:
    return model->getTotalDataDelay(getOpDatawidth(op), delay);
  case SignalType::VALID:
    delay = model->getTotalValidDelay();
    return success();
  case SignalType::READY:
    delay = model->getTotalReadyDelay();
    return success();
  }
}

LogicalResult TimingDatabase::readFromJSON(std::string &jsonpath,
                                           TimingDatabase &timingDB) {
  // Open the timing database
  std::ifstream inputFile(jsonpath);
  if (!inputFile.is_open()) {
    llvm::errs() << "Failed to open timing database\n";
    return failure();
  }

  // Read the JSON content from the file and into a string
  std::string jsonString;
  std::string line;
  while (std::getline(inputFile, line))
    jsonString += line;

  // Try to parse the string as a JSON
  llvm::Expected<ljson::Value> value = ljson::parse(jsonString);
  if (!value) {
    llvm::errs() << "Failed to parse timing models in \"" << jsonpath << "\"\n";
    return failure();
  }

  // Deserialize into a timing database
  ljson::Path::Root jsonRoot(jsonpath);
  return success(fromJSON(*value, timingDB, ljson::Path(jsonRoot)));
}

//===----------------------------------------------------------------------===//
// JSON parsing
//===----------------------------------------------------------------------===//

/// Returns from the enclosing function if the argument evaluates to false. This
/// is useful in the fromJSON functions.
#define FW_FALSE(ret)                                                          \
  if (!(ret))                                                                  \
    return false;

/// Parses an unsigned number representing a bitwidth from a JSON key. Returns
/// true and sets the second argument to the parsed number if the key represents
/// a valid unsigned number; returns false otherwise.
static bool bitwidthFromJSON(const ljson::ObjectKey &value, unsigned &bitwidth,
                             ljson::Path path) {
  StringRef key = value;
  if (std::any_of(key.begin(), key.end(),
                  [](char c) { return !std::isdigit(c); })) {
    path.report("expected unsigned integer for bitwidth");
    return false;
  }
  bitwidth = std::stoi(key.str());
  return true;
}

/// Deserializes an object of type T that is nested under a list of keys inside
/// the passed JSON object. Behaves like the fromJSON functions (See
/// ::llvm::json::Value's documentation).
template <typename T>
static bool deserializeNested(ArrayRef<std::string> keys,
                              const ljson::Object *object, T &out,
                              ljson::Path path) {
  assert(!keys.empty() && "list of keys must be non-empty");

  size_t lastElem = keys.size() - 1;
  const ljson::Object *currentObj = object;
  ljson::Path currentPath = path;
  for (auto [idx, k] : llvm::enumerate(keys)) {
    currentPath = currentPath.field(k);
    if (idx == lastElem) {
      if (const ljson::Value *value = currentObj->get(k))
        return fromJSON(*value, out, currentPath);
      path.report("expected last key in path to exist");
      return false;
    }
    if (const ljson::Object *nextObject = currentObj->getObject(k))
      currentObj = nextObject;
    else {
      path.report("expected last key in path to exist");
      return false;
    }
  }

  return true;
}

bool dynamatic::fromJSON(const ljson::Value &value,
                         BitwidthDepMetric<double> &metric, ljson::Path path) {
  const ljson::Object *object = value.getAsObject();
  if (!object) {
    path.report("expected JSON object");
    return false;
  }

  for (const auto &[bitwidthKey, metricValue] : *object) {
    unsigned bitwidth;
    if (!bitwidthFromJSON(bitwidthKey, bitwidth, path.field(bitwidthKey)))
      return false;
    double dataValue;
    if (!fromJSON(metricValue, dataValue, path.field(bitwidthKey))) {
      return false;
    }
    metric.data[bitwidth] = dataValue;
  }
  return true;
}

bool dynamatic::fromJSON(const ljson::Value &value,
                         BitwidthDepMetric<DelayDepMetric<double>> &metric,
                         ljson::Path path) {

  const ljson::Object *object = value.getAsObject();

  // standard empty object check
  if (!object) {
    path.report("expected JSON object");
    return false;
  }
  // The outer loop is on the bitwidths: each is associated with a
  // DelayDepMetric map in the JSON.
  for (const auto &[bitwidthKey, metricValue] : *object) {
    unsigned bitwidth;
    // we start by obtaining the bitwidth value associated with this key
    if (!bitwidthFromJSON(bitwidthKey, bitwidth, path.field(bitwidthKey)))
      return false;

    // We instantiate inside the loop an internalMap for this specific bitwidth.
    std::map<double, double> internalMap;

    // Validity check to ensure the presence of a map.
    const ljson::Object *nestedMap = metricValue.getAsObject();
    if (!nestedMap) {
      path.field(bitwidthKey).report("expected nested map object");
      return false;
    }

    // nested fromJSON call, which deserializes individual delay & value pairs
    // into the internalMap
    for (const auto &[doubleDelay, doubleValue] : *nestedMap) {
      double key;
      key = std::stod(doubleDelay.str());

      double value;
      if (!fromJSON(doubleValue, value,
                    path.field(bitwidthKey).field(doubleDelay)))
        return false;

      internalMap[key] = value;
    }
    // We save the internal map as the data field of the DelayDepMetric.
    DelayDepMetric<double> DelayDepStruct;
    DelayDepStruct.data = internalMap;

    // Each DelayDepMetric structure is then associated with its bitwidth,
    // completing the 2-level nested map.
    metric.data[bitwidth] = DelayDepStruct;
  }

  return true;
}

static const std::string LATENCY[] = {"latency"};
static const std::string DELAY[] = {"delay", "data"};
static const std::string DELAY_VALID[] = {"delay", "valid", "1"};
static const std::string DELAY_READY[] = {"delay", "ready", "1"};
static const std::string DELAY_VR[] = {"delay", "VR"};
static const std::string DELAY_CV[] = {"delay", "CV"};
static const std::string DELAY_CR[] = {"delay", "CR"};
static const std::string DELAY_VC[] = {"delay", "VC"};
static const std::string DELAY_VD[] = {"delay", "VD"};

bool dynamatic::fromJSON(const ljson::Value &value,
                         TimingModel::PortModel &model, ljson::Path path) {
  const ljson::Object *object = value.getAsObject();
  if (!object) {
    path.report("expected JSON object");
    return false;
  }

  // Deserialize the data delays
  FW_FALSE(deserializeNested(DELAY, object, model.dataDelay, path));
  // Deserialize the valid/ready delays
  FW_FALSE(deserializeNested(DELAY_VALID, object, model.validDelay, path));
  FW_FALSE(deserializeNested(DELAY_READY, object, model.readyDelay, path));
  return true;
}

bool dynamatic::fromJSON(const ljson::Value &value, TimingModel &model,
                         ljson::Path path) {

  const ljson::Object *object = value.getAsObject();
  if (!object) {
    path.report("expected JSON object");
    return false;
  }

  // Deserialize the latencies
  FW_FALSE(deserializeNested(LATENCY, object, model.latency, path));
  // Deserialize the data delays
  FW_FALSE(deserializeNested(DELAY, object, model.dataDelay, path));
  // Deserialize the valid/ready delay
  FW_FALSE(deserializeNested(DELAY_VALID, object, model.validDelay, path));
  FW_FALSE(deserializeNested(DELAY_READY, object, model.readyDelay, path));

  // Deserialize the wire-to-wire delays
  FW_FALSE(deserializeNested(DELAY_VR, object, model.validToReady, path));
  FW_FALSE(deserializeNested(DELAY_CV, object, model.condToValid, path));
  FW_FALSE(deserializeNested(DELAY_CR, object, model.condToReady, path));
  FW_FALSE(deserializeNested(DELAY_VC, object, model.validToCond, path));
  FW_FALSE(deserializeNested(DELAY_VD, object, model.validToData, path));

  // Deserialize the input ports' model
  if (const ljson::Value *value = object->get("inport")) {
    FW_FALSE(fromJSON(*value, model.inputModel, path.field("inport")));
  } else {
    path.report("expected to find \"inport\" key");
    return false;
  }

  // Deserialize the output ports' model
  if (const ljson::Value *value = object->get("outport")) {
    FW_FALSE(fromJSON(*value, model.outputModel, path.field("outport")));
  } else {
    path.report("expected to find \"outport\" key");
    return false;
  }

  return true;
}

bool dynamatic::fromJSON(const ljson::Value &jsonValue,
                         TimingDatabase &timingDB, ljson::Path path) {
  const ljson::Object *components = jsonValue.getAsObject();
  if (!components)
    return false;

  for (const auto &[timingModelKey, cmpInfo] : *components) {
    TimingModel model;
    ljson::Path keyPath = path.field(timingModelKey);
    fromJSON(cmpInfo, model, keyPath);
    if (!timingDB.insertTimingModel(timingModelKey, model)) {
      keyPath.report("Timing model was not inserted as "
                     "key was already present in the database");
      return false;
    }
  }
  return true;
}<|MERGE_RESOLUTION|>--- conflicted
+++ resolved
@@ -96,19 +96,9 @@
   return success();
 }
 
-<<<<<<< HEAD
-bool TimingDatabase::insertTimingModel(StringRef fromJsonTimingModelKey,
-                                       TimingModel &model) {
-  // copy the raw string into the storage vector
-  ownedKeys.emplace_back(fromJsonTimingModelKey.str());
-  // make an StringRef from it
-  StringRef ownedTimingModelKey = ownedKeys.back();
-  return models.insert(std::make_pair(ownedTimingModelKey, model)).second;
-=======
 bool TimingDatabase::insertTimingModel(StringRef timingModelKey,
                                        TimingModel &model) {
   return models.try_emplace(timingModelKey, model).second;
->>>>>>> 9afb6041
 }
 
 const TimingModel *TimingDatabase::getModel(StringRef timingModelKey) const {
@@ -120,31 +110,17 @@
 
 const TimingModel *TimingDatabase::getModel(Operation *op) const {
   StringRef baseName = op->getName().getStringRef();
-<<<<<<< HEAD
-  std::string timingModelKey;
-=======
->>>>>>> 9afb6041
-
   // if the operation is a floating point operation with multiple
   // possible implementations
   if (auto fpuImplInterface =
           llvm::dyn_cast<dynamatic::handshake::FPUImplInterface>(op)) {
     // include the implementation in the key
-<<<<<<< HEAD
-    timingModelKey =
-        (baseName + "." + stringifyEnum(fpuImplInterface.getFPUImpl())).str();
-  } else {
-    timingModelKey = baseName.str();
-  }
-  return getModel(timingModelKey);
-=======
     std::string timingModelKey =
         (baseName + "." + stringifyEnum(fpuImplInterface.getFPUImpl())).str();
     return getModel(timingModelKey);
   }
 
   return getModel(baseName);
->>>>>>> 9afb6041
 }
 
 LogicalResult TimingDatabase::getLatency(
