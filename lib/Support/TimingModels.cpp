//===- TimingModels.cpp - Parse/Represent comp. timing models ---*- C++ -*-===//
//
// Dynamatic is under the Apache License v2.0 with LLVM Exceptions.
// See https://llvm.org/LICENSE.txt for license information.
// SPDX-License-Identifier: Apache-2.0 WITH LLVM-exception
//
//===----------------------------------------------------------------------===//
//
// Definitions for timing modeling infrastructure, including the LLVM-style
// fromJSON functions that deserialize a JSON value into a specific object (see
// advanced documentation in ::llvm::json::Value).
//
//===----------------------------------------------------------------------===//

#include "dynamatic/Support/TimingModels.h"
#include "dynamatic/Dialect/Handshake/HandshakeInterfaces.h"
#include "dynamatic/Dialect/Handshake/HandshakeOps.h"
#include "dynamatic/Support/JSON/JSON.h"
#include "mlir/Support/LogicalResult.h"
#include "llvm/ADT/TypeSwitch.h"
#include "llvm/Support/JSON.h"
#include <fstream>

using namespace llvm;
using namespace mlir;
using namespace dynamatic;
using namespace dynamatic::handshake;

namespace ljson = llvm::json;

//===----------------------------------------------------------------------===//
// TimingDatabse definitions
//===----------------------------------------------------------------------===//

unsigned dynamatic::getOpDatawidth(Operation *op) {
  // Handshake operations have various semantics and must be handled on a
  // case-by-case basis
  return llvm::TypeSwitch<Operation *, unsigned>(op)
      .Case<handshake::SelectOp>([&](auto) {
        // The first operand of SelectOp is always an 1-bit wide control signal,
        // so here we look up the width of the second or third input's bitwidth
        return getHandshakeTypeBitWidth(op->getOperand(1).getType());
      })
      .Case<handshake::ArithOpInterface>([&](auto) {
        // This option matches all the handshake equivalent of arith/math
        // operations
        return getHandshakeTypeBitWidth(op->getOperand(0).getType());
      })
      .Case<handshake::MergeLikeOpInterface>(
          [&](handshake::MergeLikeOpInterface mergeLikeOp) {
            return getHandshakeTypeBitWidth(
                mergeLikeOp.getDataOperands().front().getType());
          })
      .Case<handshake::BufferOp, handshake::ForkOp, handshake::LazyForkOp,
            handshake::BranchOp, handshake::SinkOp>([&](auto) {
        return getHandshakeTypeBitWidth(op->getOperand(0).getType());
      })
      .Case<handshake::ConditionalBranchOp>(
          [&](handshake::ConditionalBranchOp condOp) {
            return getHandshakeTypeBitWidth(condOp.getDataOperand().getType());
          })
      .Case<handshake::SourceOp, handshake::ConstantOp>([&](auto) {
        return getHandshakeTypeBitWidth(op->getResult(0).getType());
      })
      .Case<handshake::EndOp, handshake::JoinOp, handshake::BlockerOp>(
          [&](auto) {
            if (op->getNumOperands() == 0)
              return 0u;
            return getHandshakeTypeBitWidth(op->getOperand(0).getType());
          })
      .Case<handshake::LoadOp, handshake::StoreOp>([&](auto) {
        return std::max(getHandshakeTypeBitWidth(op->getOperand(0).getType()),
                        getHandshakeTypeBitWidth(op->getOperand(1).getType()));
      })
      .Case<handshake::MemoryOpInterface>(
          [&](handshake::MemoryOpInterface memOp) {
            FuncMemoryPorts ports = getMemoryPorts(memOp);
            return std::max(ports.ctrlWidth,
                            std::max(ports.addrWidth, ports.ctrlWidth));
          })
      .Default([&](auto) {
        op->emitError() << "Operation is unsupported in timing model";
        assert(false && "unsupported operation");
        return dynamatic::MAX_DATAWIDTH;
      });
}

LogicalResult TimingModel::getTotalDataDelay(unsigned bitwidth,
                                             double &delay) const {
  double unitDelay, inPortDelay, outPortDelay;
  if (failed(dataDelay.getCeilMetric(bitwidth, unitDelay)) ||
      failed(inputModel.dataDelay.getCeilMetric(bitwidth, inPortDelay)) ||
      failed(outputModel.dataDelay.getCeilMetric(bitwidth, outPortDelay)))
    return failure();
  delay = unitDelay + inPortDelay + outPortDelay;
  return success();
}

bool TimingDatabase::insertTimingModel(StringRef name, TimingModel &model) {
  return models.insert(std::make_pair(OperationName(name, ctx), model)).second;
}

const TimingModel *TimingDatabase::getModel(OperationName opName) const {
  auto it = models.find(opName);
  if (it == models.end())
    return nullptr;
  return &it->second;
}

const TimingModel *TimingDatabase::getModel(Operation *op) const {
  return getModel(op->getName());
}

LogicalResult TimingDatabase::getLatency(Operation *op, SignalType signalType,
                                         double &latency) const {
  // Our current timing model doesn't have latency information for valid and
  // ready signals, assume it is 0.
  if (signalType != SignalType::DATA) {
    latency = 0.0;
    return success();
  }

  const TimingModel *model = getModel(op);
  if (!model)
    return failure();

  if (failed(model->latency.getCeilMetric(op, latency)))
    return failure();

  // FIXME: We compensante for the fact that the LSQ has roughly 3 extra cycles
  // of latency on loads compared to an MC here because our timing models are
  // currenty unable to account for this. It's obviosuly very bad to
  // special-case this here so we should find a waay to properly express this
  // information in our models.
  if (auto loadOp = dyn_cast<handshake::LoadOp>(op)) {
    auto memOp = findMemInterface(loadOp.getAddressResult());
    if (isa_and_present<handshake::LSQOp>(memOp))
      latency += 3;
  }
  return success();
}

<<<<<<< HEAD
LogicalResult TimingDatabase::getInternalDelay(Operation *op,
                                               SignalType signalType,
=======
LogicalResult TimingDatabase::getInternalDelay(Operation *op, SignalType signalType,
>>>>>>> 1887ba21
                                               double &delay) const {
  const TimingModel *model = getModel(op);
  if (!model)
    return failure();

  switch (signalType) {
  case SignalType::DATA:
    return model->dataDelay.getCeilMetric(op, delay);
  case SignalType::VALID:
    delay = model->validDelay;
    return success();
  case SignalType::READY:
    delay = model->readyDelay;
    return success();
  }
}

LogicalResult TimingDatabase::getPortDelay(Operation *op, SignalType signalType,
                                           PortType portType,
                                           double &delay) const {
  const TimingModel *model = getModel(op);
  if (!model)
    return failure();

  const TimingModel::PortModel &portModel =
      portType == PortType::IN ? model->inputModel : model->outputModel;

  switch (signalType) {
  case SignalType::DATA:
    return portModel.dataDelay.getCeilMetric(op, delay);
  case SignalType::VALID:
    delay = portModel.validDelay;
    return success();
  case SignalType::READY:
    delay = portModel.readyDelay;
    return success();
  }
}

<<<<<<< HEAD
LogicalResult TimingDatabase::getTotalDelay(Operation *op,
                                            SignalType signalType,
=======
LogicalResult TimingDatabase::getTotalDelay(Operation *op, SignalType signalType,
>>>>>>> 1887ba21
                                            double &delay) const {
  const TimingModel *model = getModel(op);
  if (!model)
    return failure();
  switch (signalType) {
  case SignalType::DATA:
    return model->getTotalDataDelay(getOpDatawidth(op), delay);
  case SignalType::VALID:
    delay = model->getTotalValidDelay();
    return success();
  case SignalType::READY:
    delay = model->getTotalReadyDelay();
    return success();
  }
}

LogicalResult TimingDatabase::readFromJSON(std::string &jsonpath,
                                           TimingDatabase &timingDB) {
  // Open the timing database
  std::ifstream inputFile(jsonpath);
  if (!inputFile.is_open()) {
    llvm::errs() << "Failed to open timing database\n";
    return failure();
  }

  // Read the JSON content from the file and into a string
  std::string jsonString;
  std::string line;
  while (std::getline(inputFile, line))
    jsonString += line;

  // Try to parse the string as a JSON
  llvm::Expected<ljson::Value> value = ljson::parse(jsonString);
  if (!value) {
    llvm::errs() << "Failed to parse timing models in \"" << jsonpath << "\"\n";
    return failure();
  }

  // Deserialize into a timing database
  ljson::Path::Root jsonRoot(jsonpath);
  return success(fromJSON(*value, timingDB, ljson::Path(jsonRoot)));
}

//===----------------------------------------------------------------------===//
// JSON parsing
//===----------------------------------------------------------------------===//

/// Returns from the enclosing function if the argument evaluates to false. This
/// is useful in the fromJSON functions.
#define FW_FALSE(ret)                                                          \
  if (!(ret))                                                                  \
    return false;

/// Parses an unsigned number representing a bitwidth from a JSON key. Returns
/// true and sets the second argument to the parsed number if the key represents
/// a valid unsigned number; returns false otherwise.
static bool bitwidthFromJSON(const ljson::ObjectKey &value, unsigned &bitwidth,
                             ljson::Path path) {
  StringRef key = value;
  if (std::any_of(key.begin(), key.end(),
                  [](char c) { return !std::isdigit(c); })) {
    path.report("expected unsigned integer for bitwidth");
    return false;
  }
  bitwidth = std::stoi(key.str());
  return true;
}

/// Deserializes an object of type T that is nested under a list of keys inside
/// the passed JSON object. Behaves like the fromJSON functions (See
/// ::llvm::json::Value's documentation).
template <typename T>
static bool deserializeNested(ArrayRef<std::string> keys,
                              const ljson::Object *object, T &out,
                              ljson::Path path) {
  assert(!keys.empty() && "list of keys must be non-empty");

  size_t lastElem = keys.size() - 1;
  const ljson::Object *currentObj = object;
  ljson::Path currentPath = path;
  for (auto [idx, k] : llvm::enumerate(keys)) {
    currentPath = currentPath.field(k);
    if (idx == lastElem) {
      if (const ljson::Value *value = currentObj->get(k))
        return fromJSON(*value, out, currentPath);
      path.report("expected last key in path to exist");
      return false;
    }
    if (const ljson::Object *nextObject = currentObj->getObject(k))
      currentObj = nextObject;
    else {
      path.report("expected last key in path to exist");
      return false;
    }
  }

  return true;
}

bool dynamatic::fromJSON(const ljson::Value &value,
                         BitwidthDepMetric<double> &metric, ljson::Path path) {
  const ljson::Object *object = value.getAsObject();
  if (!object) {
    path.report("expected JSON object");
    return false;
  }

  for (const auto &[bitwidthKey, metricValue] : *object) {
    unsigned bitwidth;
    if (!bitwidthFromJSON(bitwidthKey, bitwidth, path.field(bitwidthKey)))
      return false;
    double dataValue;
    if (!fromJSON(metricValue, dataValue, path.field(bitwidthKey))) {
      return false;
    }
    metric.data[bitwidth] = dataValue;
  }
  return true;
}

static const std::string LATENCY[] = {"latency"};
static const std::string DELAY[] = {"delay", "data"};
static const std::string DELAY_VALID[] = {"delay", "valid", "1"};
static const std::string DELAY_READY[] = {"delay", "ready", "1"};
static const std::string DELAY_VR[] = {"delay", "VR"};
static const std::string DELAY_CV[] = {"delay", "CV"};
static const std::string DELAY_CR[] = {"delay", "CR"};
static const std::string DELAY_VC[] = {"delay", "VC"};
static const std::string DELAY_VD[] = {"delay", "VD"};

bool dynamatic::fromJSON(const ljson::Value &value,
                         TimingModel::PortModel &model, ljson::Path path) {
  const ljson::Object *object = value.getAsObject();
  if (!object) {
    path.report("expected JSON object");
    return false;
  }

  // Deserialize the data delays
  FW_FALSE(deserializeNested(DELAY, object, model.dataDelay, path));
  // Deserialize the valid/ready delays
  FW_FALSE(deserializeNested(DELAY_VALID, object, model.validDelay, path));
  FW_FALSE(deserializeNested(DELAY_READY, object, model.readyDelay, path));
  return true;
}

bool dynamatic::fromJSON(const ljson::Value &value, TimingModel &model,
                         ljson::Path path) {

  const ljson::Object *object = value.getAsObject();
  if (!object) {
    path.report("expected JSON object");
    return false;
  }

  // Deserialize the latencies
  FW_FALSE(deserializeNested(LATENCY, object, model.latency, path));
  // Deserialize the data delays
  FW_FALSE(deserializeNested(DELAY, object, model.dataDelay, path));
  // Deserialize the valid/ready delay
  FW_FALSE(deserializeNested(DELAY_VALID, object, model.validDelay, path));
  FW_FALSE(deserializeNested(DELAY_READY, object, model.readyDelay, path));

  // Deserialize the wire-to-wire delays
  FW_FALSE(deserializeNested(DELAY_VR, object, model.validToReady, path));
  FW_FALSE(deserializeNested(DELAY_CV, object, model.condToValid, path));
  FW_FALSE(deserializeNested(DELAY_CR, object, model.condToReady, path));
  FW_FALSE(deserializeNested(DELAY_VC, object, model.validToCond, path));
  FW_FALSE(deserializeNested(DELAY_VD, object, model.validToData, path));

  // Deserialize the input ports' model
  if (const ljson::Value *value = object->get("inport")) {
    FW_FALSE(fromJSON(*value, model.inputModel, path.field("inport")));
  } else {
    path.report("expected to find \"inport\" key");
    return false;
  }

  // Deserialize the output ports' model
  if (const ljson::Value *value = object->get("outport")) {
    FW_FALSE(fromJSON(*value, model.outputModel, path.field("outport")));
  } else {
    path.report("expected to find \"outport\" key");
    return false;
  }

  return true;
}

bool dynamatic::fromJSON(const ljson::Value &jsonValue,
                         TimingDatabase &timingDB, ljson::Path path) {
  const ljson::Object *components = jsonValue.getAsObject();
  if (!components)
    return false;

  for (const auto &[opName, cmpInfo] : *components) {
    TimingModel model;
    ljson::Path opPath = path.field(opName);
    fromJSON(cmpInfo, model, opPath);
    if (!timingDB.insertTimingModel(opName, model)) {
      opPath.report("Overriding existing timing model for operation");
      return false;
    }
  }
  return true;
}<|MERGE_RESOLUTION|>--- conflicted
+++ resolved
@@ -140,12 +140,7 @@
   return success();
 }
 
-<<<<<<< HEAD
-LogicalResult TimingDatabase::getInternalDelay(Operation *op,
-                                               SignalType signalType,
-=======
 LogicalResult TimingDatabase::getInternalDelay(Operation *op, SignalType signalType,
->>>>>>> 1887ba21
                                                double &delay) const {
   const TimingModel *model = getModel(op);
   if (!model)
@@ -185,12 +180,8 @@
   }
 }
 
-<<<<<<< HEAD
-LogicalResult TimingDatabase::getTotalDelay(Operation *op,
-                                            SignalType signalType,
-=======
+
 LogicalResult TimingDatabase::getTotalDelay(Operation *op, SignalType signalType,
->>>>>>> 1887ba21
                                             double &delay) const {
   const TimingModel *model = getModel(op);
   if (!model)
