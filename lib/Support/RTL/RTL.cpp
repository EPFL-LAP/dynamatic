//===- RTL.cpp - RTL support ------------------------------------*- C++ -*-===//
//
// Dynamatic is under the Apache License v2.0 with LLVM Exceptions.
// See https://llvm.org/LICENSE.txt for license information.
// SPDX-License-Identifier: Apache-2.0 WITH LLVM-exception
//
//===----------------------------------------------------------------------===//
//
// Implements the JSON-parsing logic for the RTL configuration file.
//
//===----------------------------------------------------------------------===//

#include "dynamatic/Support/RTL/RTL.h"
#include "dynamatic/Dialect/HW/HWOps.h"
#include "dynamatic/Dialect/HW/HWTypes.h"
#include "dynamatic/Dialect/Handshake/HandshakeAttributes.h"
#include "dynamatic/Dialect/Handshake/HandshakeOps.h"
#include "dynamatic/Dialect/Handshake/HandshakeTypes.h"
#include "dynamatic/Support/JSON/JSON.h"
#include "dynamatic/Support/Utils/Utils.h"
#include "mlir/IR/Attributes.h"
#include "mlir/IR/BuiltinAttributes.h"
#include "mlir/IR/Diagnostics.h"
#include "llvm/ADT/STLExtras.h"
#include "llvm/Support/Debug.h"
#include "llvm/Support/ErrorHandling.h"
#include "llvm/Support/FileSystem.h"
#include "llvm/Support/JSON.h"
#include "llvm/Support/Path.h"
#include "llvm/Support/raw_ostream.h"
#include <algorithm>
#include <fstream>
#include <regex>
#include <string>

#define DEBUG_TYPE "support-rtl"

using namespace llvm;
using namespace dynamatic;
using namespace dynamatic::json;

namespace ljson = llvm::json;

/// Recognized keys in RTL configuration files.
static constexpr StringLiteral KEY_PARAMETERS("parameters"),
    KEY_MODELS("models"), KEY_GENERIC("generic"), KEY_GENERATOR("generator"),
    KEY_NAME("name"), KEY_PATH("path"), KEY_CONSTRAINTS("constraints"),
    KEY_PARAMETER("parameter"), KEY_DEPENDENCIES("dependencies"),
    KEY_MODULE_NAME("module-name"), KEY_ARCH_NAME("arch-name"), KEY_HDL("hdl"),
    KEY_USE_JSON_CONFIG("use-json-config"), KEY_IO_KIND("io-kind"),
    KEY_IO_MAP("io-map"), KEY_IO_SIGNALS("io-signals");

/// JSON path errors.
static constexpr StringLiteral
    ERR_MISSING_CONCRETIZATION("missing concretization method, either "
                               "\"generic\" or \"generator\" key must exist"),
    ERR_MULTIPLE_CONCRETIZATION(
        "multiple concretization methods provided, only one of "
        "\"generic\" or \"generator\" key must exist"),
    ERR_UNKNOWN_PARAM("unknown parameter name"),
    ERR_DUPLICATE_NAME("duplicated parameter name"),
    ERR_RESERVED_NAME("this is a reserved parameter name"),
    ERR_INVALID_HDL(R"(unknown hdl: options are "vhdl", "verilog", or "smv)"),
    ERR_INVALID_IO_STYLE(
        R"(unknown IO style: options are "hierarchical" or "flat")");

/// Reserved parameter names. No user-provided parameter can have any of those
/// names in the RTL configuration files.
static const mlir::DenseSet<StringRef> RESERVED_PARAMETER_NAMES{
    RTLParameter::DYNAMATIC, RTLParameter::OUTPUT_DIR,
    RTLParameter::MODULE_NAME};

StringRef dynamatic::getHDLExtension(HDL hdl) {
  switch (hdl) {
  case HDL::VHDL:
    return "vhd";
  case HDL::VERILOG:
    return "v";
  case HDL::SMV:
    return "smv";
  }
}
std::string dynamatic::replaceRegexes(
    StringRef input, const std::map<std::string, std::string> &replacements) {
  std::string result(input);
  for (auto &[from, to] : replacements)
    result = std::regex_replace(result, std::regex(from), to);
  return result;
}

std::string dynamatic::substituteParams(StringRef input,
                                        const ParameterMappings &parameters) {
  std::map<std::string, std::string> replacements;
  for (auto &[name, value] : parameters)
    replacements["\\$" + name.str()] = value;
  return replaceRegexes(input, replacements);
}

RTLRequestFromOp::RTLRequestFromOp(Operation *op, const llvm::Twine &name)
    : RTLRequest(op->getLoc()), name(name.str()), op(op),
      parameters(op->getAttrOfType<DictionaryAttr>(RTL_PARAMETERS_ATTR_NAME)){};

Attribute RTLRequestFromOp::getParameter(const RTLParameter &param) const {
  if (!parameters)
    return nullptr;
  return parameters.get(param.getName());
}

RTLMatch *RTLRequestFromOp::tryToMatch(const RTLComponent &component) const {
  ParameterMappings mappings;
  if (failed(areParametersCompatible(component, mappings)))
    return nullptr;

  mappings[RTLParameter::MODULE_NAME] = "";
  return new RTLMatch(component, mappings);
}

LogicalResult
RTLRequestFromOp::areParametersCompatible(const RTLComponent &component,
                                          ParameterMappings &mappings) const {
  LLVM_DEBUG(llvm::dbgs() << "Attempting match with RTL component "
                          << component.getName() << "\n";);
  if (name != component.getName()) {
    LLVM_DEBUG(llvm::dbgs() << "\t-> Names do not match.\n");
    return failure();
  }

  // Keep track of the set of parameters we parse from the dictionnary
  // attribute. We never have duplicate parameters due to the dictionary's
  // keys uniqueness invariant, but we need to make sure all known parameters
  // are present
  DenseSet<StringRef> parsedParams;
  SmallVector<StringRef> ignoredParams;

  for (const RTLParameter *parameter : component.getParameters()) {
    ParamMatch paramMatch = matchParameter(*parameter);
    StringRef paramName = parameter->getName();
    LLVM_DEBUG({
      switch (paramMatch.state) {
      case ParamMatch::State::DOES_NOT_EXIST:
        llvm::dbgs() << "\t-> Parameter \"" << paramName
                     << "\" does not exist\n";
        break;
      case ParamMatch::State::FAILED_VERIFICATION:
        llvm::dbgs() << "\t-> Failed constraint checking for parameter \""
                     << paramName << "\"\n";
        break;
      case ParamMatch::State::FAILED_SERIALIZATION:
        llvm::dbgs() << "\t-> Failed serialization for parameter \""
                     << paramName << "\"\n";
        break;
      case ParamMatch::State::SUCCESS:
        llvm::dbgs() << "\t-> Matched parameter \"" << paramName << "\"\n";
        break;
      }
    });
    if (paramMatch.state != ParamMatch::SUCCESS)
      return failure();
    mappings[paramName] = paramMatch.serialized;
  }
  LLVM_DEBUG(llvm::dbgs() << "\t-> Matched!\n");
  return success();
}

ParamMatch RTLRequestFromOp::matchParameter(const RTLParameter &param) const {
  Attribute attr = getParameter(param);
  if (!attr)
    return ParamMatch::doesNotExist();
  if (!param.getType().verify(attr))
    return ParamMatch::failedVerification();
  std::string serialized = param.getType().serialize(attr);
  if (serialized.empty())
    return ParamMatch::failedSerialization();
  return ParamMatch::success(serialized);
}

LogicalResult
RTLRequestFromOp::paramsToJSON(const llvm::Twine &filepath) const {
  return serializeToJSON(parameters, filepath.str(), loc);
};

RTLRequestFromHWModule::RTLRequestFromHWModule(hw::HWModuleExternOp modOp)
    : RTLRequestFromOp(modOp, getName(modOp)) {}

RTLMatch *
RTLRequestFromHWModule::tryToMatch(const RTLComponent &component) const {
  ParameterMappings mappings;
  if (failed(areParametersCompatible(component, mappings)))
    return nullptr;

  mappings[RTLParameter::MODULE_NAME] =
      component.isGeneric()
          ? substituteParams(component.getModuleName(), mappings)
          : cast<hw::HWModuleExternOp>(op).getSymName();
  return new RTLMatch(component, mappings);
}

std::string RTLRequestFromHWModule::getName(hw::HWModuleExternOp modOp) {
  if (auto nameAttr = modOp->getAttrOfType<StringAttr>(RTL_NAME_ATTR_NAME))
    return nameAttr.str();
  return "";
}

RTLDependencyRequest::RTLDependencyRequest(const Twine &moduleName,
                                           Location loc)
    : RTLRequest(loc), moduleName(moduleName.str()) {}

RTLMatch *
RTLDependencyRequest::tryToMatch(const RTLComponent &component) const {
  LLVM_DEBUG(
      llvm::dbgs() << "Attempting dependency match between request for \""
                   << moduleName << "\" and RTL component "
                   << component.getName() << "\n\t-> ";);

  if (!component.isGeneric()) {
    LLVM_DEBUG(llvm::dbgs() << "Component is not generic\n");
    return nullptr;
  }
  if (component.getModuleName() != moduleName) {
    LLVM_DEBUG(llvm::dbgs() << "Component has incorrect module name \""
                            << component.getModuleName() << "\"\n");
    return nullptr;
  }

  LLVM_DEBUG(llvm::dbgs() << "Matched!\n");
  ParameterMappings mappings;
  mappings[RTLParameter::MODULE_NAME] = moduleName;
  return new RTLMatch(component, mappings);
}

RTLMatch::RTLMatch(const RTLComponent &component,
                   const ParameterMappings &serializedParams)
    : component(&component),
      moduleName(substituteParams(component.moduleName, serializedParams)),
      archName(substituteParams(component.archName, serializedParams)),
      serializedParams(serializedParams) {}

MapVector<StringRef, StringRef> RTLMatch::getGenericParameterValues() const {
  MapVector<StringRef, StringRef> values;
  for (const RTLParameter *param : component->getGenericParameters()) {
    auto valueIt = serializedParams.find(param->getName());
    assert(valueIt != serializedParams.end() && "missing parameter value");
    values.insert({param->getName(), valueIt->second});
  }
  return values;
}

static std::string serializeExtraSignalsInner(const Type &type) {
  assert(type.isa<handshake::ExtraSignalsTypeInterface>() &&
         "type should be ChannelType or ControlType");

  handshake::ExtraSignalsTypeInterface extraSignalsType =
      type.cast<handshake::ExtraSignalsTypeInterface>();

  std::string extraSignalsValue;
  llvm::raw_string_ostream extraSignals(extraSignalsValue);

  extraSignals << "{";
  bool first = true;
  for (const handshake::ExtraSignal &extraSignal :
       extraSignalsType.getExtraSignals()) {
    if (!first)
      extraSignals << ", ";
    first = false;

    extraSignals << "\"" << extraSignal.name << "\": ";
    extraSignals << extraSignal.getBitWidth();
  }
  extraSignals << "}";

  return extraSignals.str();
}

static std::string serializeExtraSignals(const Type &type) {
  return "'" + serializeExtraSignalsInner(type) + "'";
}

/// Returns the bitwidth of the type as string.
/// If the type is a control type, returns "0".
static std::string getBitwidthString(Type type) {
  return std::to_string(handshake::getHandshakeTypeBitWidth(type));
}

void RTLMatch::registerParameters(hw::HWModuleExternOp &modOp) {
  auto modName =
      modOp->template getAttrOfType<StringAttr>(RTL_NAME_ATTR_NAME).getValue();
  auto modType = modOp.getModuleType();

  registerBitwidthParameter(modOp, modName, modType);
  registerTransparentParameter(modOp, modName, modType);
  registerExtraSignalParameters(modOp, modName, modType);
  registerSelectedDelayParameter(modOp, modName, modType);
}

void RTLMatch::registerSelectedDelayParameter(hw::HWModuleExternOp &modOp,
                                              llvm::StringRef modName,
                                              hw::ModuleType &modType) {
  // Look for INTERNAL_DELAY in hw.parameters
  if (auto paramsAttr = modOp->getAttrOfType<DictionaryAttr>("hw.parameters")) {
    if (auto stringAttr = paramsAttr.getAs<StringAttr>("INTERNAL_DELAY")) {
      std::string delayStr = stringAttr.getValue().str();
      serializedParams["INTERNAL_DELAY"] = delayStr;
      return;
    }
  }
}

void RTLMatch::registerBitwidthParameter(hw::HWModuleExternOp &modOp,
                                         llvm::StringRef modName,
                                         hw::ModuleType &modType) {
  if (
      // default (All(Data)TypesMatch)
      modName == "handshake.addi" || modName == "handshake.andi" ||
      modName == "handshake.buffer" || modName == "handshake.cmpi" ||
      modName == "handshake.fork" || modName == "handshake.lazy_fork" ||
      modName == "handshake.merge" || modName == "handshake.muli" ||
<<<<<<< HEAD
      modName == "handshake.not" || modName == "handshake.sink" ||
      modName == "handshake.subi" || modName == "handshake.shli" ||
      modName == "handshake.blocker" || modName == "handshake.sitofp" ||
      modName == "handshake.fptosi" || modName == "handshake.ready_remover" ||
=======
      modName == "handshake.sink" || modName == "handshake.subi" ||
      modName == "handshake.shli" || modName == "handshake.blocker" ||
      modName == "handshake.sitofp" || modName == "handshake.fptosi" ||
      modName == "handshake.ndwire" || modName == "handshake.not" ||
      modName == "handshake.ready_remover" ||
>>>>>>> c4af6556
      // the first input has data bitwidth
      modName == "handshake.speculator" || modName == "handshake.spec_commit" ||
      modName == "handshake.spec_save_commit" ||
      modName == "handshake.non_spec" || modName == "handshake.passer") {
    // Default
    serializedParams["BITWIDTH"] = getBitwidthString(modType.getInputType(0));
  } else if (modName == "handshake.cond_br" || modName == "handshake.select") {
    serializedParams["BITWIDTH"] = getBitwidthString(modType.getInputType(1));
  } else if (modName == "handshake.constant") {
    serializedParams["BITWIDTH"] = getBitwidthString(modType.getOutputType(0));
  } else if (modName == "handshake.control_merge") {
    serializedParams["DATA_BITWIDTH"] =
        getBitwidthString(modType.getInputType(0));
    serializedParams["INDEX_BITWIDTH"] =
        getBitwidthString(modType.getOutputType(1));
  } else if (modName == "handshake.extsi" || modName == "handshake.trunci" ||
             modName == "handshake.extui") {
    serializedParams["INPUT_BITWIDTH"] =
        getBitwidthString(modType.getInputType(0));
    serializedParams["OUTPUT_BITWIDTH"] =
        getBitwidthString(modType.getOutputType(0));
  } else if (modName == "handshake.load") {
    serializedParams["ADDR_BITWIDTH"] =
        getBitwidthString(modType.getInputType(0));
    serializedParams["DATA_BITWIDTH"] =
        getBitwidthString(modType.getOutputType(1));
  } else if (modName == "handshake.mux") {
    serializedParams["INDEX_BITWIDTH"] =
        getBitwidthString(modType.getInputType(0));
    serializedParams["DATA_BITWIDTH"] =
        getBitwidthString(modType.getInputType(1));
  } else if (modName == "handshake.store") {
    serializedParams["ADDR_BITWIDTH"] =
        getBitwidthString(modType.getInputType(0));
    serializedParams["DATA_BITWIDTH"] =
        getBitwidthString(modType.getInputType(1));
  } else if (modName == "handshake.speculating_branch") {
    serializedParams["SPEC_TAG_BITWIDTH"] =
        getBitwidthString(modType.getInputType(0));
    serializedParams["DATA_BITWIDTH"] =
        getBitwidthString(modType.getInputType(1));
  } else if (modName == "handshake.mem_controller") {
    serializedParams["DATA_BITWIDTH"] =
        getBitwidthString(modType.getInputType(0));
    // Warning: Ports differ from instance to instance.
    // Therefore, mod.getNumOutputs() is also variable.
    serializedParams["ADDR_BITWIDTH"] =
        getBitwidthString(modType.getOutputType(modType.getNumOutputs() - 2));
  } else if (modName == "mem_to_bram") {
    serializedParams["ADDR_BITWIDTH"] =
        getBitwidthString(modType.getInputType(1));
    serializedParams["DATA_BITWIDTH"] =
        getBitwidthString(modType.getInputType(4));
  } else if (modName == "handshake.addf" || modName == "handshake.cmpf" ||
             modName == "handshake.mulf" || modName == "handshake.subf" ||
             modName == "handshake.divf" || modName == "handshake.negf" ||
             modName == "handshake.maximumf" ||
             modName == "handshake.minimumf") {
    int bitwidth = handshake::getHandshakeTypeBitWidth(modType.getInputType(0));
    serializedParams["IS_DOUBLE"] = bitwidth == 64 ? "True" : "False";
  } else if (modName == "handshake.valid_merger") {
    serializedParams["LEFT_BITWIDTH"] =
        getBitwidthString(modType.getInputType(0));
    serializedParams["RIGHT_BITWIDTH"] =
        getBitwidthString(modType.getInputType(1));
  } else if (modName == "handshake.source" || modName == "mem_controller") {
    // Skip
  }
}

void RTLMatch::registerTransparentParameter(hw::HWModuleExternOp &modOp,
                                            llvm::StringRef modName,
                                            hw::ModuleType &modType) {
  if (modName == "handshake.buffer") {
    auto params =
        modOp->getAttrOfType<DictionaryAttr>(RTL_PARAMETERS_ATTR_NAME);
    auto optTiming = params.getNamed(handshake::BufferOp::TIMING_ATTR_NAME);
    if (auto timing = dyn_cast<handshake::TimingAttr>(optTiming->getValue())) {
      auto info = timing.getInfo();
      if (info == handshake::TimingInfo::break_r() ||
          info == handshake::TimingInfo::break_none()) {
        serializedParams["TRANSPARENT"] = "True";
      } else if (info == handshake::TimingInfo::break_dv() ||
                 info == handshake::TimingInfo::break_dvr()) {
        serializedParams["TRANSPARENT"] = "False";
      } else {
        llvm_unreachable("Unknown timing info");
      }
    } else {
      llvm_unreachable("Unknown timing attr");
    }
  }
}

void RTLMatch::registerExtraSignalParameters(hw::HWModuleExternOp &modOp,
                                             llvm::StringRef modName,
                                             hw::ModuleType &modType) {
  if (
      // default (AllExtraSignalsMatch)
      modName == "handshake.addf" || modName == "handshake.addi" ||
      modName == "handshake.andi" || modName == "handshake.buffer" ||
      modName == "handshake.cmpf" || modName == "handshake.cmpi" ||
      modName == "handshake.cond_br" || modName == "handshake.constant" ||
      modName == "handshake.extsi" || modName == "handshake.fork" ||
      modName == "handshake.merge" || modName == "handshake.mulf" ||
      modName == "handshake.muli" || modName == "handshake.not" ||
      modName == "handshake.select" || modName == "handshake.sink" ||
      modName == "handshake.subf" || modName == "handshake.extui" ||
      modName == "handshake.shli" || modName == "handshake.subi" ||
      modName == "handshake.spec_save_commit" ||
      modName == "handshake.speculator" || modName == "handshake.trunci" ||
      modName == "handshake.mux" || modName == "handshake.control_merge" ||
      modName == "handshake.blocker" || modName == "handshake.sitofp" ||
      modName == "handshake.fptosi" ||
      // the first input has extra signals
      modName == "handshake.load" || modName == "handshake.store" ||
      modName == "handshake.spec_commit" ||
      modName == "handshake.speculating_branch") {
    serializedParams["EXTRA_SIGNALS"] =
        serializeExtraSignals(modType.getInputType(0));
  } else if (modName == "handshake.source" || modName == "handshake.non_spec") {
    serializedParams["EXTRA_SIGNALS"] =
        serializeExtraSignals(modType.getOutputType(0));
  } else if (modName == "handshake.mem_controller" ||
             modName == "mem_to_bram") {
    // Skip
  }
}

LogicalResult RTLMatch::concretize(const RTLRequest &request,
                                   StringRef dynamaticPath,
                                   StringRef outputDir) const {
  // Consolidate reserved and regular parameters in a single map to perform
  // text substitutions
  ParameterMappings allParams(serializedParams);
  allParams[RTLParameter::DYNAMATIC] = dynamaticPath;
  allParams[RTLParameter::OUTPUT_DIR] = outputDir;

  if (component->isGeneric()) {
    std::string inputFile = substituteParams(component->generic, allParams);
    HDL hdl = component->hdl;
    std::string outputFile = outputDir.str() +
                             sys::path::get_separator().str() + moduleName +
                             "." + getHDLExtension(hdl).str();

    // Just copy the file to the output location
    if (auto ec = sys::fs::copy_file(inputFile, outputFile); ec.value() != 0) {
      return emitError(request.loc)
             << "Failed to copy generic RTL implementation from \"" << inputFile
             << "\" to \"" << outputFile << "\"\n"
             << ec.message();
    }
    return success();
  }
  assert(!component->generator.empty() && "generator is empty");

  if (component->jsonConfig && failed(request.paramsToJSON(substituteParams(
                                   *(component->jsonConfig), allParams))))
    return failure();

  // The implementation needs to be generated
  std::string cmd = substituteParams(component->generator, allParams);
  if (int ret = std::system(cmd.c_str()); ret != 0) {
    return emitError(request.loc)
           << "Failed to generate component, generator failed with status "
           << ret << ": " << cmd << "\n";
  }
  return success();
}

bool RTLParameter::fromJSON(const ljson::Value &value, ljson::Path path) {
  ljson::ObjectMapper mapper(value, path);
  if (!mapper || !mapper.map(KEY_NAME, name) ||
      !mapper.map(KEY_GENERIC, useAsGeneric))
    return false;

  if (RESERVED_PARAMETER_NAMES.contains(name)) {
    path.field(KEY_NAME).report(ERR_RESERVED_NAME);
    return false;
  }

  return type.fromJSON(value, path);
}

RTLComponent::Model::~Model() {
  for (auto &[_, constraints] : addConstraints)
    delete constraints;
}

/// Counts the number of times the wildcard character ('*') appears in the
/// input.
static inline size_t countWildcards(StringRef input) {
  return std::count_if(input.begin(), input.end(),
                       [](char c) { return c == '*'; });
}

bool RTLComponent::fromJSON(const ljson::Value &value, ljson::Path path) {
  ljson::ObjectMapper mapper(value, path);
  if (!mapper || !mapper.mapOptional(KEY_NAME, name) ||
      !mapper.mapOptional(KEY_PARAMETERS, parameters) ||
      !mapper.mapOptional(KEY_GENERIC, generic) ||
      !mapper.mapOptional(KEY_GENERATOR, generator) ||
      !mapper.mapOptional(KEY_DEPENDENCIES, dependencies) ||
      !mapper.mapOptional(KEY_MODULE_NAME, moduleName) ||
      !mapper.mapOptional(KEY_ARCH_NAME, archName) ||
      !mapper.mapOptional(KEY_HDL, hdl) ||
      !mapper.mapOptional(KEY_USE_JSON_CONFIG, jsonConfig) ||
      !mapper.mapOptional(KEY_IO_KIND, ioKind) ||
      !mapper.mapOptional(KEY_IO_MAP, ioMap) ||
      !mapper.mapOptional(KEY_IO_SIGNALS, ioSignals)) {
    return false;
  }

  if (!checkValidAndSetDefaults(path))
    return false;

  // Timing models need access to the component's RTL parameters to verify
  // the sanity of constraints, so they are parsed separately and somewhat
  // differently

  // The mapper ensures that the object is valid
  const ljson::Value *jsonModelsValue = value.getAsObject()->get(KEY_MODELS);
  if (!jsonModelsValue)
    return true;

  const ljson::Array *jsonModelsArray = jsonModelsValue->getAsArray();
  ljson::Path modelsPath = path.field(KEY_MODELS);
  if (!jsonModelsArray) {
    modelsPath.report(ERR_EXPECTED_ARRAY);
    return false;
  }

  for (auto [modIdx, jsonModel] : llvm::enumerate(*jsonModelsArray)) {
    ljson::Path modPath = modelsPath.index(modIdx);

    Model &model = models.emplace_back();
    ljson::ObjectMapper modelMapper(jsonModel, modPath);
    if (!modelMapper || !modelMapper.map(KEY_PATH, model.path))
      return false;

    // The mapper ensures that this object is valid
    auto *jsonConstraints = jsonModel.getAsObject()->get(KEY_CONSTRAINTS);
    if (!jsonConstraints) {
      // This model has no constraints
      continue;
    }

    const ljson::Array *jsonConstraintsArray = jsonConstraints->getAsArray();
    ljson::Path constraintsPath = modPath.field(KEY_CONSTRAINTS);
    if (!jsonConstraintsArray) {
      constraintsPath.report(ERR_EXPECTED_ARRAY);
      return false;
    }

    for (auto [constIdx, jsonConst] : llvm::enumerate(*jsonConstraintsArray)) {
      ljson::Path constPath = constraintsPath.index(constIdx);

      // Retrieve the name of the parameter the constraint applies on
      ljson::ObjectMapper constMapper(jsonConst, constPath);
      std::string paramName;
      if (!constMapper || !constMapper.map(KEY_NAME, paramName))
        return false;

      // Add a new parameter/constraint vector pair to the model's list.
      auto &[param, constraints] = model.addConstraints.emplace_back();

      // Retrieve the parameter with this name, if it exists
      if (!(param = getParameter(paramName))) {
        constPath.field(KEY_NAME).report(ERR_UNKNOWN_PARAM);
        return false;
      }

      if (!param->type.constraintsFromJSON(jsonConst, constraints, constPath))
        return false;
    }
  }
  return true;
}

RTLParameter *RTLComponent::getParameter(StringRef name) const {
  auto paramIt = nameToParam.find(name);
  if (paramIt != nameToParam.end())
    return paramIt->second;
  return nullptr;
}

SmallVector<const RTLParameter *> RTLComponent::getParameters() const {
  SmallVector<const RTLParameter *> genericParams;
  for (const RTLParameter &param : parameters)
    genericParams.push_back(&param);
  return genericParams;
}

SmallVector<const RTLParameter *> RTLComponent::getGenericParameters() const {
  SmallVector<const RTLParameter *> genericParams;
  bool componentIsGeneric = isGeneric();
  for (const RTLParameter &param : parameters) {
    if (componentIsGeneric) {
      // Component generic, need explicit notice to NOT use parameter as
      // generic
      if (!param.useAsGeneric.value_or(true))
        continue;
    } else {
      // Component generated, need explicit notice to use parameter as generic
      if (!param.useAsGeneric.value_or(false))
        continue;
    }
    genericParams.push_back(&param);
  }
  return genericParams;
}

const RTLComponent::Model *
RTLComponent::getModel(const RTLRequest &request) const {
  RTLMatch *match = request.tryToMatch(*this);
  if (!match)
    return nullptr;
  delete match;

  for (const Model &model : models) {
    /// Returns true when all additional constraints on the parameters are
    /// satisfied.
    auto satisfied = [&](const Model::AddConstraints &addConstraints) -> bool {
      auto &[param, constraints] = addConstraints;
      return constraints->verify(request.getParameter(*param));
    };

    // The model matches if all additional parameter constraints are satsified
    if (llvm::all_of(model.addConstraints, satisfied))
      return &model;
  }

  // No matching model
  return nullptr;
}

std::string RTLComponent::portRemap(StringRef mlirPortName) const {
  for (const auto &[rtlPortName, mappedRTLPortName] : ioMap) {

    size_t wildcardIdx = rtlPortName.find('*');
    if (wildcardIdx == std::string::npos) {
      // Only an exact match will work
      if (mlirPortName != rtlPortName)
        continue;
      return mappedRTLPortName;
    }

    // Check whether we can match the MLIR port name to the RTl port name
    // template; we must identify whether any part of the MLIR port name
    // matches the wildcard, then replace the potential wildcard in the
    // remapped port name with that part of the MLIR port name
    StringRef refRTlPortName(rtlPortName);

    // Characters before the wildcard must match between the MLIR port name
    // and RTL source port name
    if (mlirPortName.size() < wildcardIdx ||
        mlirPortName.take_front(wildcardIdx) !=
            refRTlPortName.take_front(wildcardIdx))
      continue;

    StringRef wildcardMatch;
    size_t afterWildcardSize = rtlPortName.size() - wildcardIdx - 1;
    if (afterWildcardSize > 0) {
      // Characters after the wildcard must match between the MLIR port name
      // and source RTL port name
      if (mlirPortName.size() < afterWildcardSize ||
          mlirPortName.take_back(afterWildcardSize) !=
              refRTlPortName.take_back(afterWildcardSize))
        continue;
      wildcardMatch = mlirPortName.slice(wildcardIdx, mlirPortName.size() -
                                                          afterWildcardSize);
    } else {
      wildcardMatch = mlirPortName.drop_front(wildcardIdx);
    }

    // Replace a potential wildcard in the remapped name with the part of the
    // MLIR port name that matched the wildcard in the source port name
    if (size_t idx = mappedRTLPortName.find('*'); idx != std::string::npos)
      return std::string{mappedRTLPortName}.replace(idx, 1, wildcardMatch);
    return mappedRTLPortName;
  }

  // When no source port name in the map matched the MLIR port name, just
  // return it unmodified
  return mlirPortName.str();
}

bool RTLComponent::portNameIsIndexed(StringRef portName, StringRef &baseName,
                                     size_t &arrayIdx) const {
  // IO kind must be hierarchical and port name must contain an underscore to
  // separate a base name from an index
  if (ioKind == IOKind::FLAT)
    return false;
  size_t idx = portName.rfind("_");
  if (idx == std::string::npos)
    return false;

  StringRef maybeNumber = portName.substr(idx + 1);
  if (!StringRef{maybeNumber}.getAsInteger(10, arrayIdx)) {
    baseName = portName.substr(0, idx);
    return true;
  }
  return false;
}

std::pair<std::string, bool>
RTLComponent::getRTLPortName(StringRef mlirPortName, HDL hdl) const {
  std::string remappedName = portRemap(mlirPortName);
  StringRef baseName;
  size_t arrayIdx;
  if (portNameIsIndexed(remappedName, baseName, arrayIdx))
    return {baseName.str(), true};
  return {remappedName, false};
}

std::pair<std::string, bool>
RTLComponent::getRTLPortName(StringRef mlirPortName, SignalType signalType,
                             HDL hdl) const {
  auto portName = getRTLPortName(mlirPortName, hdl);
  return {portName.first + ioSignals.at(signalType), portName.second};
}

bool RTLComponent::checkValidAndSetDefaults(llvm::json::Path path) {
  // Make sure all parameter names are unique, and store name to parameter
  // associations in the map for easy access later on
  for (RTLParameter &param : parameters) {
    StringRef name = param.getName();
    if (nameToParam.contains(name)) {
      path.field(KEY_PARAMETER).report(ERR_DUPLICATE_NAME);
      return false;
    }
    nameToParam[name] = &param;
  }

  // Check that at least one concretization method was provided
  if (generic.empty() && generator.empty()) {
    path.report(ERR_MISSING_CONCRETIZATION);
    return false;
  }
  if (!generic.empty() && !generator.empty()) {
    path.report(ERR_MULTIPLE_CONCRETIZATION);
    return false;
  }

  // Derive the module name if none was provided
  if (moduleName.empty()) {
    if (isGeneric()) {
      // Get the filename and remove the extension
      std::string filename = llvm::sys::path::filename(generic).str();
      if (size_t idx = filename.find('.'); idx != std::string::npos)
        filename = filename.substr(0, idx);
      moduleName = filename;
    } else {
      // Component is generated, by default the name is the one provided
      // during generation
      moduleName = "$" + RTLParameter::MODULE_NAME.str();
    }
  }

  /// Defines default signal type suffixes if they were not overriden
  auto setDefaultSignalSuffix = [&](SignalType signalType, StringRef suffix) {
    if (ioSignals.find(signalType) == ioSignals.end())
      ioSignals[signalType] = suffix;
  };
  setDefaultSignalSuffix(SignalType::DATA, "");
  setDefaultSignalSuffix(SignalType::VALID, "_valid");
  setDefaultSignalSuffix(SignalType::READY, "_ready");

  // Make sure the IO map makes sense
  return llvm::all_of(ioMap, [&](std::pair<std::string, std::string> &mapping) {
    auto &[from, to] = mapping;
    ljson::Path fromPath = path.field(KEY_IO_MAP).field(from);

    // At most one wildcard in the key
    size_t keyNumWild = countWildcards(from);
    if (keyNumWild > 1) {
      fromPath.report("At most one wildcard is allowed in the key");
      return false;
    }

    // At most one wildcard in the value, and no more than in the key
    size_t valudNumWild = countWildcards(to);
    if (valudNumWild > 1) {
      fromPath.report("At most one wildcard is allowed in the value");
      return false;
    }
    if (keyNumWild == 0 && valudNumWild == 1) {
      fromPath.report(
          "Value has wildcard but key does not, this is not allowed");
      return false;
    }
    return true;
  });
}

inline bool ljson::fromJSON(const json::Value &value,
                            std::pair<std::string, std::string> &stringPair,
                            json::Path path) {
  const json::Object *object = value.getAsObject();
  if (!object) {
    path.report(ERR_EXPECTED_OBJECT);
    return false;
  }

  // We expect a single key-value pair
  if (object->size() != 1) {
    path.report("expected single key-value pair mapping");
    return false;
  }

  // The JSON value in the object must be a string
  const auto &[jsonKey, jsonValue] = *object->begin();
  std::string mappedRTLPortName;
  if (!fromJSON(jsonValue, mappedRTLPortName, path.field(jsonKey)))
    return false;

  stringPair.first = jsonKey.str();
  stringPair.second = mappedRTLPortName;
  return true;
}

inline bool dynamatic::fromJSON(const ljson::Value &value,
                                std::map<SignalType, std::string> &ioChannels,
                                ljson::Path path) {
  const ljson::Object *object = value.getAsObject();
  if (!object) {
    path.report(ERR_EXPECTED_OBJECT);
    return false;
  }

  ioChannels.clear();
  for (const auto &[signalStr, jsonSuffix] : *object) {
    // Deserialize the signal type
    SignalType signalType;
    if (signalStr == "data") {
      signalType = SignalType::DATA;
    } else if (signalStr == "valid") {
      signalType = SignalType::VALID;
    } else if (signalStr == "ready") {
      signalType = SignalType::READY;
    } else {
      path.field(signalStr).report("unknown channel signal type: possible keys "
                                   "are 'data', 'valid', or 'ready'");
      return false;
    }

    // Deserialize the suffix (just a string)
    if (!fromJSON(jsonSuffix, ioChannels[signalType], path.field(signalStr)))
      return false;
  }

  return true;
}

inline bool dynamatic::fromJSON(const ljson::Value &value, HDL &hdl,
                                ljson::Path path) {
  std::optional<StringRef> hdlStr = value.getAsString();
  if (!hdlStr) {
    path.report(ERR_EXPECTED_STRING);
    return false;
  }
  if (hdlStr == "verilog") {
    hdl = HDL::VERILOG;
  } else if (hdlStr == "vhdl") {
    hdl = HDL::VHDL;
  } else if (hdlStr == "smv") {
    hdl = HDL::SMV;
  } else {
    path.report(ERR_INVALID_HDL);
    return false;
  }
  return true;
}

inline bool dynamatic::fromJSON(const ljson::Value &value,
                                RTLComponent::IOKind &io, ljson::Path path) {
  std::optional<StringRef> hdlStr = value.getAsString();
  if (!hdlStr) {
    path.report(ERR_EXPECTED_STRING);
    return false;
  }
  if (hdlStr == "hierarchical") {
    io = RTLComponent::IOKind::HIERARCICAL;
  } else if (hdlStr == "flat") {
    io = RTLComponent::IOKind::FLAT;
  } else {
    path.report(ERR_INVALID_IO_STYLE);
    return false;
  }
  return true;
}

LogicalResult RTLConfiguration::addComponentsFromJSON(StringRef filepath) {
  // Open the RTL configuration file
  std::ifstream inputFile(filepath.str());
  if (!inputFile.is_open()) {
    llvm::errs() << "Failed to open RTL configuration file @ \"" << filepath
                 << "\"\n";
    return failure();
  }

  // Read the JSON content from the file and into a string
  std::string jsonString;
  std::string line;
  while (std::getline(inputFile, line))
    jsonString += line;

  // Try to parse the string as a JSON
  llvm::Expected<ljson::Value> value = ljson::parse(jsonString);
  if (!value) {
    llvm::errs() << "Failed to parse RTL configuration file @ \"" << filepath
                 << "\" as JSON.\n-> " << toString(value.takeError()) << "\n";
    return failure();
  }

  ljson::Path::Root jsonRoot(filepath);
  ljson::Path jsonPath(jsonRoot);

  ljson::Array *jsonComponents = value->getAsArray();
  if (!jsonComponents) {
    jsonPath.report(ERR_EXPECTED_ARRAY);
    jsonRoot.printErrorContext(*value, llvm::errs());
    return failure();
  }

  for (auto [idx, jsonComponent] : llvm::enumerate(*jsonComponents)) {
    RTLComponent &component = components.emplace_back();
    if (!fromJSON(jsonComponent, component, jsonPath.index(idx))) {
      jsonRoot.printErrorContext(*value, llvm::errs());
      return failure();
    }
  }

  return success();
}

static inline void notifyRequest(const RTLRequest &request) {
  LLVM_DEBUG(llvm::dbgs()
             << "Attempting to find compatible component for RTL request at "
             << request.loc << "\n");
}

bool RTLConfiguration::hasMatchingComponent(const RTLRequest &request) {
  notifyRequest(request);
  return llvm::any_of(components, [&](const RTLComponent &component) {
    if (RTLMatch *match = request.tryToMatch(component)) {
      delete match;
      return true;
    }
    return false;
  });
}

RTLMatch *RTLConfiguration::getMatchingComponent(const RTLRequest &request) {
  notifyRequest(request);
  std::vector<RTLMatch> matches;
  for (const RTLComponent &component : components) {
    if (RTLMatch *match = request.tryToMatch(component))
      return match;
  }
  return nullptr;
}

void RTLConfiguration::findMatchingComponents(
    const RTLRequest &request, std::vector<RTLMatch *> &matches) const {
  notifyRequest(request);
  for (const RTLComponent &component : components) {
    if (RTLMatch *match = request.tryToMatch(component))
      matches.push_back(match);
  }
  LLVM_DEBUG(llvm::dbgs() << matches.size()
                          << " compatible components found\n");
}

const RTLComponent::Model *
RTLConfiguration::getModel(const RTLRequest &request) const {
  for (const RTLComponent &component : components) {
    if (const RTLComponent::Model *model = component.getModel(request))
      return model;
  }
  return nullptr;
}<|MERGE_RESOLUTION|>--- conflicted
+++ resolved
@@ -314,18 +314,11 @@
       modName == "handshake.buffer" || modName == "handshake.cmpi" ||
       modName == "handshake.fork" || modName == "handshake.lazy_fork" ||
       modName == "handshake.merge" || modName == "handshake.muli" ||
-<<<<<<< HEAD
       modName == "handshake.not" || modName == "handshake.sink" ||
       modName == "handshake.subi" || modName == "handshake.shli" ||
       modName == "handshake.blocker" || modName == "handshake.sitofp" ||
-      modName == "handshake.fptosi" || modName == "handshake.ready_remover" ||
-=======
-      modName == "handshake.sink" || modName == "handshake.subi" ||
-      modName == "handshake.shli" || modName == "handshake.blocker" ||
-      modName == "handshake.sitofp" || modName == "handshake.fptosi" ||
-      modName == "handshake.ndwire" || modName == "handshake.not" ||
+      modName == "handshake.fptosi" || modName == "handshake.ndwire" ||
       modName == "handshake.ready_remover" ||
->>>>>>> c4af6556
       // the first input has data bitwidth
       modName == "handshake.speculator" || modName == "handshake.spec_commit" ||
       modName == "handshake.spec_save_commit" ||
