//===- RTL.cpp - RTL support ------------------------------------*- C++ -*-===//
//
// Dynamatic is under the Apache License v2.0 with LLVM Exceptions.
// See https://llvm.org/LICENSE.txt for license information.
// SPDX-License-Identifier: Apache-2.0 WITH LLVM-exception
//
//===----------------------------------------------------------------------===//
//
// Implements the JSON-parsing logic for the RTL configuration file.
//
//===----------------------------------------------------------------------===//

#include "dynamatic/Support/RTL/RTL.h"
#include "dynamatic/Dialect/HW/HWOps.h"
#include "dynamatic/Dialect/HW/HWTypes.h"
#include "dynamatic/Dialect/Handshake/HandshakeAttributes.h"
#include "dynamatic/Dialect/Handshake/HandshakeOps.h"
#include "dynamatic/Dialect/Handshake/HandshakeTypes.h"
#include "dynamatic/Support/JSON/JSON.h"
#include "dynamatic/Support/Utils/Utils.h"
#include "mlir/IR/Attributes.h"
#include "mlir/IR/BuiltinAttributes.h"
#include "mlir/IR/Diagnostics.h"
#include "llvm/ADT/STLExtras.h"
#include "llvm/Support/Debug.h"
#include "llvm/Support/ErrorHandling.h"
#include "llvm/Support/FileSystem.h"
#include "llvm/Support/JSON.h"
#include "llvm/Support/Path.h"
#include "llvm/Support/raw_ostream.h"
#include <algorithm>
#include <fstream>
#include <regex>
#include <string>

#define DEBUG_TYPE "support-rtl"

using namespace llvm;
using namespace dynamatic;
using namespace dynamatic::json;

namespace ljson = llvm::json;

/// Recognized keys in RTL configuration files.
static constexpr StringLiteral KEY_PARAMETERS("parameters"),
    KEY_MODELS("models"), KEY_GENERIC("generic"), KEY_GENERATOR("generator"),
    KEY_NAME("name"), KEY_PATH("path"), KEY_CONSTRAINTS("constraints"),
    KEY_PARAMETER("parameter"), KEY_DEPENDENCIES("dependencies"),
    KEY_MODULE_NAME("module-name"), KEY_ARCH_NAME("arch-name"), KEY_HDL("hdl"),
    KEY_USE_JSON_CONFIG("use-json-config"), KEY_IO_KIND("io-kind"),
    KEY_IO_MAP("io-map"), KEY_IO_SIGNALS("io-signals");

/// JSON path errors.
static constexpr StringLiteral
    ERR_MISSING_CONCRETIZATION("missing concretization method, either "
                               "\"generic\" or \"generator\" key must exist"),
    ERR_MULTIPLE_CONCRETIZATION(
        "multiple concretization methods provided, only one of "
        "\"generic\" or \"generator\" key must exist"),
    ERR_UNKNOWN_PARAM("unknown parameter name"),
    ERR_DUPLICATE_NAME("duplicated parameter name"),
    ERR_RESERVED_NAME("this is a reserved parameter name"),
    ERR_INVALID_HDL(R"(unknown hdl: options are "vhdl", "verilog", or "smv)"),
    ERR_INVALID_IO_STYLE(
        R"(unknown IO style: options are "hierarchical" or "flat")");

/// Reserved parameter names. No user-provided parameter can have any of those
/// names in the RTL configuration files.
static const mlir::DenseSet<StringRef> RESERVED_PARAMETER_NAMES{
    RTLParameter::DYNAMATIC, RTLParameter::OUTPUT_DIR,
    RTLParameter::MODULE_NAME};

StringRef dynamatic::getHDLExtension(HDL hdl) {
  switch (hdl) {
  case HDL::VHDL:
    return "vhd";
  case HDL::VERILOG:
    return "v";
  case HDL::SMV:
    return "smv";
  }
}
std::string dynamatic::replaceRegexes(
    StringRef input, const std::map<std::string, std::string> &replacements) {
  std::string result(input);
  for (auto &[from, to] : replacements)
    result = std::regex_replace(result, std::regex(from), to);
  return result;
}

std::string dynamatic::substituteParams(StringRef input,
                                        const ParameterMappings &parameters) {
  std::map<std::string, std::string> replacements;
  for (auto &[name, value] : parameters)
    replacements["\\$" + name.str()] = value;
  return replaceRegexes(input, replacements);
}

RTLRequestFromOp::RTLRequestFromOp(Operation *op, const llvm::Twine &name)
    : RTLRequest(op->getLoc()), name(name.str()), op(op),
      parameters(op->getAttrOfType<DictionaryAttr>(RTL_PARAMETERS_ATTR_NAME)){};

Attribute RTLRequestFromOp::getParameter(const RTLParameter &param) const {
  if (!parameters)
    return nullptr;
  return parameters.get(param.getName());
}

RTLMatch *RTLRequestFromOp::tryToMatch(const RTLComponent &component) const {
  ParameterMappings mappings;
  if (failed(areParametersCompatible(component, mappings)))
    return nullptr;

  mappings[RTLParameter::MODULE_NAME] = "";
  return new RTLMatch(component, mappings);
}

LogicalResult
RTLRequestFromOp::areParametersCompatible(const RTLComponent &component,
                                          ParameterMappings &mappings) const {
  LLVM_DEBUG(llvm::dbgs() << "Attempting match with RTL component "
                          << component.getName() << "\n";);
  if (name != component.getName()) {
    LLVM_DEBUG(llvm::dbgs() << "\t-> Names do not match.\n");
    return failure();
  }

  // Keep track of the set of parameters we parse from the dictionnary
  // attribute. We never have duplicate parameters due to the dictionary's
  // keys uniqueness invariant, but we need to make sure all known parameters
  // are present
  DenseSet<StringRef> parsedParams;
  SmallVector<StringRef> ignoredParams;

  for (const RTLParameter *parameter : component.getParameters()) {
    ParamMatch paramMatch = matchParameter(*parameter);
    StringRef paramName = parameter->getName();
    LLVM_DEBUG({
      switch (paramMatch.state) {
      case ParamMatch::State::DOES_NOT_EXIST:
        llvm::dbgs() << "\t-> Parameter \"" << paramName
                     << "\" does not exist\n";
        break;
      case ParamMatch::State::FAILED_VERIFICATION:
        llvm::dbgs() << "\t-> Failed constraint checking for parameter \""
                     << paramName << "\"\n";
        break;
      case ParamMatch::State::FAILED_SERIALIZATION:
        llvm::dbgs() << "\t-> Failed serialization for parameter \""
                     << paramName << "\"\n";
        break;
      case ParamMatch::State::SUCCESS:
        llvm::dbgs() << "\t-> Matched parameter \"" << paramName << "\"\n";
        break;
      }
    });
    if (paramMatch.state != ParamMatch::SUCCESS)
      return failure();
    mappings[paramName] = paramMatch.serialized;
  }
  LLVM_DEBUG(llvm::dbgs() << "\t-> Matched!\n");
  return success();
}

ParamMatch RTLRequestFromOp::matchParameter(const RTLParameter &param) const {
  Attribute attr = getParameter(param);
  if (!attr)
    return ParamMatch::doesNotExist();
  if (!param.getType().verify(attr))
    return ParamMatch::failedVerification();
  std::string serialized = param.getType().serialize(attr);
  if (serialized.empty())
    return ParamMatch::failedSerialization();
  return ParamMatch::success(serialized);
}

LogicalResult
RTLRequestFromOp::paramsToJSON(const llvm::Twine &filepath) const {
  return serializeToJSON(parameters, filepath.str(), loc);
};

RTLRequestFromHWModule::RTLRequestFromHWModule(hw::HWModuleExternOp modOp)
    : RTLRequestFromOp(modOp, getName(modOp)) {}

RTLMatch *
RTLRequestFromHWModule::tryToMatch(const RTLComponent &component) const {
  ParameterMappings mappings;
  if (failed(areParametersCompatible(component, mappings)))
    return nullptr;

  mappings[RTLParameter::MODULE_NAME] =
      component.isGeneric()
          ? substituteParams(component.getModuleName(), mappings)
          : cast<hw::HWModuleExternOp>(op).getSymName();
  return new RTLMatch(component, mappings);
}

std::string RTLRequestFromHWModule::getName(hw::HWModuleExternOp modOp) {
  if (auto nameAttr = modOp->getAttrOfType<StringAttr>(RTL_NAME_ATTR_NAME))
    return nameAttr.str();
  return "";
}

RTLDependencyRequest::RTLDependencyRequest(const Twine &moduleName,
                                           Location loc)
    : RTLRequest(loc), moduleName(moduleName.str()) {}

RTLMatch *
RTLDependencyRequest::tryToMatch(const RTLComponent &component) const {
  LLVM_DEBUG(
      llvm::dbgs() << "Attempting dependency match between request for \""
                   << moduleName << "\" and RTL component "
                   << component.getName() << "\n\t-> ";);

  if (!component.isGeneric()) {
    LLVM_DEBUG(llvm::dbgs() << "Component is not generic\n");
    return nullptr;
  }
  if (component.getModuleName() != moduleName) {
    LLVM_DEBUG(llvm::dbgs() << "Component has incorrect module name \""
                            << component.getModuleName() << "\"\n");
    return nullptr;
  }

  LLVM_DEBUG(llvm::dbgs() << "Matched!\n");
  ParameterMappings mappings;
  mappings[RTLParameter::MODULE_NAME] = moduleName;
  return new RTLMatch(component, mappings);
}

RTLMatch::RTLMatch(const RTLComponent &component,
                   const ParameterMappings &serializedParams)
    : component(&component),
      moduleName(substituteParams(component.moduleName, serializedParams)),
      archName(substituteParams(component.archName, serializedParams)),
      serializedParams(serializedParams) {}

MapVector<StringRef, StringRef> RTLMatch::getGenericParameterValues() const {
  MapVector<StringRef, StringRef> values;
  for (const RTLParameter *param : component->getGenericParameters()) {
    auto valueIt = serializedParams.find(param->getName());
    assert(valueIt != serializedParams.end() && "missing parameter value");
    values.insert({param->getName(), valueIt->second});
  }
  return values;
}

static std::string serializeExtraSignalsInner(const Type &type) {
  assert(type.isa<handshake::ExtraSignalsTypeInterface>() &&
         "type should be ChannelType or ControlType");

  handshake::ExtraSignalsTypeInterface extraSignalsType =
      type.cast<handshake::ExtraSignalsTypeInterface>();

  std::string extraSignalsValue;
  llvm::raw_string_ostream extraSignals(extraSignalsValue);

  extraSignals << "{";
  bool first = true;
  for (const handshake::ExtraSignal &extraSignal :
       extraSignalsType.getExtraSignals()) {
    if (!first)
      extraSignals << ", ";
    first = false;

    extraSignals << "\"" << extraSignal.name << "\": ";
    extraSignals << extraSignal.getBitWidth();
  }
  extraSignals << "}";

  return extraSignals.str();
}

static std::string serializeExtraSignals(const Type &type) {
  return "'" + serializeExtraSignalsInner(type) + "'";
}

static std::string serializeExtraSignals(const Type &type, bool quote = true) {
  if (!type.isa<handshake::ExtraSignalsTypeInterface>()) {
    if (quote)
      return "'{}'";
    return "{}";
  }
  handshake::ExtraSignalsTypeInterface extraSignalsType =
      type.cast<handshake::ExtraSignalsTypeInterface>();

  std::string extraSignalsValue;
  llvm::raw_string_ostream extraSignals(extraSignalsValue);

  if (quote)
    extraSignals << "'";
  extraSignals << "{";
  bool first = true;
  for (const handshake::ExtraSignal &extraSignal :
       extraSignalsType.getExtraSignals()) {
    if (!first)
      extraSignals << ", ";
    first = false;

    extraSignals << "\"" << extraSignal.name << "\": ";
    extraSignals << extraSignal.getBitWidth();
  }
  extraSignals << "}";
  if (quote)
    extraSignals << "'";

  return extraSignals.str();
}

/// Returns the bitwidth of the type as string.
/// If the type is a control type, returns "0".
static std::string getBitwidthString(Type type) {
  return std::to_string(handshake::getHandshakeTypeBitWidth(type));
}

void RTLMatch::registerParameters(hw::HWModuleExternOp &modOp) {
  auto modName =
      modOp->template getAttrOfType<StringAttr>(RTL_NAME_ATTR_NAME).getValue();
<<<<<<< HEAD
  auto mod = modOp.getModuleType();
  // port types
  serializedParams["PORT_TYPES"] = serializePortTypes(mod);

  // bitwidth
  if (
      // default (All(Data)TypesMatch)
      name == "handshake.addi" || name == "handshake.buffer" ||
      name == "handshake.cmpi" || name == "handshake.fork" ||
      name == "handshake.merge" || name == "handshake.muli" ||
      name == "handshake.sink" ||
      // the first input has data bitwidth
      name == "handshake.speculator" || name == "handshake.spec_commit" ||
      name == "handshake.spec_save_commit" ||
      name == "handshake.speculator_v2" || name == "handshake.spec_commit_v2") {
    // Default
    serializedParams["BITWIDTH"] = getBitwidthString(mod.getInputType(0));
  } else if (name == "handshake.cond_br" || name == "handshake.spec_mux_v2") {
    serializedParams["BITWIDTH"] = getBitwidthString(mod.getInputType(1));
  } else if (name == "handshake.constant") {
    serializedParams["BITWIDTH"] = getBitwidthString(mod.getOutputType(0));
  } else if (name == "handshake.control_merge") {
    serializedParams["DATA_BITWIDTH"] = getBitwidthString(mod.getInputType(0));
=======
  auto modType = modOp.getModuleType();

  registerBitwidthParameter(modOp, modName, modType);
  registerTransparentParameter(modOp, modName, modType);
  registerExtraSignalParameters(modOp, modName, modType);
}

void RTLMatch::registerBitwidthParameter(hw::HWModuleExternOp &modOp,
                                         llvm::StringRef modName,
                                         hw::ModuleType &modType) {
  if (
      // default (All(Data)TypesMatch)
      modName == "handshake.addi" || modName == "handshake.andi" ||
      modName == "handshake.buffer" || modName == "handshake.cmpi" ||
      modName == "handshake.fork" || modName == "handshake.lazy_fork" ||
      modName == "handshake.merge" || modName == "handshake.muli" ||
      modName == "handshake.sink" || modName == "handshake.subi" ||
      modName == "handshake.shli" || modName == "handshake.blocker" ||
      modName == "handshake.sitofp" || modName == "handshake.fptosi" ||
      // the first input has data bitwidth
      modName == "handshake.speculator" || modName == "handshake.spec_commit" ||
      modName == "handshake.spec_save_commit" ||
      modName == "handshake.non_spec") {
    // Default
    serializedParams["BITWIDTH"] = getBitwidthString(modType.getInputType(0));
  } else if (modName == "handshake.cond_br" || modName == "handshake.select") {
    serializedParams["BITWIDTH"] = getBitwidthString(modType.getInputType(1));
  } else if (modName == "handshake.constant") {
    serializedParams["BITWIDTH"] = getBitwidthString(modType.getOutputType(0));
  } else if (modName == "handshake.control_merge") {
    serializedParams["DATA_BITWIDTH"] =
        getBitwidthString(modType.getInputType(0));
>>>>>>> 71e0d4cb
    serializedParams["INDEX_BITWIDTH"] =
        getBitwidthString(modType.getOutputType(1));
  } else if (modName == "handshake.extsi" || modName == "handshake.trunci" ||
             modName == "handshake.extui") {
    serializedParams["INPUT_BITWIDTH"] =
        getBitwidthString(modType.getInputType(0));
    serializedParams["OUTPUT_BITWIDTH"] =
<<<<<<< HEAD
        getBitwidthString(mod.getOutputType(0));
  } else if (name == "handshake.load") {
    serializedParams["ADDR_BITWIDTH"] = getBitwidthString(mod.getInputType(0));
    serializedParams["DATA_BITWIDTH"] = getBitwidthString(mod.getOutputType(1));
  } else if (name == "handshake.mux") {
    serializedParams["INDEX_BITWIDTH"] = getBitwidthString(mod.getInputType(0));
    serializedParams["DATA_BITWIDTH"] = getBitwidthString(mod.getInputType(1));
  } else if (name == "handshake.store") {
    serializedParams["ADDR_BITWIDTH"] = getBitwidthString(mod.getInputType(0));
    serializedParams["DATA_BITWIDTH"] = getBitwidthString(mod.getInputType(1));
  } else if (name == "handshake.speculating_branch") {
    serializedParams["SPEC_TAG_BITWIDTH"] =
        getBitwidthString(mod.getInputType(0));
    serializedParams["DATA_BITWIDTH"] = getBitwidthString(mod.getInputType(1));
  } else if (name == "handshake.mem_controller") {
    serializedParams["DATA_BITWIDTH"] = getBitwidthString(mod.getInputType(0));
=======
        getBitwidthString(modType.getOutputType(0));
  } else if (modName == "handshake.load") {
    serializedParams["ADDR_BITWIDTH"] =
        getBitwidthString(modType.getInputType(0));
    serializedParams["DATA_BITWIDTH"] =
        getBitwidthString(modType.getOutputType(1));
  } else if (modName == "handshake.mux") {
    serializedParams["INDEX_BITWIDTH"] =
        getBitwidthString(modType.getInputType(0));
    serializedParams["DATA_BITWIDTH"] =
        getBitwidthString(modType.getInputType(1));
  } else if (modName == "handshake.store") {
    serializedParams["ADDR_BITWIDTH"] =
        getBitwidthString(modType.getInputType(0));
    serializedParams["DATA_BITWIDTH"] =
        getBitwidthString(modType.getInputType(1));
  } else if (modName == "handshake.speculating_branch") {
    serializedParams["SPEC_TAG_BITWIDTH"] =
        getBitwidthString(modType.getInputType(0));
    serializedParams["DATA_BITWIDTH"] =
        getBitwidthString(modType.getInputType(1));
  } else if (modName == "handshake.mem_controller") {
    serializedParams["DATA_BITWIDTH"] =
        getBitwidthString(modType.getInputType(0));
>>>>>>> 71e0d4cb
    // Warning: Ports differ from instance to instance.
    // Therefore, mod.getNumOutputs() is also variable.
    serializedParams["ADDR_BITWIDTH"] =
        getBitwidthString(modType.getOutputType(modType.getNumOutputs() - 2));
  } else if (modName == "mem_to_bram") {
    serializedParams["ADDR_BITWIDTH"] =
        getBitwidthString(modType.getInputType(1));
    serializedParams["DATA_BITWIDTH"] =
        getBitwidthString(modType.getInputType(4));
  } else if (modName == "handshake.addf" || modName == "handshake.cmpf" ||
             modName == "handshake.mulf" || modName == "handshake.subf" ||
             modName == "handshake.divf" || modName == "handshake.negf" ||
             modName == "handshake.maximumf" ||
             modName == "handshake.minimumf") {
    int bitwidth = handshake::getHandshakeTypeBitWidth(modType.getInputType(0));
    serializedParams["IS_DOUBLE"] = bitwidth == 64 ? "True" : "False";
  } else if (modName == "handshake.source" || modName == "mem_controller") {
    // Skip
  }
}

void RTLMatch::registerTransparentParameter(hw::HWModuleExternOp &modOp,
                                            llvm::StringRef modName,
                                            hw::ModuleType &modType) {
  if (modName == "handshake.buffer") {
    auto params =
        modOp->getAttrOfType<DictionaryAttr>(RTL_PARAMETERS_ATTR_NAME);
    auto optTiming = params.getNamed(handshake::BufferOp::TIMING_ATTR_NAME);
    if (auto timing = dyn_cast<handshake::TimingAttr>(optTiming->getValue())) {
      auto info = timing.getInfo();
      if (info == handshake::TimingInfo::break_r() ||
          info == handshake::TimingInfo::break_none()) {
        serializedParams["TRANSPARENT"] = "True";
      } else if (info == handshake::TimingInfo::break_dv() ||
                 info == handshake::TimingInfo::break_dvr()) {
        serializedParams["TRANSPARENT"] = "False";
      } else {
        llvm_unreachable("Unknown timing info");
      }
    } else {
      llvm_unreachable("Unknown timing attr");
    }
  }

  // extra signals
  if (
      // default (AllExtraSignalsMatch)
      name == "handshake.addi" || name == "handshake.buffer" ||
      name == "handshake.cmpi" || name == "handshake.cond_br" ||
      name == "handshake.constant" || name == "handshake.extsi" ||
      name == "handshake.fork" || name == "handshake.merge" ||
      name == "handshake.muli" || name == "handshake.sink" ||
      name == "handshake.spec_save_commit" || name == "handshake.speculator" ||
      name == "handshake.trunci" ||
      // the first input has extra signals
      name == "handshake.load" || name == "handshake.store") {
    serializedParams["EXTRA_SIGNALS"] =
        serializeExtraSignals(mod.getInputType(0));
  } else if (name == "handshake.source") {
    serializedParams["EXTRA_SIGNALS"] =
        serializeExtraSignals(mod.getOutputType(0));
  } else if (name == "handshake.control_merge") {
    serializedParams["OUTPUT_EXTRA_SIGNALS"] =
        serializeExtraSignals(mod.getOutputType(0));

    // Generate INPUT_EXTRA_SIGNALS_LIST, as the extra signals vary for each
    // input.
    std::string extraSignalsListValue;
    llvm::raw_string_ostream extraSignalsList(extraSignalsListValue);
    extraSignalsList << "'[";
    // The last two inputs are clk and rst
    for (size_t i = 0; i < mod.getNumInputs() - 2; i++) {
      if (i != 0)
        extraSignalsList << ", ";
      extraSignalsList << serializeExtraSignals(mod.getInputType(i), false);
    }
    extraSignalsList << "]'";
    serializedParams["INPUT_EXTRA_SIGNALS_LIST"] = extraSignalsList.str();
  } else if (name == "handshake.mux") {
    serializedParams["OUTPUT_EXTRA_SIGNALS"] =
        serializeExtraSignals(mod.getOutputType(0));

    // Generate INPUT_EXTRA_SIGNALS_LIST, as the extra signals vary for each
    // input.
    std::string extraSignalsListValue;
    llvm::raw_string_ostream extraSignalsList(extraSignalsListValue);
    extraSignalsList << "'[";
    // The first input is index, and the last two inputs are clk and rst
    for (size_t i = 1; i < mod.getNumInputs() - 2; i++) {
      if (i != 1)
        extraSignalsList << ", ";
      extraSignalsList << serializeExtraSignals(mod.getInputType(i), false);
    }
    extraSignalsList << "]'";
    serializedParams["INPUT_EXTRA_SIGNALS_LIST"] = extraSignalsList.str();
  } else if (name == "handshake.spec_commit" ||
             name == "handshake.speculating_branch") {
    serializedParams["EXTRA_SIGNALS_EXCEPT_SPEC"] =
        serializeExtraSignals(mod.getOutputType(0));
  } else if (name == "handshake.mem_controller" || name == "mem_to_bram") {
    // Skip
  } else {
    llvm::errs() << "Uncaught module: " << name << "\n";
  }

  // spec ports
  if (name == "handshake.control_merge") {
    std::string specInputsValue;
    llvm::raw_string_ostream specInputs(specInputsValue);
    specInputs << "'[";
    bool isFirst = true;
    // The last two inputs are clk and rst
    for (size_t i = 1; i < mod.getNumInputs() - 2; i++) {
      if (mod.getInputType(i)
              .cast<handshake::ExtraSignalsTypeInterface>()
              .hasExtraSignal("spec")) {
        if (!isFirst)
          specInputs << ", ";
        isFirst = false;
        specInputs << i;
      }
    }
    specInputs << "]'";
    serializedParams["SPEC_INPUTS"] = specInputs.str();
  } else if (name == "handshake.mux") {
    std::string specInputsValue;
    llvm::raw_string_ostream specInputs(specInputsValue);
    specInputs << "'[";
    bool isFirst = true;
    // The first input is index, and the last two inputs are clk and rst
    for (size_t i = 0; i < mod.getNumInputs() - 2; i++) {
      if (mod.getInputType(i)
              .cast<handshake::ExtraSignalsTypeInterface>()
              .hasExtraSignal("spec")) {
        if (!isFirst)
          specInputs << ", ";
        isFirst = false;
        specInputs << i - 1; // Skip the index input
      }
    }
    specInputs << "]'";
    serializedParams["SPEC_INPUTS"] = specInputs.str();
  }
}

void RTLMatch::registerExtraSignalParameters(hw::HWModuleExternOp &modOp,
                                             llvm::StringRef modName,
                                             hw::ModuleType &modType) {
  if (
      // default (AllExtraSignalsMatch)
      modName == "handshake.addf" || modName == "handshake.addi" ||
      modName == "handshake.andi" || modName == "handshake.buffer" ||
      modName == "handshake.cmpf" || modName == "handshake.cmpi" ||
      modName == "handshake.cond_br" || modName == "handshake.constant" ||
      modName == "handshake.extsi" || modName == "handshake.fork" ||
      modName == "handshake.merge" || modName == "handshake.mulf" ||
      modName == "handshake.muli" || modName == "handshake.select" ||
      modName == "handshake.sink" || modName == "handshake.subf" ||
      modName == "handshake.extui" || modName == "handshake.shli" ||
      modName == "handshake.subi" || modName == "handshake.spec_save_commit" ||
      modName == "handshake.speculator" || modName == "handshake.trunci" ||
      modName == "handshake.mux" || modName == "handshake.control_merge" ||
      modName == "handshake.blocker" || modName == "handshake.sitofp" ||
      modName == "handshake.fptosi" ||
      // the first input has extra signals
      modName == "handshake.load" || modName == "handshake.store" ||
      modName == "handshake.spec_commit" ||
      modName == "handshake.speculating_branch") {
    serializedParams["EXTRA_SIGNALS"] =
        serializeExtraSignals(modType.getInputType(0));
  } else if (modName == "handshake.source" || modName == "handshake.non_spec") {
    serializedParams["EXTRA_SIGNALS"] =
        serializeExtraSignals(modType.getOutputType(0));
  } else if (modName == "handshake.mem_controller" ||
             modName == "mem_to_bram") {
    // Skip
  }
}

LogicalResult RTLMatch::concretize(const RTLRequest &request,
                                   StringRef dynamaticPath,
                                   StringRef outputDir) const {
  // Consolidate reserved and regular parameters in a single map to perform
  // text substitutions
  ParameterMappings allParams(serializedParams);
  allParams[RTLParameter::DYNAMATIC] = dynamaticPath;
  allParams[RTLParameter::OUTPUT_DIR] = outputDir;

  if (component->isGeneric()) {
    std::string inputFile = substituteParams(component->generic, allParams);
    HDL hdl = component->hdl;
    std::string outputFile = outputDir.str() +
                             sys::path::get_separator().str() + moduleName +
                             "." + getHDLExtension(hdl).str();

    // Just copy the file to the output location
    if (auto ec = sys::fs::copy_file(inputFile, outputFile); ec.value() != 0) {
      return emitError(request.loc)
             << "Failed to copy generic RTL implementation from \"" << inputFile
             << "\" to \"" << outputFile << "\"\n"
             << ec.message();
    }
    return success();
  }
  assert(!component->generator.empty() && "generator is empty");

  if (component->jsonConfig && failed(request.paramsToJSON(substituteParams(
                                   *(component->jsonConfig), allParams))))
    return failure();

  // The implementation needs to be generated
  std::string cmd = substituteParams(component->generator, allParams);
  if (int ret = std::system(cmd.c_str()); ret != 0) {
    return emitError(request.loc)
           << "Failed to generate component, generator failed with status "
           << ret << ": " << cmd << "\n";
  }
  return success();
}

bool RTLParameter::fromJSON(const ljson::Value &value, ljson::Path path) {
  ljson::ObjectMapper mapper(value, path);
  if (!mapper || !mapper.map(KEY_NAME, name) ||
      !mapper.map(KEY_GENERIC, useAsGeneric))
    return false;

  if (RESERVED_PARAMETER_NAMES.contains(name)) {
    path.field(KEY_NAME).report(ERR_RESERVED_NAME);
    return false;
  }

  return type.fromJSON(value, path);
}

RTLComponent::Model::~Model() {
  for (auto &[_, constraints] : addConstraints)
    delete constraints;
}

/// Counts the number of times the wildcard character ('*') appears in the
/// input.
static inline size_t countWildcards(StringRef input) {
  return std::count_if(input.begin(), input.end(),
                       [](char c) { return c == '*'; });
}

bool RTLComponent::fromJSON(const ljson::Value &value, ljson::Path path) {
  ljson::ObjectMapper mapper(value, path);
  if (!mapper || !mapper.mapOptional(KEY_NAME, name) ||
      !mapper.mapOptional(KEY_PARAMETERS, parameters) ||
      !mapper.mapOptional(KEY_GENERIC, generic) ||
      !mapper.mapOptional(KEY_GENERATOR, generator) ||
      !mapper.mapOptional(KEY_DEPENDENCIES, dependencies) ||
      !mapper.mapOptional(KEY_MODULE_NAME, moduleName) ||
      !mapper.mapOptional(KEY_ARCH_NAME, archName) ||
      !mapper.mapOptional(KEY_HDL, hdl) ||
      !mapper.mapOptional(KEY_USE_JSON_CONFIG, jsonConfig) ||
      !mapper.mapOptional(KEY_IO_KIND, ioKind) ||
      !mapper.mapOptional(KEY_IO_MAP, ioMap) ||
      !mapper.mapOptional(KEY_IO_SIGNALS, ioSignals)) {
    return false;
  }

  if (!checkValidAndSetDefaults(path))
    return false;

  // Timing models need access to the component's RTL parameters to verify
  // the sanity of constraints, so they are parsed separately and somewhat
  // differently

  // The mapper ensures that the object is valid
  const ljson::Value *jsonModelsValue = value.getAsObject()->get(KEY_MODELS);
  if (!jsonModelsValue)
    return true;

  const ljson::Array *jsonModelsArray = jsonModelsValue->getAsArray();
  ljson::Path modelsPath = path.field(KEY_MODELS);
  if (!jsonModelsArray) {
    modelsPath.report(ERR_EXPECTED_ARRAY);
    return false;
  }

  for (auto [modIdx, jsonModel] : llvm::enumerate(*jsonModelsArray)) {
    ljson::Path modPath = modelsPath.index(modIdx);

    Model &model = models.emplace_back();
    ljson::ObjectMapper modelMapper(jsonModel, modPath);
    if (!modelMapper || !modelMapper.map(KEY_PATH, model.path))
      return false;

    // The mapper ensures that this object is valid
    auto *jsonConstraints = jsonModel.getAsObject()->get(KEY_CONSTRAINTS);
    if (!jsonConstraints) {
      // This model has no constraints
      continue;
    }

    const ljson::Array *jsonConstraintsArray = jsonConstraints->getAsArray();
    ljson::Path constraintsPath = modPath.field(KEY_CONSTRAINTS);
    if (!jsonConstraintsArray) {
      constraintsPath.report(ERR_EXPECTED_ARRAY);
      return false;
    }

    for (auto [constIdx, jsonConst] : llvm::enumerate(*jsonConstraintsArray)) {
      ljson::Path constPath = constraintsPath.index(constIdx);

      // Retrieve the name of the parameter the constraint applies on
      ljson::ObjectMapper constMapper(jsonConst, constPath);
      std::string paramName;
      if (!constMapper || !constMapper.map(KEY_NAME, paramName))
        return false;

      // Add a new parameter/constraint vector pair to the model's list.
      auto &[param, constraints] = model.addConstraints.emplace_back();

      // Retrieve the parameter with this name, if it exists
      if (!(param = getParameter(paramName))) {
        constPath.field(KEY_NAME).report(ERR_UNKNOWN_PARAM);
        return false;
      }

      if (!param->type.constraintsFromJSON(jsonConst, constraints, constPath))
        return false;
    }
  }
  return true;
}

RTLParameter *RTLComponent::getParameter(StringRef name) const {
  auto paramIt = nameToParam.find(name);
  if (paramIt != nameToParam.end())
    return paramIt->second;
  return nullptr;
}

SmallVector<const RTLParameter *> RTLComponent::getParameters() const {
  SmallVector<const RTLParameter *> genericParams;
  for (const RTLParameter &param : parameters)
    genericParams.push_back(&param);
  return genericParams;
}

SmallVector<const RTLParameter *> RTLComponent::getGenericParameters() const {
  SmallVector<const RTLParameter *> genericParams;
  bool componentIsGeneric = isGeneric();
  for (const RTLParameter &param : parameters) {
    if (componentIsGeneric) {
      // Component generic, need explicit notice to NOT use parameter as generic
      if (!param.useAsGeneric.value_or(true))
        continue;
    } else {
      // Component generated, need explicit notice to use parameter as generic
      if (!param.useAsGeneric.value_or(false))
        continue;
    }
    genericParams.push_back(&param);
  }
  return genericParams;
}

const RTLComponent::Model *
RTLComponent::getModel(const RTLRequest &request) const {
  RTLMatch *match = request.tryToMatch(*this);
  if (!match)
    return nullptr;
  delete match;

  for (const Model &model : models) {
    /// Returns true when all additional constraints on the parameters are
    /// satisfied.
    auto satisfied = [&](const Model::AddConstraints &addConstraints) -> bool {
      auto &[param, constraints] = addConstraints;
      return constraints->verify(request.getParameter(*param));
    };

    // The model matches if all additional parameter constraints are satsified
    if (llvm::all_of(model.addConstraints, satisfied))
      return &model;
  }

  // No matching model
  return nullptr;
}

std::string RTLComponent::portRemap(StringRef mlirPortName) const {
  for (const auto &[rtlPortName, mappedRTLPortName] : ioMap) {

    size_t wildcardIdx = rtlPortName.find('*');
    if (wildcardIdx == std::string::npos) {
      // Only an exact match will work
      if (mlirPortName != rtlPortName)
        continue;
      return mappedRTLPortName;
    }

    // Check whether we can match the MLIR port name to the RTl port name
    // template; we must identify whether any part of the MLIR port name matches
    // the wildcard, then replace the potential wildcard in the remapped port
    // name with that part of the MLIR port name
    StringRef refRTlPortName(rtlPortName);

    // Characters before the wildcard must match between the MLIR port name and
    // RTL source port name
    if (mlirPortName.size() < wildcardIdx ||
        mlirPortName.take_front(wildcardIdx) !=
            refRTlPortName.take_front(wildcardIdx))
      continue;

    StringRef wildcardMatch;
    size_t afterWildcardSize = rtlPortName.size() - wildcardIdx - 1;
    if (afterWildcardSize > 0) {
      // Characters after the wildcard must match between the MLIR port name and
      // source RTL port name
      if (mlirPortName.size() < afterWildcardSize ||
          mlirPortName.take_back(afterWildcardSize) !=
              refRTlPortName.take_back(afterWildcardSize))
        continue;
      wildcardMatch = mlirPortName.slice(wildcardIdx, mlirPortName.size() -
                                                          afterWildcardSize);
    } else {
      wildcardMatch = mlirPortName.drop_front(wildcardIdx);
    }

    // Replace a potential wildcard in the remapped name with the part of the
    // MLIR port name that matched the wildcard in the source port name
    if (size_t idx = mappedRTLPortName.find('*'); idx != std::string::npos)
      return std::string{mappedRTLPortName}.replace(idx, 1, wildcardMatch);
    return mappedRTLPortName;
  }

  // When no source port name in the map matched the MLIR port name, just return
  // it unmodified
  return mlirPortName.str();
}

bool RTLComponent::portNameIsIndexed(StringRef portName, StringRef &baseName,
                                     size_t &arrayIdx) const {
  // IO kind must be hierarchical and port name must contain an underscore to
  // separate a base name from an index
  if (ioKind == IOKind::FLAT)
    return false;
  size_t idx = portName.rfind("_");
  if (idx == std::string::npos)
    return false;

  StringRef maybeNumber = portName.substr(idx + 1);
  if (!StringRef{maybeNumber}.getAsInteger(10, arrayIdx)) {
    baseName = portName.substr(0, idx);
    return true;
  }
  return false;
}

std::pair<std::string, bool>
RTLComponent::getRTLPortName(StringRef mlirPortName, HDL hdl) const {
  std::string remappedName = portRemap(mlirPortName);
  StringRef baseName;
  size_t arrayIdx;
  if (portNameIsIndexed(remappedName, baseName, arrayIdx))
    return {baseName.str(), true};
  return {remappedName, false};
}

std::pair<std::string, bool>
RTLComponent::getRTLPortName(StringRef mlirPortName, SignalType signalType,
                             HDL hdl) const {
  auto portName = getRTLPortName(mlirPortName, hdl);
  return {portName.first + ioSignals.at(signalType), portName.second};
}

bool RTLComponent::checkValidAndSetDefaults(llvm::json::Path path) {
  // Make sure all parameter names are unique, and store name to parameter
  // associations in the map for easy access later on
  for (RTLParameter &param : parameters) {
    StringRef name = param.getName();
    if (nameToParam.contains(name)) {
      path.field(KEY_PARAMETER).report(ERR_DUPLICATE_NAME);
      return false;
    }
    nameToParam[name] = &param;
  }

  // Check that at least one concretization method was provided
  if (generic.empty() && generator.empty()) {
    path.report(ERR_MISSING_CONCRETIZATION);
    return false;
  }
  if (!generic.empty() && !generator.empty()) {
    path.report(ERR_MULTIPLE_CONCRETIZATION);
    return false;
  }

  // Derive the module name if none was provided
  if (moduleName.empty()) {
    if (isGeneric()) {
      // Get the filename and remove the extension
      std::string filename = llvm::sys::path::filename(generic).str();
      if (size_t idx = filename.find('.'); idx != std::string::npos)
        filename = filename.substr(0, idx);
      moduleName = filename;
    } else {
      // Component is generated, by default the name is the one provided during
      // generation
      moduleName = "$" + RTLParameter::MODULE_NAME.str();
    }
  }

  /// Defines default signal type suffixes if they were not overriden
  auto setDefaultSignalSuffix = [&](SignalType signalType, StringRef suffix) {
    if (ioSignals.find(signalType) == ioSignals.end())
      ioSignals[signalType] = suffix;
  };
  setDefaultSignalSuffix(SignalType::DATA, "");
  setDefaultSignalSuffix(SignalType::VALID, "_valid");
  setDefaultSignalSuffix(SignalType::READY, "_ready");

  // Make sure the IO map makes sense
  return llvm::all_of(ioMap, [&](std::pair<std::string, std::string> &mapping) {
    auto &[from, to] = mapping;
    ljson::Path fromPath = path.field(KEY_IO_MAP).field(from);

    // At most one wildcard in the key
    size_t keyNumWild = countWildcards(from);
    if (keyNumWild > 1) {
      fromPath.report("At most one wildcard is allowed in the key");
      return false;
    }

    // At most one wildcard in the value, and no more than in the key
    size_t valudNumWild = countWildcards(to);
    if (valudNumWild > 1) {
      fromPath.report("At most one wildcard is allowed in the value");
      return false;
    }
    if (keyNumWild == 0 && valudNumWild == 1) {
      fromPath.report(
          "Value has wildcard but key does not, this is not allowed");
      return false;
    }
    return true;
  });
}

inline bool ljson::fromJSON(const json::Value &value,
                            std::pair<std::string, std::string> &stringPair,
                            json::Path path) {
  const json::Object *object = value.getAsObject();
  if (!object) {
    path.report(ERR_EXPECTED_OBJECT);
    return false;
  }

  // We expect a single key-value pair
  if (object->size() != 1) {
    path.report("expected single key-value pair mapping");
    return false;
  }

  // The JSON value in the object must be a string
  const auto &[jsonKey, jsonValue] = *object->begin();
  std::string mappedRTLPortName;
  if (!fromJSON(jsonValue, mappedRTLPortName, path.field(jsonKey)))
    return false;

  stringPair.first = jsonKey.str();
  stringPair.second = mappedRTLPortName;
  return true;
}

inline bool dynamatic::fromJSON(const ljson::Value &value,
                                std::map<SignalType, std::string> &ioChannels,
                                ljson::Path path) {
  const ljson::Object *object = value.getAsObject();
  if (!object) {
    path.report(ERR_EXPECTED_OBJECT);
    return false;
  }

  ioChannels.clear();
  for (const auto &[signalStr, jsonSuffix] : *object) {
    // Deserialize the signal type
    SignalType signalType;
    if (signalStr == "data") {
      signalType = SignalType::DATA;
    } else if (signalStr == "valid") {
      signalType = SignalType::VALID;
    } else if (signalStr == "ready") {
      signalType = SignalType::READY;
    } else {
      path.field(signalStr).report("unknown channel signal type: possible keys "
                                   "are 'data', 'valid', or 'ready'");
      return false;
    }

    // Deserialize the suffix (just a string)
    if (!fromJSON(jsonSuffix, ioChannels[signalType], path.field(signalStr)))
      return false;
  }

  return true;
}

inline bool dynamatic::fromJSON(const ljson::Value &value, HDL &hdl,
                                ljson::Path path) {
  std::optional<StringRef> hdlStr = value.getAsString();
  if (!hdlStr) {
    path.report(ERR_EXPECTED_STRING);
    return false;
  }
  if (hdlStr == "verilog") {
    hdl = HDL::VERILOG;
  } else if (hdlStr == "vhdl") {
    hdl = HDL::VHDL;
  } else if (hdlStr == "smv") {
    hdl = HDL::SMV;
  } else {
    path.report(ERR_INVALID_HDL);
    return false;
  }
  return true;
}

inline bool dynamatic::fromJSON(const ljson::Value &value,
                                RTLComponent::IOKind &io, ljson::Path path) {
  std::optional<StringRef> hdlStr = value.getAsString();
  if (!hdlStr) {
    path.report(ERR_EXPECTED_STRING);
    return false;
  }
  if (hdlStr == "hierarchical") {
    io = RTLComponent::IOKind::HIERARCICAL;
  } else if (hdlStr == "flat") {
    io = RTLComponent::IOKind::FLAT;
  } else {
    path.report(ERR_INVALID_IO_STYLE);
    return false;
  }
  return true;
}

LogicalResult RTLConfiguration::addComponentsFromJSON(StringRef filepath) {
  // Open the RTL configuration file
  std::ifstream inputFile(filepath.str());
  if (!inputFile.is_open()) {
    llvm::errs() << "Failed to open RTL configuration file @ \"" << filepath
                 << "\"\n";
    return failure();
  }

  // Read the JSON content from the file and into a string
  std::string jsonString;
  std::string line;
  while (std::getline(inputFile, line))
    jsonString += line;

  // Try to parse the string as a JSON
  llvm::Expected<ljson::Value> value = ljson::parse(jsonString);
  if (!value) {
    llvm::errs() << "Failed to parse RTL configuration file @ \"" << filepath
                 << "\" as JSON.\n-> " << toString(value.takeError()) << "\n";
    return failure();
  }

  ljson::Path::Root jsonRoot(filepath);
  ljson::Path jsonPath(jsonRoot);

  ljson::Array *jsonComponents = value->getAsArray();
  if (!jsonComponents) {
    jsonPath.report(ERR_EXPECTED_ARRAY);
    jsonRoot.printErrorContext(*value, llvm::errs());
    return failure();
  }

  for (auto [idx, jsonComponent] : llvm::enumerate(*jsonComponents)) {
    RTLComponent &component = components.emplace_back();
    if (!fromJSON(jsonComponent, component, jsonPath.index(idx))) {
      jsonRoot.printErrorContext(*value, llvm::errs());
      return failure();
    }
  }

  return success();
}

static inline void notifyRequest(const RTLRequest &request) {
  LLVM_DEBUG(llvm::dbgs()
             << "Attempting to find compatible component for RTL request at "
             << request.loc << "\n");
}

bool RTLConfiguration::hasMatchingComponent(const RTLRequest &request) {
  notifyRequest(request);
  return llvm::any_of(components, [&](const RTLComponent &component) {
    if (RTLMatch *match = request.tryToMatch(component)) {
      delete match;
      return true;
    }
    return false;
  });
}

RTLMatch *RTLConfiguration::getMatchingComponent(const RTLRequest &request) {
  notifyRequest(request);
  std::vector<RTLMatch> matches;
  for (const RTLComponent &component : components) {
    if (RTLMatch *match = request.tryToMatch(component))
      return match;
  }
  return nullptr;
}

void RTLConfiguration::findMatchingComponents(
    const RTLRequest &request, std::vector<RTLMatch *> &matches) const {
  notifyRequest(request);
  for (const RTLComponent &component : components) {
    if (RTLMatch *match = request.tryToMatch(component))
      matches.push_back(match);
  }
  LLVM_DEBUG(llvm::dbgs() << matches.size()
                          << " compatible components found\n");
}

const RTLComponent::Model *
RTLConfiguration::getModel(const RTLRequest &request) const {
  for (const RTLComponent &component : components) {
    if (const RTLComponent::Model *model = component.getModel(request))
      return model;
  }
  return nullptr;
}<|MERGE_RESOLUTION|>--- conflicted
+++ resolved
@@ -316,31 +316,6 @@
 void RTLMatch::registerParameters(hw::HWModuleExternOp &modOp) {
   auto modName =
       modOp->template getAttrOfType<StringAttr>(RTL_NAME_ATTR_NAME).getValue();
-<<<<<<< HEAD
-  auto mod = modOp.getModuleType();
-  // port types
-  serializedParams["PORT_TYPES"] = serializePortTypes(mod);
-
-  // bitwidth
-  if (
-      // default (All(Data)TypesMatch)
-      name == "handshake.addi" || name == "handshake.buffer" ||
-      name == "handshake.cmpi" || name == "handshake.fork" ||
-      name == "handshake.merge" || name == "handshake.muli" ||
-      name == "handshake.sink" ||
-      // the first input has data bitwidth
-      name == "handshake.speculator" || name == "handshake.spec_commit" ||
-      name == "handshake.spec_save_commit" ||
-      name == "handshake.speculator_v2" || name == "handshake.spec_commit_v2") {
-    // Default
-    serializedParams["BITWIDTH"] = getBitwidthString(mod.getInputType(0));
-  } else if (name == "handshake.cond_br" || name == "handshake.spec_mux_v2") {
-    serializedParams["BITWIDTH"] = getBitwidthString(mod.getInputType(1));
-  } else if (name == "handshake.constant") {
-    serializedParams["BITWIDTH"] = getBitwidthString(mod.getOutputType(0));
-  } else if (name == "handshake.control_merge") {
-    serializedParams["DATA_BITWIDTH"] = getBitwidthString(mod.getInputType(0));
-=======
   auto modType = modOp.getModuleType();
 
   registerBitwidthParameter(modOp, modName, modType);
@@ -373,7 +348,6 @@
   } else if (modName == "handshake.control_merge") {
     serializedParams["DATA_BITWIDTH"] =
         getBitwidthString(modType.getInputType(0));
->>>>>>> 71e0d4cb
     serializedParams["INDEX_BITWIDTH"] =
         getBitwidthString(modType.getOutputType(1));
   } else if (modName == "handshake.extsi" || modName == "handshake.trunci" ||
@@ -381,24 +355,6 @@
     serializedParams["INPUT_BITWIDTH"] =
         getBitwidthString(modType.getInputType(0));
     serializedParams["OUTPUT_BITWIDTH"] =
-<<<<<<< HEAD
-        getBitwidthString(mod.getOutputType(0));
-  } else if (name == "handshake.load") {
-    serializedParams["ADDR_BITWIDTH"] = getBitwidthString(mod.getInputType(0));
-    serializedParams["DATA_BITWIDTH"] = getBitwidthString(mod.getOutputType(1));
-  } else if (name == "handshake.mux") {
-    serializedParams["INDEX_BITWIDTH"] = getBitwidthString(mod.getInputType(0));
-    serializedParams["DATA_BITWIDTH"] = getBitwidthString(mod.getInputType(1));
-  } else if (name == "handshake.store") {
-    serializedParams["ADDR_BITWIDTH"] = getBitwidthString(mod.getInputType(0));
-    serializedParams["DATA_BITWIDTH"] = getBitwidthString(mod.getInputType(1));
-  } else if (name == "handshake.speculating_branch") {
-    serializedParams["SPEC_TAG_BITWIDTH"] =
-        getBitwidthString(mod.getInputType(0));
-    serializedParams["DATA_BITWIDTH"] = getBitwidthString(mod.getInputType(1));
-  } else if (name == "handshake.mem_controller") {
-    serializedParams["DATA_BITWIDTH"] = getBitwidthString(mod.getInputType(0));
-=======
         getBitwidthString(modType.getOutputType(0));
   } else if (modName == "handshake.load") {
     serializedParams["ADDR_BITWIDTH"] =
@@ -423,7 +379,6 @@
   } else if (modName == "handshake.mem_controller") {
     serializedParams["DATA_BITWIDTH"] =
         getBitwidthString(modType.getInputType(0));
->>>>>>> 71e0d4cb
     // Warning: Ports differ from instance to instance.
     // Therefore, mod.getNumOutputs() is also variable.
     serializedParams["ADDR_BITWIDTH"] =
