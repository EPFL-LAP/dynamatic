//===- RTL.cpp - RTL support ------------------------------------*- C++ -*-===//
//
// Dynamatic is under the Apache License v2.0 with LLVM Exceptions.
// See https://llvm.org/LICENSE.txt for license information.
// SPDX-License-Identifier: Apache-2.0 WITH LLVM-exception
//
//===----------------------------------------------------------------------===//
//
// Implements the JSON-parsing logic for the RTL configuration file.
//
//===----------------------------------------------------------------------===//

#include "dynamatic/Support/RTL/RTL.h"
#include "dynamatic/Dialect/HW/HWOps.h"
#include "dynamatic/Dialect/HW/HWTypes.h"
#include "dynamatic/Dialect/Handshake/HandshakeAttributes.h"
#include "dynamatic/Dialect/Handshake/HandshakeOps.h"
#include "dynamatic/Dialect/Handshake/HandshakeTypes.h"
#include "dynamatic/Support/JSON/JSON.h"
#include "dynamatic/Support/Utils/Utils.h"
#include "mlir/IR/Attributes.h"
#include "mlir/IR/BuiltinAttributes.h"
#include "mlir/IR/Diagnostics.h"
#include "llvm/ADT/STLExtras.h"
#include "llvm/Support/Debug.h"
#include "llvm/Support/ErrorHandling.h"
#include "llvm/Support/FileSystem.h"
#include "llvm/Support/JSON.h"
#include "llvm/Support/Path.h"
#include "llvm/Support/raw_ostream.h"
#include <algorithm>
#include <fstream>
#include <regex>
#include <string>

#define DEBUG_TYPE "support-rtl"

using namespace llvm;
using namespace dynamatic;
using namespace dynamatic::json;

namespace ljson = llvm::json;

/// Recognized keys in RTL configuration files.
static constexpr StringLiteral KEY_PARAMETERS("parameters"),
    KEY_MODELS("models"), KEY_GENERIC("generic"), KEY_GENERATOR("generator"),
    KEY_NAME("name"), KEY_PATH("path"), KEY_CONSTRAINTS("constraints"),
    KEY_PARAMETER("parameter"), KEY_DEPENDENCIES("dependencies"),
    KEY_MODULE_NAME("module-name"), KEY_ARCH_NAME("arch-name"), KEY_HDL("hdl"),
    KEY_USE_JSON_CONFIG("use-json-config"), KEY_IO_KIND("io-kind"),
    KEY_IO_MAP("io-map"), KEY_IO_SIGNALS("io-signals");

/// JSON path errors.
static constexpr StringLiteral
    ERR_MISSING_CONCRETIZATION("missing concretization method, either "
                               "\"generic\" or \"generator\" key must exist"),
    ERR_MULTIPLE_CONCRETIZATION(
        "multiple concretization methods provided, only one of "
        "\"generic\" or \"generator\" key must exist"),
    ERR_UNKNOWN_PARAM("unknown parameter name"),
    ERR_DUPLICATE_NAME("duplicated parameter name"),
    ERR_RESERVED_NAME("this is a reserved parameter name"),
    ERR_INVALID_HDL(R"(unknown hdl: options are "vhdl", "verilog", or "smv)"),
    ERR_INVALID_IO_STYLE(
        R"(unknown IO style: options are "hierarchical" or "flat")");

/// Reserved parameter names. No user-provided parameter can have any of those
/// names in the RTL configuration files.
static const mlir::DenseSet<StringRef> RESERVED_PARAMETER_NAMES{
    RTLParameter::DYNAMATIC, RTLParameter::OUTPUT_DIR,
    RTLParameter::MODULE_NAME};

StringRef dynamatic::getHDLExtension(HDL hdl) {
  switch (hdl) {
  case HDL::VHDL:
    return "vhd";
  case HDL::VERILOG:
    return "v";
  case HDL::SMV:
    return "smv";
  }
}
std::string dynamatic::replaceRegexes(
    StringRef input, const std::map<std::string, std::string> &replacements) {
  std::string result(input);
  for (auto &[from, to] : replacements)
    result = std::regex_replace(result, std::regex(from), to);
  return result;
}

std::string dynamatic::substituteParams(StringRef input,
                                        const ParameterMappings &parameters) {
  std::map<std::string, std::string> replacements;
  for (auto &[name, value] : parameters)
    replacements["\\$" + name.str()] = value;
  return replaceRegexes(input, replacements);
}

RTLRequestFromOp::RTLRequestFromOp(Operation *op, const llvm::Twine &name)
    : RTLRequest(op->getLoc()), name(name.str()), op(op),
      parameters(op->getAttrOfType<DictionaryAttr>(RTL_PARAMETERS_ATTR_NAME)){};

Attribute RTLRequestFromOp::getParameter(const RTLParameter &param) const {
  if (!parameters)
    return nullptr;
  return parameters.get(param.getName());
}

RTLMatch *RTLRequestFromOp::tryToMatch(const RTLComponent &component) const {
  ParameterMappings mappings;
  if (failed(areParametersCompatible(component, mappings)))
    return nullptr;

  mappings[RTLParameter::MODULE_NAME] = "";
  return new RTLMatch(component, mappings);
}

LogicalResult
RTLRequestFromOp::areParametersCompatible(const RTLComponent &component,
                                          ParameterMappings &mappings) const {
  LLVM_DEBUG(llvm::dbgs() << "Attempting match with RTL component "
                          << component.getName() << "\n";);
  if (name != component.getName()) {
    LLVM_DEBUG(llvm::dbgs() << "\t-> Names do not match.\n");
    return failure();
  }

  // Keep track of the set of parameters we parse from the dictionnary
  // attribute. We never have duplicate parameters due to the dictionary's
  // keys uniqueness invariant, but we need to make sure all known parameters
  // are present
  DenseSet<StringRef> parsedParams;
  SmallVector<StringRef> ignoredParams;

  for (const RTLParameter *parameter : component.getParameters()) {
    ParamMatch paramMatch = matchParameter(*parameter);
    StringRef paramName = parameter->getName();
    LLVM_DEBUG({
      switch (paramMatch.state) {
      case ParamMatch::State::DOES_NOT_EXIST:
        llvm::dbgs() << "\t-> Parameter \"" << paramName
                     << "\" does not exist\n";
        break;
      case ParamMatch::State::FAILED_VERIFICATION:
        llvm::dbgs() << "\t-> Failed constraint checking for parameter \""
                     << paramName << "\"\n";
        break;
      case ParamMatch::State::FAILED_SERIALIZATION:
        llvm::dbgs() << "\t-> Failed serialization for parameter \""
                     << paramName << "\"\n";
        break;
      case ParamMatch::State::SUCCESS:
        llvm::dbgs() << "\t-> Matched parameter \"" << paramName << "\"\n";
        break;
      }
    });
    if (paramMatch.state != ParamMatch::SUCCESS)
      return failure();
    mappings[paramName] = paramMatch.serialized;
  }
  LLVM_DEBUG(llvm::dbgs() << "\t-> Matched!\n");
  return success();
}

ParamMatch RTLRequestFromOp::matchParameter(const RTLParameter &param) const {
  Attribute attr = getParameter(param);
  if (!attr)
    return ParamMatch::doesNotExist();
  if (!param.getType().verify(attr))
    return ParamMatch::failedVerification();
  std::string serialized = param.getType().serialize(attr);
  if (serialized.empty())
    return ParamMatch::failedSerialization();
  return ParamMatch::success(serialized);
}

LogicalResult
RTLRequestFromOp::paramsToJSON(const llvm::Twine &filepath) const {
  return serializeToJSON(parameters, filepath.str(), loc);
};

RTLRequestFromHWModule::RTLRequestFromHWModule(hw::HWModuleExternOp modOp)
    : RTLRequestFromOp(modOp, getName(modOp)) {}

RTLMatch *
RTLRequestFromHWModule::tryToMatch(const RTLComponent &component) const {
  ParameterMappings mappings;
  if (failed(areParametersCompatible(component, mappings)))
    return nullptr;

  mappings[RTLParameter::MODULE_NAME] =
      component.isGeneric()
          ? substituteParams(component.getModuleName(), mappings)
          : cast<hw::HWModuleExternOp>(op).getSymName();
  return new RTLMatch(component, mappings);
}

std::string RTLRequestFromHWModule::getName(hw::HWModuleExternOp modOp) {
  if (auto nameAttr = modOp->getAttrOfType<StringAttr>(RTL_NAME_ATTR_NAME))
    return nameAttr.str();
  return "";
}

RTLDependencyRequest::RTLDependencyRequest(const Twine &moduleName,
                                           Location loc)
    : RTLRequest(loc), moduleName(moduleName.str()) {}

RTLMatch *
RTLDependencyRequest::tryToMatch(const RTLComponent &component) const {
  LLVM_DEBUG(
      llvm::dbgs() << "Attempting dependency match between request for \""
                   << moduleName << "\" and RTL component "
                   << component.getName() << "\n\t-> ";);

  if (!component.isGeneric()) {
    LLVM_DEBUG(llvm::dbgs() << "Component is not generic\n");
    return nullptr;
  }
  if (component.getModuleName() != moduleName) {
    LLVM_DEBUG(llvm::dbgs() << "Component has incorrect module name \""
                            << component.getModuleName() << "\"\n");
    return nullptr;
  }

  LLVM_DEBUG(llvm::dbgs() << "Matched!\n");
  ParameterMappings mappings;
  mappings[RTLParameter::MODULE_NAME] = moduleName;
  return new RTLMatch(component, mappings);
}

RTLMatch::RTLMatch(const RTLComponent &component,
                   const ParameterMappings &serializedParams)
    : component(&component),
      moduleName(substituteParams(component.moduleName, serializedParams)),
      archName(substituteParams(component.archName, serializedParams)),
      serializedParams(serializedParams) {}

MapVector<StringRef, StringRef> RTLMatch::getGenericParameterValues() const {
  MapVector<StringRef, StringRef> values;
  for (const RTLParameter *param : component->getGenericParameters()) {
    auto valueIt = serializedParams.find(param->getName());
    assert(valueIt != serializedParams.end() && "missing parameter value");
    values.insert({param->getName(), valueIt->second});
  }
  return values;
}

/// Serializes the module's "port_types", which includes the types of all ports
/// (operands and results) of the original operation. This is passed to the RTL
/// generator to help it generate the correct port types. e.g., '{"lhs":
/// "!handshake.channel<i32, [spec: i1]>",
// "rhs": "!handshake.channel<i32, [spec: i1]>",
// "result": "!handshake.channel<i1, [spec: i1]>"}'
static std::string serializePortTypes(hw::ModuleType &mod) {
  // Prepare a string stream to serialize the port types
  std::string portTypesValue;
  llvm::raw_string_ostream portTypes(portTypesValue);

  // Wrap in single quotes for easier passing as a generator argument.
  portTypes << "'{"; // Start of the JSON object

  bool first = true;
  for (const hw::ModulePort &port : mod.getPorts()) {
    // Skip the clock and reset ports
    if (port.name == "clk" || port.name == "rst")
      continue;

    if (!first)
      portTypes << ", ";
    first = false;

    portTypes << "\"" << port.name.str() << "\": \"";
    // TODO: Escape "" in the port type (if needed)
    port.type.print(portTypes);
    portTypes << "\"";
  }
  portTypes << "}'"; // End of the JSON object

  return portTypes.str();
}

static std::string serializeExtraSignalsInner(const Type &type) {
  assert(type.isa<handshake::ExtraSignalsTypeInterface>() &&
         "type should be ChannelType or ControlType");

  handshake::ExtraSignalsTypeInterface extraSignalsType =
      type.cast<handshake::ExtraSignalsTypeInterface>();

  std::string extraSignalsValue;
  llvm::raw_string_ostream extraSignals(extraSignalsValue);

  extraSignals << "{";
  bool first = true;
  for (const handshake::ExtraSignal &extraSignal :
       extraSignalsType.getExtraSignals()) {
    if (!first)
      extraSignals << ", ";
    first = false;

    extraSignals << "\"" << extraSignal.name << "\": ";
    extraSignals << extraSignal.getBitWidth();
  }
  extraSignals << "}";

  return extraSignals.str();
}

static std::string serializeExtraSignals(const Type &type) {
  return "'" + serializeExtraSignalsInner(type) + "'";
}

/// Returns the bitwidth of the type as string.
/// If the type is a control type, returns "0".
static std::string getBitwidthString(Type type) {
  return std::to_string(handshake::getHandshakeTypeBitWidth(type));
}

void RTLMatch::registerParameters(hw::HWModuleExternOp &modOp) {
  auto modName =
      modOp->template getAttrOfType<StringAttr>(RTL_NAME_ATTR_NAME).getValue();
  auto modType = modOp.getModuleType();

  registerPortTypesParameter(modOp, modName, modType);
  registerBitwidthParameter(modOp, modName, modType);
  registerTransparentParameter(modOp, modName, modType);
  registerExtraSignalParameters(modOp, modName, modType);
  registerSpecPortsParameter(modOp, modName, modType);
}

void RTLMatch::registerPortTypesParameter(hw::HWModuleExternOp &modOp,
                                          llvm::StringRef modName,
                                          hw::ModuleType &modType) {
  serializedParams["PORT_TYPES"] = serializePortTypes(modType);
}

void RTLMatch::registerBitwidthParameter(hw::HWModuleExternOp &modOp,
                                         llvm::StringRef modName,
                                         hw::ModuleType &modType) {
  if (
      // default (All(Data)TypesMatch)
      modName == "handshake.addi" || modName == "handshake.buffer" ||
      modName == "handshake.cmpi" || modName == "handshake.fork" ||
      modName == "handshake.merge" || modName == "handshake.muli" ||
      modName == "handshake.sink" ||
      // the first input has data bitwidth
      modName == "handshake.speculator" || modName == "handshake.spec_commit" ||
      modName == "handshake.spec_save_commit") {
    // Default
    serializedParams["BITWIDTH"] = getBitwidthString(modType.getInputType(0));
  } else if (modName == "handshake.cond_br") {
    serializedParams["BITWIDTH"] = getBitwidthString(modType.getInputType(1));
  } else if (modName == "handshake.constant") {
    serializedParams["BITWIDTH"] = getBitwidthString(modType.getOutputType(0));
  } else if (modName == "handshake.control_merge") {
    serializedParams["DATA_BITWIDTH"] =
        getBitwidthString(modType.getInputType(0));
    serializedParams["INDEX_BITWIDTH"] =
        getBitwidthString(modType.getOutputType(1));
  } else if (modName == "handshake.extsi" || modName == "handshake.trunci") {
    serializedParams["INPUT_BITWIDTH"] =
        getBitwidthString(modType.getInputType(0));
    serializedParams["OUTPUT_BITWIDTH"] =
        getBitwidthString(modType.getOutputType(0));
  } else if (modName == "handshake.load") {
    serializedParams["ADDR_BITWIDTH"] =
        getBitwidthString(modType.getInputType(0));
    serializedParams["DATA_BITWIDTH"] =
        getBitwidthString(modType.getOutputType(1));
  } else if (modName == "handshake.mux") {
    serializedParams["INDEX_BITWIDTH"] =
        getBitwidthString(modType.getInputType(0));
    serializedParams["DATA_BITWIDTH"] =
        getBitwidthString(modType.getInputType(1));
  } else if (modName == "handshake.store") {
    serializedParams["ADDR_BITWIDTH"] =
        getBitwidthString(modType.getInputType(0));
    serializedParams["DATA_BITWIDTH"] =
        getBitwidthString(modType.getInputType(1));
  } else if (modName == "handshake.speculating_branch") {
    serializedParams["SPEC_TAG_BITWIDTH"] =
        getBitwidthString(modType.getInputType(0));
    serializedParams["DATA_BITWIDTH"] =
        getBitwidthString(modType.getInputType(1));
  } else if (modName == "handshake.mem_controller") {
    serializedParams["DATA_BITWIDTH"] =
        getBitwidthString(modType.getInputType(0));
    // Warning: Ports differ from instance to instance.
    // Therefore, mod.getNumOutputs() is also variable.
    serializedParams["ADDR_BITWIDTH"] =
        getBitwidthString(modType.getOutputType(modType.getNumOutputs() - 2));
  } else if (modName == "mem_to_bram") {
    serializedParams["ADDR_BITWIDTH"] =
        getBitwidthString(modType.getInputType(1));
    serializedParams["DATA_BITWIDTH"] =
        getBitwidthString(modType.getInputType(4));
  } else if (modName == "handshake.source" || modName == "mem_controller") {
    // Skip
  } else {
    llvm::errs() << "Uncaught module: " << modName << "\n";
  }
}

void RTLMatch::registerTransparentParameter(hw::HWModuleExternOp &modOp,
                                            llvm::StringRef modName,
                                            hw::ModuleType &modType) {
  if (modName == "handshake.buffer") {
    auto params =
        modOp->getAttrOfType<DictionaryAttr>(RTL_PARAMETERS_ATTR_NAME);
    auto optTiming = params.getNamed(handshake::BufferOp::TIMING_ATTR_NAME);
    if (auto timing = dyn_cast<handshake::TimingAttr>(optTiming->getValue())) {
      auto info = timing.getInfo();
      if (info == handshake::TimingInfo::oehb())
        serializedParams["TRANSPARENT"] = "True";
      else if (info == handshake::TimingInfo::tehb())
        serializedParams["TRANSPARENT"] = "False";
      else {
        llvm_unreachable("Unknown timing info");
      }
    } else {
      llvm_unreachable("Unknown timing attr");
    }
  }
}

void RTLMatch::registerExtraSignalParameters(hw::HWModuleExternOp &modOp,
                                             llvm::StringRef modName,
                                             hw::ModuleType &modType) {
  if (
      // default (AllExtraSignalsMatch)
      modName == "handshake.addi" || modName == "handshake.buffer" ||
      modName == "handshake.cmpi" || modName == "handshake.cond_br" ||
      modName == "handshake.constant" || modName == "handshake.extsi" ||
      modName == "handshake.fork" || modName == "handshake.merge" ||
      modName == "handshake.muli" || modName == "handshake.sink" ||
      modName == "handshake.spec_save_commit" ||
      modName == "handshake.speculator" || modName == "handshake.trunci" ||
      // the first input has extra signals
      modName == "handshake.load" || modName == "handshake.store") {
    serializedParams["EXTRA_SIGNALS"] =
        serializeExtraSignals(modType.getInputType(0));
  } else if (modName == "handshake.source") {
    serializedParams["EXTRA_SIGNALS"] =
        serializeExtraSignals(modType.getOutputType(0));
  } else if (modName == "handshake.control_merge") {
    serializedParams["OUTPUT_EXTRA_SIGNALS"] =
        serializeExtraSignals(modType.getOutputType(0));
    serializedParams["INDEX_EXTRA_SIGNALS"] =
        serializeExtraSignals(modType.getOutputType(1));

    // Generate INPUT_EXTRA_SIGNALS_LIST, as the extra signals vary for each
    // input.
    // The information may overlap with other parameters, but it is provided to
    // give the generator easier access to the data.
    std::string extraSignalsListValue;
    llvm::raw_string_ostream extraSignalsList(extraSignalsListValue);
    extraSignalsList << "'[";
    // The last two inputs are clk and rst
    for (size_t i = 0; i < modType.getNumInputs() - 2; i++) {
      if (i != 0)
        extraSignalsList << ", ";
      extraSignalsList << serializeExtraSignalsInner(modType.getInputType(i));
    }
    extraSignalsList << "]'";
    serializedParams["INPUT_EXTRA_SIGNALS_LIST"] = extraSignalsList.str();
  } else if (modName == "handshake.mux") {
    serializedParams["OUTPUT_EXTRA_SIGNALS"] =
        serializeExtraSignals(modType.getOutputType(0));
    serializedParams["INDEX_EXTRA_SIGNALS"] =
        serializeExtraSignals(modType.getInputType(0));

    // Generate INPUT_EXTRA_SIGNALS_LIST, as the extra signals vary for each
    // input.
    // The information may overlap with other parameters, but it is provided to
    // give the generator easier access to the data.
    std::string extraSignalsListValue;
    llvm::raw_string_ostream extraSignalsList(extraSignalsListValue);
    extraSignalsList << "'[";
    // The first input is index, and the last two inputs are clk and rst
    for (size_t i = 1; i < modType.getNumInputs() - 2; i++) {
      if (i != 1)
        extraSignalsList << ", ";
      extraSignalsList << serializeExtraSignalsInner(modType.getInputType(i));
    }
    extraSignalsList << "]'";
    serializedParams["INPUT_EXTRA_SIGNALS_LIST"] = extraSignalsList.str();
  } else if (modName == "handshake.spec_commit" ||
             modName == "handshake.speculating_branch") {
<<<<<<< HEAD
    serializedParams["EXTRA_SIGNALS_EXCEPT_SPEC"] =
        serializeExtraSignals(modType.getOutputType(0));
=======
    serializedParams["EXTRA_SIGNALS"] =
        serializeExtraSignals(modType.getInputType(0));
>>>>>>> 7fa749ee
  } else if (modName == "handshake.mem_controller" ||
             modName == "mem_to_bram") {
    // Skip
  } else {
    llvm::errs() << "Uncaught module: " << modName << "\n";
  }
}

void RTLMatch::registerSpecPortsParameter(hw::HWModuleExternOp &modOp,
                                          llvm::StringRef modName,
                                          hw::ModuleType &modType) {
  if (modName == "handshake.control_merge") {
    std::string specInputsValue;
    llvm::raw_string_ostream specInputs(specInputsValue);
    specInputs << "'[";
    bool isFirst = true;
    // The last two inputs are clk and rst
    for (size_t i = 1; i < modType.getNumInputs() - 2; i++) {
      if (modType.getInputType(i)
              .cast<handshake::ExtraSignalsTypeInterface>()
              .hasExtraSignal("spec")) {
        if (!isFirst)
          specInputs << ", ";
        isFirst = false;
        specInputs << i;
      }
    }
    specInputs << "]'";
    serializedParams["SPEC_INPUTS"] = specInputs.str();
  } else if (modName == "handshake.mux") {
    std::string specInputsValue;
    llvm::raw_string_ostream specInputs(specInputsValue);
    specInputs << "'[";
    bool isFirst = true;
    // The first input is index, and the last two inputs are clk and rst
    for (size_t i = 0; i < modType.getNumInputs() - 2; i++) {
      if (modType.getInputType(i)
              .cast<handshake::ExtraSignalsTypeInterface>()
              .hasExtraSignal("spec")) {
        if (!isFirst)
          specInputs << ", ";
        isFirst = false;
        specInputs << i - 1; // Skip the index input
      }
    }
    specInputs << "]'";
    serializedParams["SPEC_INPUTS"] = specInputs.str();
  }
}

LogicalResult RTLMatch::concretize(const RTLRequest &request,
                                   StringRef dynamaticPath,
                                   StringRef outputDir) const {
  // Consolidate reserved and regular parameters in a single map to perform
  // text substitutions
  ParameterMappings allParams(serializedParams);
  allParams[RTLParameter::DYNAMATIC] = dynamaticPath;
  allParams[RTLParameter::OUTPUT_DIR] = outputDir;

  if (component->isGeneric()) {
    std::string inputFile = substituteParams(component->generic, allParams);
    HDL hdl = component->hdl;
    std::string outputFile = outputDir.str() +
                             sys::path::get_separator().str() + moduleName +
                             "." + getHDLExtension(hdl).str();

    // Just copy the file to the output location
    if (auto ec = sys::fs::copy_file(inputFile, outputFile); ec.value() != 0) {
      return emitError(request.loc)
             << "Failed to copy generic RTL implementation from \"" << inputFile
             << "\" to \"" << outputFile << "\"\n"
             << ec.message();
    }
    return success();
  }
  assert(!component->generator.empty() && "generator is empty");

  if (component->jsonConfig && failed(request.paramsToJSON(substituteParams(
                                   *(component->jsonConfig), allParams))))
    return failure();

  // The implementation needs to be generated
  std::string cmd = substituteParams(component->generator, allParams);
  if (int ret = std::system(cmd.c_str()); ret != 0) {
    return emitError(request.loc)
           << "Failed to generate component, generator failed with status "
           << ret << ": " << cmd << "\n";
  }
  return success();
}

bool RTLParameter::fromJSON(const ljson::Value &value, ljson::Path path) {
  ljson::ObjectMapper mapper(value, path);
  if (!mapper || !mapper.map(KEY_NAME, name) ||
      !mapper.map(KEY_GENERIC, useAsGeneric))
    return false;

  if (RESERVED_PARAMETER_NAMES.contains(name)) {
    path.field(KEY_NAME).report(ERR_RESERVED_NAME);
    return false;
  }

  return type.fromJSON(value, path);
}

RTLComponent::Model::~Model() {
  for (auto &[_, constraints] : addConstraints)
    delete constraints;
}

/// Counts the number of times the wildcard character ('*') appears in the
/// input.
static inline size_t countWildcards(StringRef input) {
  return std::count_if(input.begin(), input.end(),
                       [](char c) { return c == '*'; });
}

bool RTLComponent::fromJSON(const ljson::Value &value, ljson::Path path) {
  ljson::ObjectMapper mapper(value, path);
  if (!mapper || !mapper.mapOptional(KEY_NAME, name) ||
      !mapper.mapOptional(KEY_PARAMETERS, parameters) ||
      !mapper.mapOptional(KEY_GENERIC, generic) ||
      !mapper.mapOptional(KEY_GENERATOR, generator) ||
      !mapper.mapOptional(KEY_DEPENDENCIES, dependencies) ||
      !mapper.mapOptional(KEY_MODULE_NAME, moduleName) ||
      !mapper.mapOptional(KEY_ARCH_NAME, archName) ||
      !mapper.mapOptional(KEY_HDL, hdl) ||
      !mapper.mapOptional(KEY_USE_JSON_CONFIG, jsonConfig) ||
      !mapper.mapOptional(KEY_IO_KIND, ioKind) ||
      !mapper.mapOptional(KEY_IO_MAP, ioMap) ||
      !mapper.mapOptional(KEY_IO_SIGNALS, ioSignals)) {
    return false;
  }

  if (!checkValidAndSetDefaults(path))
    return false;

  // Timing models need access to the component's RTL parameters to verify
  // the sanity of constraints, so they are parsed separately and somewhat
  // differently

  // The mapper ensures that the object is valid
  const ljson::Value *jsonModelsValue = value.getAsObject()->get(KEY_MODELS);
  if (!jsonModelsValue)
    return true;

  const ljson::Array *jsonModelsArray = jsonModelsValue->getAsArray();
  ljson::Path modelsPath = path.field(KEY_MODELS);
  if (!jsonModelsArray) {
    modelsPath.report(ERR_EXPECTED_ARRAY);
    return false;
  }

  for (auto [modIdx, jsonModel] : llvm::enumerate(*jsonModelsArray)) {
    ljson::Path modPath = modelsPath.index(modIdx);

    Model &model = models.emplace_back();
    ljson::ObjectMapper modelMapper(jsonModel, modPath);
    if (!modelMapper || !modelMapper.map(KEY_PATH, model.path))
      return false;

    // The mapper ensures that this object is valid
    auto *jsonConstraints = jsonModel.getAsObject()->get(KEY_CONSTRAINTS);
    if (!jsonConstraints) {
      // This model has no constraints
      continue;
    }

    const ljson::Array *jsonConstraintsArray = jsonConstraints->getAsArray();
    ljson::Path constraintsPath = modPath.field(KEY_CONSTRAINTS);
    if (!jsonConstraintsArray) {
      constraintsPath.report(ERR_EXPECTED_ARRAY);
      return false;
    }

    for (auto [constIdx, jsonConst] : llvm::enumerate(*jsonConstraintsArray)) {
      ljson::Path constPath = constraintsPath.index(constIdx);

      // Retrieve the name of the parameter the constraint applies on
      ljson::ObjectMapper constMapper(jsonConst, constPath);
      std::string paramName;
      if (!constMapper || !constMapper.map(KEY_NAME, paramName))
        return false;

      // Add a new parameter/constraint vector pair to the model's list.
      auto &[param, constraints] = model.addConstraints.emplace_back();

      // Retrieve the parameter with this name, if it exists
      if (!(param = getParameter(paramName))) {
        constPath.field(KEY_NAME).report(ERR_UNKNOWN_PARAM);
        return false;
      }

      if (!param->type.constraintsFromJSON(jsonConst, constraints, constPath))
        return false;
    }
  }
  return true;
}

RTLParameter *RTLComponent::getParameter(StringRef name) const {
  auto paramIt = nameToParam.find(name);
  if (paramIt != nameToParam.end())
    return paramIt->second;
  return nullptr;
}

SmallVector<const RTLParameter *> RTLComponent::getParameters() const {
  SmallVector<const RTLParameter *> genericParams;
  for (const RTLParameter &param : parameters)
    genericParams.push_back(&param);
  return genericParams;
}

SmallVector<const RTLParameter *> RTLComponent::getGenericParameters() const {
  SmallVector<const RTLParameter *> genericParams;
  bool componentIsGeneric = isGeneric();
  for (const RTLParameter &param : parameters) {
    if (componentIsGeneric) {
      // Component generic, need explicit notice to NOT use parameter as generic
      if (!param.useAsGeneric.value_or(true))
        continue;
    } else {
      // Component generated, need explicit notice to use parameter as generic
      if (!param.useAsGeneric.value_or(false))
        continue;
    }
    genericParams.push_back(&param);
  }
  return genericParams;
}

const RTLComponent::Model *
RTLComponent::getModel(const RTLRequest &request) const {
  RTLMatch *match = request.tryToMatch(*this);
  if (!match)
    return nullptr;
  delete match;

  for (const Model &model : models) {
    /// Returns true when all additional constraints on the parameters are
    /// satisfied.
    auto satisfied = [&](const Model::AddConstraints &addConstraints) -> bool {
      auto &[param, constraints] = addConstraints;
      return constraints->verify(request.getParameter(*param));
    };

    // The model matches if all additional parameter constraints are satsified
    if (llvm::all_of(model.addConstraints, satisfied))
      return &model;
  }

  // No matching model
  return nullptr;
}

std::string RTLComponent::portRemap(StringRef mlirPortName) const {
  for (const auto &[rtlPortName, mappedRTLPortName] : ioMap) {

    size_t wildcardIdx = rtlPortName.find('*');
    if (wildcardIdx == std::string::npos) {
      // Only an exact match will work
      if (mlirPortName != rtlPortName)
        continue;
      return mappedRTLPortName;
    }

    // Check whether we can match the MLIR port name to the RTl port name
    // template; we must identify whether any part of the MLIR port name matches
    // the wildcard, then replace the potential wildcard in the remapped port
    // name with that part of the MLIR port name
    StringRef refRTlPortName(rtlPortName);

    // Characters before the wildcard must match between the MLIR port name and
    // RTL source port name
    if (mlirPortName.size() < wildcardIdx ||
        mlirPortName.take_front(wildcardIdx) !=
            refRTlPortName.take_front(wildcardIdx))
      continue;

    StringRef wildcardMatch;
    size_t afterWildcardSize = rtlPortName.size() - wildcardIdx - 1;
    if (afterWildcardSize > 0) {
      // Characters after the wildcard must match between the MLIR port name and
      // source RTL port name
      if (mlirPortName.size() < afterWildcardSize ||
          mlirPortName.take_back(afterWildcardSize) !=
              refRTlPortName.take_back(afterWildcardSize))
        continue;
      wildcardMatch = mlirPortName.slice(wildcardIdx, mlirPortName.size() -
                                                          afterWildcardSize);
    } else {
      wildcardMatch = mlirPortName.drop_front(wildcardIdx);
    }

    // Replace a potential wildcard in the remapped name with the part of the
    // MLIR port name that matched the wildcard in the source port name
    if (size_t idx = mappedRTLPortName.find('*'); idx != std::string::npos)
      return std::string{mappedRTLPortName}.replace(idx, 1, wildcardMatch);
    return mappedRTLPortName;
  }

  // When no source port name in the map matched the MLIR port name, just return
  // it unmodified
  return mlirPortName.str();
}

bool RTLComponent::portNameIsIndexed(StringRef portName, StringRef &baseName,
                                     size_t &arrayIdx) const {
  // IO kind must be hierarchical and port name must contain an underscore to
  // separate a base name from an index
  if (ioKind == IOKind::FLAT)
    return false;
  size_t idx = portName.rfind("_");
  if (idx == std::string::npos)
    return false;

  StringRef maybeNumber = portName.substr(idx + 1);
  if (!StringRef{maybeNumber}.getAsInteger(10, arrayIdx)) {
    baseName = portName.substr(0, idx);
    return true;
  }
  return false;
}

std::pair<std::string, bool>
RTLComponent::getRTLPortName(StringRef mlirPortName, HDL hdl) const {
  std::string remappedName = portRemap(mlirPortName);
  StringRef baseName;
  size_t arrayIdx;
  if (portNameIsIndexed(remappedName, baseName, arrayIdx))
    return {baseName.str(), true};
  return {remappedName, false};
}

std::pair<std::string, bool>
RTLComponent::getRTLPortName(StringRef mlirPortName, SignalType type,
                             HDL hdl) const {
  auto portName = getRTLPortName(mlirPortName, hdl);
  return {portName.first + ioSignals.at(type), portName.second};
}

bool RTLComponent::checkValidAndSetDefaults(llvm::json::Path path) {
  // Make sure all parameter names are unique, and store name to parameter
  // associations in the map for easy access later on
  for (RTLParameter &param : parameters) {
    StringRef name = param.getName();
    if (nameToParam.contains(name)) {
      path.field(KEY_PARAMETER).report(ERR_DUPLICATE_NAME);
      return false;
    }
    nameToParam[name] = &param;
  }

  // Check that at least one concretization method was provided
  if (generic.empty() && generator.empty()) {
    path.report(ERR_MISSING_CONCRETIZATION);
    return false;
  }
  if (!generic.empty() && !generator.empty()) {
    path.report(ERR_MULTIPLE_CONCRETIZATION);
    return false;
  }

  // Derive the module name if none was provided
  if (moduleName.empty()) {
    if (isGeneric()) {
      // Get the filename and remove the extension
      std::string filename = llvm::sys::path::filename(generic).str();
      if (size_t idx = filename.find('.'); idx != std::string::npos)
        filename = filename.substr(0, idx);
      moduleName = filename;
    } else {
      // Component is generated, by default the name is the one provided during
      // generation
      moduleName = "$" + RTLParameter::MODULE_NAME.str();
    }
  }

  /// Defines default signal type suffixes if they were not overriden
  auto setDefaultSignalSuffix = [&](SignalType type, StringRef suffix) {
    if (ioSignals.find(type) == ioSignals.end())
      ioSignals[type] = suffix;
  };
  setDefaultSignalSuffix(SignalType::DATA, "");
  setDefaultSignalSuffix(SignalType::VALID, "_valid");
  setDefaultSignalSuffix(SignalType::READY, "_ready");

  // Make sure the IO map makes sense
  return llvm::all_of(ioMap, [&](std::pair<std::string, std::string> &mapping) {
    auto &[from, to] = mapping;
    ljson::Path fromPath = path.field(KEY_IO_MAP).field(from);

    // At most one wildcard in the key
    size_t keyNumWild = countWildcards(from);
    if (keyNumWild > 1) {
      fromPath.report("At most one wildcard is allowed in the key");
      return false;
    }

    // At most one wildcard in the value, and no more than in the key
    size_t valudNumWild = countWildcards(to);
    if (valudNumWild > 1) {
      fromPath.report("At most one wildcard is allowed in the value");
      return false;
    }
    if (keyNumWild == 0 && valudNumWild == 1) {
      fromPath.report(
          "Value has wildcard but key does not, this is not allowed");
      return false;
    }
    return true;
  });
}

inline bool ljson::fromJSON(const json::Value &value,
                            std::pair<std::string, std::string> &stringPair,
                            json::Path path) {
  const json::Object *object = value.getAsObject();
  if (!object) {
    path.report(ERR_EXPECTED_OBJECT);
    return false;
  }

  // We expect a single key-value pair
  if (object->size() != 1) {
    path.report("expected single key-value pair mapping");
    return false;
  }

  // The JSON value in the object must be a string
  const auto &[jsonKey, jsonValue] = *object->begin();
  std::string mappedRTLPortName;
  if (!fromJSON(jsonValue, mappedRTLPortName, path.field(jsonKey)))
    return false;

  stringPair.first = jsonKey.str();
  stringPair.second = mappedRTLPortName;
  return true;
}

inline bool dynamatic::fromJSON(const ljson::Value &value,
                                std::map<SignalType, std::string> &ioChannels,
                                ljson::Path path) {
  const ljson::Object *object = value.getAsObject();
  if (!object) {
    path.report(ERR_EXPECTED_OBJECT);
    return false;
  }

  ioChannels.clear();
  for (const auto &[signalStr, jsonSuffix] : *object) {
    // Deserialize the signal type
    SignalType type;
    if (signalStr == "data") {
      type = SignalType::DATA;
    } else if (signalStr == "valid") {
      type = SignalType::VALID;
    } else if (signalStr == "ready") {
      type = SignalType::READY;
    } else {
      path.field(signalStr).report("unknown channel signal type: possible keys "
                                   "are 'data', 'valid', or 'ready'");
      return false;
    }

    // Deserialize the suffix (just a string)
    if (!fromJSON(jsonSuffix, ioChannels[type], path.field(signalStr)))
      return false;
  }

  return true;
}

inline bool dynamatic::fromJSON(const ljson::Value &value, HDL &hdl,
                                ljson::Path path) {
  std::optional<StringRef> hdlStr = value.getAsString();
  if (!hdlStr) {
    path.report(ERR_EXPECTED_STRING);
    return false;
  }
  if (hdlStr == "verilog") {
    hdl = HDL::VERILOG;
  } else if (hdlStr == "vhdl") {
    hdl = HDL::VHDL;
  } else if (hdlStr == "smv") {
    hdl = HDL::SMV;
  } else {
    path.report(ERR_INVALID_HDL);
    return false;
  }
  return true;
}

inline bool dynamatic::fromJSON(const ljson::Value &value,
                                RTLComponent::IOKind &io, ljson::Path path) {
  std::optional<StringRef> hdlStr = value.getAsString();
  if (!hdlStr) {
    path.report(ERR_EXPECTED_STRING);
    return false;
  }
  if (hdlStr == "hierarchical") {
    io = RTLComponent::IOKind::HIERARCICAL;
  } else if (hdlStr == "flat") {
    io = RTLComponent::IOKind::FLAT;
  } else {
    path.report(ERR_INVALID_IO_STYLE);
    return false;
  }
  return true;
}

LogicalResult RTLConfiguration::addComponentsFromJSON(StringRef filepath) {
  // Open the RTL configuration file
  std::ifstream inputFile(filepath.str());
  if (!inputFile.is_open()) {
    llvm::errs() << "Failed to open RTL configuration file @ \"" << filepath
                 << "\"\n";
    return failure();
  }

  // Read the JSON content from the file and into a string
  std::string jsonString;
  std::string line;
  while (std::getline(inputFile, line))
    jsonString += line;

  // Try to parse the string as a JSON
  llvm::Expected<ljson::Value> value = ljson::parse(jsonString);
  if (!value) {
    llvm::errs() << "Failed to parse RTL configuration file @ \"" << filepath
                 << "\" as JSON.\n-> " << toString(value.takeError()) << "\n";
    return failure();
  }

  ljson::Path::Root jsonRoot(filepath);
  ljson::Path jsonPath(jsonRoot);

  ljson::Array *jsonComponents = value->getAsArray();
  if (!jsonComponents) {
    jsonPath.report(ERR_EXPECTED_ARRAY);
    jsonRoot.printErrorContext(*value, llvm::errs());
    return failure();
  }

  for (auto [idx, jsonComponent] : llvm::enumerate(*jsonComponents)) {
    RTLComponent &component = components.emplace_back();
    if (!fromJSON(jsonComponent, component, jsonPath.index(idx))) {
      jsonRoot.printErrorContext(*value, llvm::errs());
      return failure();
    }
  }

  return success();
}

static inline void notifyRequest(const RTLRequest &request) {
  LLVM_DEBUG(llvm::dbgs()
             << "Attempting to find compatible component for RTL request at "
             << request.loc << "\n");
}

bool RTLConfiguration::hasMatchingComponent(const RTLRequest &request) {
  notifyRequest(request);
  return llvm::any_of(components, [&](const RTLComponent &component) {
    if (RTLMatch *match = request.tryToMatch(component)) {
      delete match;
      return true;
    }
    return false;
  });
}

RTLMatch *RTLConfiguration::getMatchingComponent(const RTLRequest &request) {
  notifyRequest(request);
  std::vector<RTLMatch> matches;
  for (const RTLComponent &component : components) {
    if (RTLMatch *match = request.tryToMatch(component))
      return match;
  }
  return nullptr;
}

void RTLConfiguration::findMatchingComponents(
    const RTLRequest &request, std::vector<RTLMatch *> &matches) const {
  notifyRequest(request);
  for (const RTLComponent &component : components) {
    if (RTLMatch *match = request.tryToMatch(component))
      matches.push_back(match);
  }
  LLVM_DEBUG(llvm::dbgs() << matches.size()
                          << " compatible components found\n");
}

const RTLComponent::Model *
RTLConfiguration::getModel(const RTLRequest &request) const {
  for (const RTLComponent &component : components) {
    if (const RTLComponent::Model *model = component.getModel(request))
      return model;
  }
  return nullptr;
}<|MERGE_RESOLUTION|>--- conflicted
+++ resolved
@@ -485,13 +485,8 @@
     serializedParams["INPUT_EXTRA_SIGNALS_LIST"] = extraSignalsList.str();
   } else if (modName == "handshake.spec_commit" ||
              modName == "handshake.speculating_branch") {
-<<<<<<< HEAD
-    serializedParams["EXTRA_SIGNALS_EXCEPT_SPEC"] =
-        serializeExtraSignals(modType.getOutputType(0));
-=======
     serializedParams["EXTRA_SIGNALS"] =
         serializeExtraSignals(modType.getInputType(0));
->>>>>>> 7fa749ee
   } else if (modName == "handshake.mem_controller" ||
              modName == "mem_to_bram") {
     // Skip
