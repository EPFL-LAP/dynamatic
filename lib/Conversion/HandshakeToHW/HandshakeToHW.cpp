//===- HandshakeToHW.cpp - Convert Handshake to HW --------------*- C++ -*-===//
//
// Dynamatic is under the Apache License v2.0 with LLVM Exceptions.
// See https://llvm.org/LICENSE.txt for license information.
// SPDX-License-Identifier: Apache-2.0 WITH LLVM-exception
//
//===----------------------------------------------------------------------===//
//
// Converts Handshake constructs into equivalent HW constructs.
//
//===----------------------------------------------------------------------===//

#include "dynamatic/Conversion/HandshakeToHW.h"
#include "dynamatic/Analysis/NameAnalysis.h"
#include "dynamatic/Dialect/HW/HWOpInterfaces.h"
#include "dynamatic/Dialect/HW/HWOps.h"
#include "dynamatic/Dialect/HW/HWTypes.h"
#include "dynamatic/Dialect/HW/PortImplementation.h"
#include "dynamatic/Dialect/Handshake/HandshakeDialect.h"
#include "dynamatic/Dialect/Handshake/HandshakeInterfaces.h"
#include "dynamatic/Dialect/Handshake/HandshakeOps.h"
#include "dynamatic/Dialect/Handshake/HandshakeTypes.h"
#include "dynamatic/Dialect/Handshake/MemoryInterfaces.h"
#include "dynamatic/Support/Backedge.h"
#include "dynamatic/Support/Utils/Utils.h"
#include "dynamatic/Transforms/HandshakeMaterialize.h"
#include "mlir/Dialect/MemRef/IR/MemRef.h"
#include "mlir/IR/Attributes.h"
#include "mlir/IR/Builders.h"
#include "mlir/IR/BuiltinAttributes.h"
#include "mlir/IR/BuiltinOps.h"
#include "mlir/IR/BuiltinTypes.h"
#include "mlir/IR/Diagnostics.h"
#include "mlir/IR/MLIRContext.h"
#include "mlir/IR/PatternMatch.h"
#include "mlir/IR/Value.h"
#include "mlir/Support/LogicalResult.h"
#include "mlir/Transforms/DialectConversion.h"
#include "llvm/ADT/ArrayRef.h"
#include "llvm/ADT/STLExtras.h"
#include "llvm/ADT/SmallVector.h"
#include "llvm/ADT/StringRef.h"
#include "llvm/ADT/TypeSwitch.h"
#include "llvm/Support/ErrorHandling.h"
#include <algorithm>
#include <bitset>
#include <cctype>
#include <cstdint>
#include <iterator>
#include <string>

using namespace mlir;
using namespace dynamatic;
using namespace dynamatic::handshake;

/// Converts all ExtraSignal types to signless integer.
static SmallVector<ExtraSignal>
lowerExtraSignals(ArrayRef<ExtraSignal> extraSignals) {
  SmallVector<ExtraSignal> newExtraSignals;
  for (const ExtraSignal &extra : extraSignals) {
    unsigned extraWidth = extra.type.getIntOrFloatBitWidth();

    // Convert to integer with the same bit width
    Type newType = IntegerType::get(extra.type.getContext(), extraWidth);

    newExtraSignals.emplace_back(extra.name, newType, extra.downstream);
  }
  return newExtraSignals;
}

/// Makes all (nested) types signless IntegerType's of the same width as the
/// original type. At the HW/RTL level we treat everything as opaque bitvectors,
/// so we no longer want to differentiate types of the same width w.r.t. their
/// intended interpretation.
static Type lowerType(Type type) {
  return TypeSwitch<Type, Type>(type)
      .Case<handshake::ChannelType>([&](handshake::ChannelType channelType) {
        // Make sure the data type is signless IntegerType
        unsigned width = channelType.getDataBitWidth();
        Type dataType = IntegerType::get(type.getContext(), width);

        // Convert all ExtraSignals to signless integer
        SmallVector<ExtraSignal> extraSignals =
            lowerExtraSignals(channelType.getExtraSignals());
        return handshake::ChannelType::get(dataType, extraSignals);
      })
      .Case<FloatType, IntegerType>([](auto type) {
        unsigned width = type.getIntOrFloatBitWidth();
        return IntegerType::get(type.getContext(), width);
      })
      .Case<handshake::ControlType>([](handshake::ControlType type) {
        // Convert all ExtraSignals to signless integer
        SmallVector<ExtraSignal> extraSignals =
            lowerExtraSignals(type.getExtraSignals());
        return handshake::ControlType::get(type.getContext(), extraSignals);
      })
      .Default([](auto type) { return nullptr; });
}

namespace {

/// Helper class to build HW modules progressively by adding inputs/outputs
/// one at time.
class ModuleBuilder {
public:
  /// The MLIR context is used to create string attributes for port names
  /// and types for the clock and reset ports, should they be added.
  ModuleBuilder(MLIRContext *ctx) : ctx(ctx) {};

  /// Builds the module port information from the current list of inputs and
  /// outputs.
  hw::ModulePortInfo getPortInfo();

  /// Returns the current number of inputs.
  unsigned getNumInputs() { return inputs.size(); }

  /// Returns the current number of outputs.
  unsigned getNumOutputs() { return outputs.size(); }

  /// Adds an input port with the given name and type at the end of the
  /// existing list of input ports.
  void addInput(const Twine &name, Type type) {
    inputs.push_back(hw::ModulePort{StringAttr::get(ctx, name), type,
                                    hw::ModulePort::Direction::Input});
  }

  /// Adds an output port with the given name and type at the end of the
  /// existing list of output ports.
  void addOutput(const Twine &name, Type type) {
    outputs.push_back(hw::ModulePort{StringAttr::get(ctx, name), type,
                                     hw::ModulePort::Direction::Output});
  }

  /// Adds clock and reset ports at the end of the existing list of input
  /// ports.
  void addClkAndRst() {
    Type i1Type = IntegerType::get(ctx, 1);
    addInput(dynamatic::hw::CLK_PORT, i1Type);
    addInput(dynamatic::hw::RST_PORT, i1Type);
  }

  /// Returns the MLIR context used by the builder.
  MLIRContext *getContext() { return ctx; }

private:
  /// MLIR context for type/attribute creation.
  MLIRContext *ctx;
  /// List of module inputs.
  SmallVector<hw::ModulePort> inputs;
  /// List of module outputs.
  SmallVector<hw::ModulePort> outputs;
};

} // namespace

namespace {
/// Aggregates information to convert a Handshake memory interface into a
/// `hw::InstanceOp`. This must be created during conversion of the Handsahke
/// function containing the interface.
struct MemLoweringState {
  /// Memory region's name.
  std::string name;
  /// Data type.
  Type dataType = nullptr;
  /// Cache memory port information before modifying the interface, which can
  /// make them impossible to query.
  FuncMemoryPorts ports;
  /// Generates and stores the interface's port names before starting the
  /// conversion, when those are still queryable.
  handshake::PortNamer portNames;
  /// Backedges to the containing module's `hw::OutputOp` operation, which
  /// must be set, in order, with the memory interface's results that connect
  /// to the top-level module IO.
  SmallVector<Backedge> backedges;

  /// Index of first module input corresponding to the interface's inputs.
  size_t inputIdx = 0;
  /// Number of inputs for the memory interface, starting at the `inputIdx`.
  size_t numInputs = 0;
  /// Index of first module output corresponding to the interface's ouputs.
  size_t outputIdx = 0;
  /// Number of outputs for the memory interface, starting at the `outputIdx`.
  size_t numOutputs = 0;

  /// Needed because we use the class as a value type in a map, which needs to
  /// be default-constructible.
  MemLoweringState() : ports(nullptr), portNames(nullptr) {
    llvm_unreachable("object should never be default-constructed");
  }

  /// Constructs an instance of the object for the provided memory interface.
  MemLoweringState(handshake::MemoryOpInterface memOp, const Twine &name)
      : name(name.str()),
        dataType(lowerType(memOp.getMemRefType().getElementType())),
        ports(getMemoryPorts(memOp)), portNames(memOp) {
    assert(dataType && "unsupported memory element type");
  };

  /// Returns the module's input ports that connect to the memory interface.
  SmallVector<hw::ModulePort> getMemInputPorts(hw::HWModuleOp modOp);

  /// Returns the module's output ports that the memory interface connects to.
  SmallVector<hw::ModulePort> getMemOutputPorts(hw::HWModuleOp modOp);

  /// Determine whether the memory interface connects to top-level IO ports in
  /// the lowered hardware module.
  bool connectsToCircuit() const { return numInputs + numOutputs != 0; }

  /// Adds ports to the module for this memory interface.
  void connectWithCircuit(ModuleBuilder &modBuilder);
};

/// Summarizes information to convert a Handshake function into a
/// `hw::HWModuleOp`.
struct ModuleLoweringState {
  /// Maps each Handshake memory interface in the module with information on
  /// how to convert it into equivalent HW constructs.
  llvm::MapVector<handshake::MemoryOpInterface, MemLoweringState> memInterfaces;
  /// Number of distinct memories in the function's arguments.
  unsigned numMemories = 0;

  /// Default constructor required because we use the class as a map's value,
  /// which must be default constructible.
  ModuleLoweringState() = default;

  /// Constructs the lowering state from the Handshake function to lower.
  ModuleLoweringState(handshake::FuncOp funcOp) {
    numMemories = llvm::count_if(funcOp.getArgumentTypes(), [](Type ty) {
      return isa<mlir::MemRefType>(ty);
    });
  };

  /// Computes the total number of module outputs that are fed by memory
  /// interfaces within the module.
  size_t getNumMemOutputs() {
    size_t numOutputs = 0;
    for (auto &[memOp, info] : memInterfaces)
      numOutputs += info.numOutputs;
    return numOutputs;
  }
};

/// Shared state used during lowering. Captured in a struct to reduce the
/// number of arguments we have to pass around.
struct LoweringState {
  /// Top-level MLIR module.
  mlir::ModuleOp modOp;
  /// Reference to the pass's name analysis, to query unique names for each
  /// operation.
  NameAnalysis &namer;
  /// Allowa to create transient backedges for the `hw::OutputOp` of every
  /// create `hw::HWModuleOp`. We need backedges because, at the moment where
  /// a Handshake function is turned into a HW module, the operands to the
  /// `hw::OutputOp` terminator are not yet available but instead
  /// progressively appear as other oeprations inside the HW module are
  /// converted.
  BackedgeBuilder edgeBuilder;

  /// Maps each created `hw::HWModuleOp` during conversion to some lowering
  /// state required to convert the operations nested within it.
  DenseMap<hw::HWModuleOp, ModuleLoweringState> modState;

  /// Creates the lowering state. The builder is passed to a `BackedgeBuilder`
  /// used during the conversion to create transient operands.
  LoweringState(mlir::ModuleOp modOp, NameAnalysis &namer, OpBuilder &builder);
};
} // namespace

void MemLoweringState::connectWithCircuit(ModuleBuilder &modBuilder) {
  inputIdx = modBuilder.getNumInputs();
  outputIdx = modBuilder.getNumOutputs();

  MLIRContext *ctx = modBuilder.getContext();
  Type i1Type = IntegerType::get(ctx, 1);
  Type addrType = IntegerType::get(ctx, ports.addrWidth);

  // Load data input
  modBuilder.addInput(name + "_loadData", dataType);
  // Load enable output
  modBuilder.addOutput(name + "_loadEn", i1Type);
  // Load address output
  modBuilder.addOutput(name + "_loadAddr", addrType);
  // Store enable output
  modBuilder.addOutput(name + "_storeEn", i1Type);
  // Store address output
  modBuilder.addOutput(name + "_storeAddr", addrType);
  // Store data output
  modBuilder.addOutput(name + "_storeData", dataType);

  numInputs = modBuilder.getNumInputs() - inputIdx;
  numOutputs = modBuilder.getNumOutputs() - outputIdx;
};

SmallVector<hw::ModulePort>
MemLoweringState::getMemInputPorts(hw::HWModuleOp modOp) {
  if (numInputs == 0)
    return {};
  assert(inputIdx + numInputs <= modOp.getNumInputPorts() &&
         "input index too high");
  size_t idx = modOp.getPortIdForInputId(inputIdx);
  ArrayRef<hw::ModulePort> ports = modOp.getModuleType().getPorts();
  return SmallVector<hw::ModulePort>{ports.slice(idx, numInputs)};
}

SmallVector<hw::ModulePort>
MemLoweringState::getMemOutputPorts(hw::HWModuleOp modOp) {
  if (numOutputs == 0)
    return {};
  assert(outputIdx + numOutputs <= modOp.getNumOutputPorts() &&
         "output index too high");
  size_t idx = modOp.getPortIdForOutputId(outputIdx);
  ArrayRef<hw::ModulePort> ports = modOp.getModuleType().getPorts();
  return SmallVector<hw::ModulePort>{ports.slice(idx, numOutputs)};
}

LoweringState::LoweringState(mlir::ModuleOp modOp, NameAnalysis &namer,
                             OpBuilder &builder)
    : modOp(modOp), namer(namer), edgeBuilder(builder, modOp.getLoc()) {};

/// Attempts to find an external HW module in the MLIR module with the
/// provided name. Returns it if it exists, otherwise returns `nullptr`.
static hw::HWModuleExternOp findExternMod(mlir::ModuleOp modOp,
                                          StringRef name){
  if (hw::HWModuleExternOp mod = modOp.lookupSymbol<hw::HWModuleExternOp>(name))
    return mod;
  return nullptr;
}

namespace {
/// Extracts the parameters specific to each type of operation to identify our
/// exact module instantiation needs for RTL emission.
class ModuleDiscriminator {
public:
  /// Identifies the parameters associated to the operation depending on its
  /// type, after which, if the operation is supported, the unique module name
  /// and operation parameters can be queried.
  ModuleDiscriminator(Operation *op);

  /// Same role as the construction which takes an opaque operation but
  /// specialized for memory interfaces, passed through their port information.
  ModuleDiscriminator(FuncMemoryPorts &ports);

  /// Returns the unique external module name for the operation. Two operations
  /// with different parameter values will never receive the same name.
  std::string getDiscriminatedModName() {
    if (modName)
      return *modName;

    auto modOp = op->getParentOfType<mlir::ModuleOp>();
    StringRef opName = op->getName().getStringRef();

    // Try to find an external module with the same RTL name and parameters. If
    // we find one, then we can assign the same external module name to the
    // operation
    auto externalModules = modOp.getOps<hw::HWModuleExternOp>();
    auto extModOp = llvm::find_if(externalModules, [&](auto extModOp) {
      // 1. hw.name (e.g., handshake.fork) must match
      auto nameAttr =
          extModOp->template getAttrOfType<StringAttr>(RTL_NAME_ATTR_NAME);
      if (!nameAttr || nameAttr != opName)
        return false;

      // 2. hw.parameters (a dictionary containing DATA_TYPE, FIFO_DEPTH, etc.)
      // must match
      auto paramsAttr = extModOp->template getAttrOfType<DictionaryAttr>(
          RTL_PARAMETERS_ATTR_NAME);
      if (!paramsAttr)
        return false;

      if (paramsAttr.size() != parameters.size())
        return false;
      for (NamedAttribute param : parameters) {
        auto modParam = paramsAttr.getNamed(param.getName());
        if (!modParam || param.getValue() != modParam->getValue())
          return false;
      }

      // 3. The module's ports must match the operation's inputs and outputs
      // The module's port order is guaranteed to match the operation's inputs
      // and outputs (excluding clk and rst).
      // See ConvertToHWInstance<T>::matchAndRewrite or
      // ConvertMemInterface::matchAndRewrite.
      // Note: This equality check implies we can remove the DATA_TYPE parameter
      // from hw.parameters (checked above).
      unsigned int operandIdx = 0;
      unsigned int resultIdx = 0;
      auto modType = mlir::cast<hw::HWModuleExternOp>(extModOp).getModuleType();
      for (const hw::ModulePort &port : modType.getPorts()) {
        if (port.name == "clk" || port.name == "rst")
          continue;
        if (port.dir == hw::ModulePort::Direction::Input) {
          if (operandIdx >= op->getNumOperands()) {
            // The number of operands is different
            return false;
          }
          if (port.type != op->getOperand(operandIdx).getType()) {
            // The operand's type at operandIdx is different
            return false;
          }
          operandIdx++;
        } else if (port.dir == hw::ModulePort::Direction::Output) {
          if (resultIdx >= op->getNumResults()) {
            // The number of results is different
            return false;
          }
          if (port.type != op->getResult(resultIdx).getType()) {
            // The result's type at resultIdx is different
            return false;
          }
          resultIdx++;
        } else {
          // Inout ports are not used
          llvm_unreachable("Inout ports shouldn't be used");
          return false;
        }
      }

      return true;
    });
    if (extModOp != externalModules.end())
      return (*extModOp).getName().str();

    // Generate a unique name
    std::string name = getOpName() + "_";
    for (size_t i = 0;; ++i) {
      std::string candidateName = name + std::to_string(i);
      if (!modOp.lookupSymbol<hw::HWModuleExternOp>(candidateName))
        return candidateName;
    }
    llvm_unreachable("cannot generate unique name");
    return name;
  }

  /// Sets attribute on the external module (corresponding to the operation the
  /// object was constructed with) to tell the backend how to instantiate the
  /// component.
  void setParameters(hw::HWModuleExternOp modOp);

  /// Whether the operations is currently unsupported. Check after construction
  /// and produce a failure if this returns true.
  bool opUnsupported() { return unsupported; }

  /// Returns the operation the discriminator was created from.
  Operation *getOperation() const { return op; }

private:
  /// The operation whose parameters are being identified.
  Operation *op;
  /// MLIR context to create attributes with.
  MLIRContext *ctx;
  /// The module name may be set explicitly for some operation types or
  /// derived/uniqued automatically based on the RTL parameters.
  std::optional<std::string> modName;
  /// The operation's parameters, as a list of named attributes.
  SmallVector<NamedAttribute> parameters;

  /// Whether the operation is unsupported (set during construction).
  bool unsupported = false;

  /// Adds a parameter.
  void addParam(const Twine &name, Attribute attr) {
    parameters.emplace_back(StringAttr::get(ctx, name), attr);
  }

  /// Adds a boolean-type parameter.
  void addBoolean(const Twine &name, bool value) {
    addParam(name, BoolAttr::get(ctx, value));
  };

  /// Adds a scalar-type parameter.
  void addUnsigned(const Twine &name, unsigned scalar) {
    Type intType = IntegerType::get(ctx, 32, IntegerType::Unsigned);
    addParam(name, IntegerAttr::get(intType, scalar));
  };

  /// Adds a dataflow-type parameter.
  void addType(const Twine &name, Type type) {
    assert((isa<handshake::ControlType>(type) ||
            isa<handshake::ChannelType>(type)) &&
           "incompatible type");
    addParam(name, TypeAttr::get(type));
  };

  /// Adds the value's type as a dataflow-type parameter.
  void addType(const Twine &name, Value val) { addType(name, val.getType()); };

  /// Adds a string parameter.
  void addString(const Twine &name, const Twine &txt) {
    addParam(name, StringAttr::get(ctx, txt));
  };

  std::string getOpName() const {
    std::string opName = op->getName().getStringRef().str();
    std::replace(opName.begin(), opName.end(), '.', '_');
    return opName;
  }

  /// Initializes private fields from the input operation.
  void init(Operation *op) {
    this->op = op;
    ctx = op->getContext();
    auto paramsAttr =
        op->getAttrOfType<DictionaryAttr>(RTL_PARAMETERS_ATTR_NAME);
    if (!paramsAttr)
      return;
    llvm::copy(paramsAttr.getValue(), std::back_inserter(parameters));
  }
};
} // namespace

ModuleDiscriminator::ModuleDiscriminator(Operation *op) {
  init(op);

  llvm::TypeSwitch<Operation *, void>(op)
      .Case<handshake::InstanceOp>(
          [&](handshake::InstanceOp instOp) { modName = instOp.getModule(); })
      .Case<handshake::ForkOp, handshake::LazyForkOp>([&](auto) {
        // Number of output channels and bitwidth
        addUnsigned("SIZE", op->getNumResults());
        addType("DATA_TYPE", op->getOperand(0));
      })
      .Case<handshake::MuxOp>([&](handshake::MuxOp muxOp) {
        // Number of input data channels, data bitwidth, and select bitwidth
        addUnsigned("SIZE", muxOp.getDataOperands().size());
        addType("DATA_TYPE", muxOp.getResult());
        addType("SELECT_TYPE", muxOp.getSelectOperand());
      })
      .Case<handshake::ControlMergeOp>([&](handshake::ControlMergeOp cmergeOp) {
        // Number of input data channels, data bitwidth, and index
        // bitwidth
        addUnsigned("SIZE", cmergeOp.getDataOperands().size());
        addType("DATA_TYPE", cmergeOp.getResult());
        addType("INDEX_TYPE", cmergeOp.getIndex());
      })
      .Case<handshake::MergeOp>([&](auto) {
        // Number of input data channels and data bitwidth
        addUnsigned("SIZE", op->getNumOperands());
        addType("DATA_TYPE", op->getResult(0));
      })
      .Case<handshake::JoinOp>([&](auto) {
        // Number of input channels
        addUnsigned("SIZE", op->getNumOperands());
        addType("DATA_TYPE", op->getResult(0));
      })
      .Case<handshake::BranchOp, handshake::SinkOp, handshake::BufferOp,
            handshake::NDWireOp>([&](auto) {
        // Bitwidth
        addType("DATA_TYPE", op->getOperand(0));
      })
      .Case<handshake::ConditionalBranchOp>(
          [&](handshake::ConditionalBranchOp cbrOp) {
            // Bitwidth
            addType("DATA_TYPE", cbrOp.getDataOperand());
          })
      .Case<handshake::DemuxOp>([&](handshake::DemuxOp demuxOp) {
        // Number of output data channels, data bitwidth, and select bitwidth
        addUnsigned("SIZE", demuxOp->getResults().size());
        addType("DATA_TYPE", demuxOp.getDataOperand());
        addType("SELECT_TYPE", demuxOp.getSelectOperand());
      })
      .Case<handshake::SourceOp>([&](auto) {
        // No discrimianting parameters, just to avoid falling into the
        // default case for sources
      })
      .Case<handshake::MemPortOpInterface>(
          [&](handshake::MemPortOpInterface portOp) {
            // Data bitwidth and address bitwidth
            addType("DATA_TYPE", portOp.getDataInput());
            addType("ADDR_TYPE", portOp.getAddressInput());
          })
      .Case<handshake::SharingWrapperOp>(
          [&](handshake::SharingWrapperOp sharingWrapperOp) {
            addType("DATA_WIDTH", sharingWrapperOp.getDataOperands()[0]);

            // In a sharing wrapper, we have the credits as a list of unsigned
            // integers. This will be encoded as a space-separated string and
            // passed to the sharing wrapper generator.

            auto addSpaceSeparatedListOfInt =
                [&](StringRef name, ArrayRef<int64_t> array) -> void {
              std::string strAttr;
              for (unsigned i = 0; i < array.size(); i++) {
                if (i > 0)
                  strAttr += " ";
                strAttr += std::to_string(array[i]);
              }
              addString(name, strAttr);
            };

            addSpaceSeparatedListOfInt("CREDITS",
                                       sharingWrapperOp.getCredits());

            addUnsigned("NUM_SHARED_OPERANDS",
                        sharingWrapperOp.getNumSharedOperands());

            addUnsigned("LATENCY", sharingWrapperOp.getLatency());
          })
      .Case<handshake::ConstantOp>([&](handshake::ConstantOp cstOp) {
        // Bitwidth and binary-encoded constant value
        ChannelType cstType = cstOp.getResult().getType();
        unsigned bitwidth = cstType.getDataBitWidth();
        if (bitwidth > 64) {
          cstOp.emitError() << "Constant value has bitwidth " << bitwidth
                            << ", but we only support up to 64.";
          unsupported = true;
          return;
        }

        // Determine the constant value based on the constant's return type
        // and convert it to a binary string value
        TypedAttr valueAttr = cstOp.getValueAttr();
        std::string bitValue;
        if (auto intType = dyn_cast<IntegerType>(cstType.getDataType())) {
          APInt value = cast<mlir::IntegerAttr>(valueAttr).getValue();

          // Bitset requires a compile-time constant, just use 64 and
          // manually truncate the value after so that it is the exact
          // bitwidth we need
          if (intType.isUnsignedInteger())
            bitValue = std::bitset<64>(value.getZExtValue()).to_string();
          else
            bitValue = std::bitset<64>(value.getSExtValue()).to_string();
          bitValue = bitValue.substr(64 - bitwidth);
        } else if (isa<FloatType>(cstType.getDataType())) {
          mlir::FloatAttr attr = cast<mlir::FloatAttr>(valueAttr);
          APInt floatInt = attr.getValue().bitcastToAPInt();

          // We only support specific bitwidths for floating point numbers
          bitValue = std::bitset<64>(floatInt.getZExtValue()).to_string();
          if (floatInt.getBitWidth() == 32) {
            bitValue = bitValue.substr(32);
          } else if (floatInt.getBitWidth() != 64) {
            cstOp.emitError() << "Constant has unsupported floating point "
                                 "bitwidth. Expected 32 or 64 but got "
                              << bitwidth << ".";
            unsupported = true;
            return;
          }
        } else {
          cstOp->emitError()
              << "Constant type must be integer or floating point.";
          unsupported = true;
          return;
        }

        addString("VALUE", bitValue);
        addUnsigned("DATA_WIDTH", bitwidth);
      })
      .Case<handshake::AddFOp, handshake::AddIOp, handshake::AndIOp,
            handshake::DivFOp, handshake::DivSIOp, handshake::DivUIOp,
            handshake::MaximumFOp, handshake::MinimumFOp, handshake::MulFOp,
            handshake::MulIOp, handshake::NegFOp, handshake::NotOp,
            handshake::OrIOp, handshake::ShLIOp, handshake::ShRSIOp,
            handshake::ShRUIOp, handshake::SubFOp, handshake::SubIOp,
            handshake::XOrIOp, handshake::SIToFPOp, handshake::FPToSIOp,
            handshake::AbsFOp>([&](auto) {
        // Bitwidth
        addType("DATA_TYPE", op->getOperand(0));
      })
      .Case<handshake::SelectOp>([&](handshake::SelectOp selectOp) {
        // Data bitwidth
        addType("DATA_TYPE", selectOp.getTrueValue());
      })
      .Case<handshake::CmpFOp>([&](handshake::CmpFOp cmpFOp) {
        // Predicate and bitwidth
        addString("PREDICATE", stringifyEnum(cmpFOp.getPredicate()));
        addType("DATA_TYPE", cmpFOp.getLhs());
      })
      .Case<handshake::CmpIOp>([&](handshake::CmpIOp cmpIOp) {
        // Predicate and bitwidth
        addString("PREDICATE", stringifyEnum(cmpIOp.getPredicate()));
        addType("DATA_TYPE", cmpIOp.getLhs());
      })
      .Case<handshake::ExtSIOp, handshake::ExtUIOp, handshake::TruncIOp,
            handshake::ExtFOp, handshake::TruncFOp>([&](auto) {
        // Input bitwidth and output bitwidth
        addType("INPUT_TYPE", op->getOperand(0));
        addType("OUTPUT_TYPE", op->getResult(0));
      })
<<<<<<< HEAD
      .Case<handshake::SpeculatorOp>([&](auto) {
        // TODO: Determine the FIFO size based on speculation resolution delay.
        addUnsigned("FIFO_DEPTH", 32);
=======
      .Case<handshake::SpeculatorOp>([&](handshake::SpeculatorOp speculatorOp) {
        addUnsigned("FIFO_DEPTH", speculatorOp.getFifoDepth());
>>>>>>> da016a1a
      })
      .Case<handshake::SpecSaveOp, handshake::SpecCommitOp,
            handshake::SpeculatingBranchOp, handshake::NonSpecOp>([&](auto) {
        // No parameters needed for these operations
      })
<<<<<<< HEAD
      .Case<handshake::SpecSaveCommitOp>([&](auto) {
        // TODO: Determine the FIFO size based on speculation resolution delay.
        addUnsigned("FIFO_DEPTH", 32);
      })
      .Case<handshake::TaggerOp>([&](handshake::TaggerOp taggerOp) {
        // Data bitwidth
        addType("DATA_TYPE", taggerOp.getDataOperand());
        addType("TAG_TYPE", taggerOp.getTagOperand());
      })
      .Case<handshake::UntaggerOp>([&](handshake::UntaggerOp untaggerOp) {
        addType("DATA_TYPE", untaggerOp.getDataOperand());
        addType("TAG_TYPE", untaggerOp.getTagOut());
      })
      .Case<handshake::FreeTagsFifoOp>([&](handshake::FreeTagsFifoOp fifo) {
        // Tag bitwidth and fifo depth
        addType("TAG_TYPE", fifo.getTagOut());
        ChannelType ct =
            dyn_cast_or_null<ChannelType>(fifo.getTagOut().getType());
        if (!ct) {
          op->emitError() << "FreeTagsFifoOp tag type must be an integer type";
          unsupported = true;
          return;
        }
        addUnsigned("FIFO_DEPTH", 1 << ct.getDataBitWidth());
      })
=======
      .Case<handshake::SpecSaveCommitOp>(
          [&](handshake::SpecSaveCommitOp saveCommitOp) {
            addUnsigned("FIFO_DEPTH", saveCommitOp.getFifoDepth());
          })
>>>>>>> da016a1a
      .Default([&](auto) {
        op->emitError() << "This operation cannot be lowered to RTL "
                           "due to a lack of an RTL implementation for it.";
        unsupported = true;
      });
}

ModuleDiscriminator::ModuleDiscriminator(FuncMemoryPorts &ports) {
  init(ports.memOp);

  MLIRContext *ctx = op->getContext();
  llvm::TypeSwitch<Operation *, void>(op)
      .Case<handshake::MemoryControllerOp>([&](auto) {
        // There can be at most one of those, and it is a load/store port
        unsigned lsqPort = ports.getNumPorts<LSQLoadStorePort>();
        Type dataType = IntegerType::get(ctx, ports.dataWidth);
        Type addrType = IntegerType::get(ctx, ports.addrWidth);

        // Control port count, load port count, store port count, data
        // bitwidth, and address bitwidth
        addUnsigned("NUM_CONTROLS", ports.getNumPorts<ControlPort>());
        addUnsigned("NUM_LOADS", ports.getNumPorts<LoadPort>() + lsqPort);
        addUnsigned("NUM_STORES", ports.getNumPorts<StorePort>() + lsqPort);
        addType("DATA_TYPE", ChannelType::get(dataType));
        addType("ADDR_TYPE", ChannelType::get(addrType));
      })
      .Case<handshake::LSQOp>([&](auto) {
        LSQGenerationInfo genInfo(ports, getUniqueName(op).str());
        modName = getOpName() + "_" + genInfo.name;

        /// Converts an array into an equivalent MLIR attribute.
        Type intType = IntegerType::get(ctx, 32);
        auto addArrayIntAttr = [&](StringRef name,
                                   ArrayRef<unsigned> array) -> void {
          SmallVector<Attribute> arrayAttr;
          llvm::transform(
              array, std::back_inserter(arrayAttr),
              [&](unsigned elem) { return IntegerAttr::get(intType, elem); });
          addParam(name, ArrayAttr::get(ctx, arrayAttr));
        };

        /// Converts a bi-dimensional array into an equivalent MLIR attribute.
        auto addBiArrayIntAttr =
            [&](StringRef name,
                ArrayRef<SmallVector<unsigned>> biArray) -> void {
          SmallVector<Attribute> biArrayAttr;
          for (ArrayRef<unsigned> array : biArray) {
            SmallVector<Attribute> arrayAttr;
            llvm::transform(
                array, std::back_inserter(arrayAttr),
                [&](unsigned elem) { return IntegerAttr::get(intType, elem); });
            biArrayAttr.push_back(ArrayAttr::get(ctx, arrayAttr));
          }
          addParam(name, ArrayAttr::get(ctx, biArrayAttr));
        };

        addString("name", *modName);
        addBoolean("master", ports.interfacePorts.empty());
        addUnsigned("fifoDepth", genInfo.depth);
        addUnsigned("fifoDepth_L", genInfo.depthLoad);
        addUnsigned("fifoDepth_S", genInfo.depthStore);
        addUnsigned("bufferDepth", genInfo.bufferDepth);
        addUnsigned("dataWidth", genInfo.dataWidth);
        addUnsigned("addrWidth", genInfo.addrWidth);
        addUnsigned("numBBs", genInfo.numGroups);
        addUnsigned("numLoadPorts", genInfo.numLoads);
        addUnsigned("numStorePorts", genInfo.numStores);
        addArrayIntAttr("numLoads", genInfo.loadsPerGroup);
        addArrayIntAttr("numStores", genInfo.storesPerGroup);
        addBiArrayIntAttr("loadOffsets", genInfo.loadOffsets);
        addBiArrayIntAttr("storeOffsets", genInfo.storeOffsets);
        addBiArrayIntAttr("loadPorts", genInfo.loadPorts);
        addBiArrayIntAttr("storePorts", genInfo.storePorts);
        /// Add the attributes needed by the new lsq config file
        addBiArrayIntAttr("ldOrder", genInfo.ldOrder);
        addBiArrayIntAttr("ldPortIdx", genInfo.ldPortIdx);
        addBiArrayIntAttr("stPortIdx", genInfo.stPortIdx);
        addUnsigned("indexWidth", genInfo.indexWidth);
        addUnsigned("numLdChannels", genInfo.numLdChannels);
        addUnsigned("numStChannels", genInfo.numStChannels);
        addUnsigned("stResp", genInfo.stResp);
        addUnsigned("groupMulti", genInfo.groupMulti);
        addUnsigned("pipe0En", genInfo.pipe0En);
        addUnsigned("pipe1En", genInfo.pipe1En);
        addUnsigned("pipeCompEn", genInfo.pipeCompEn);
        addUnsigned("headLagEn", genInfo.headLagEn);
      })
      .Default([&](auto) {
        op->emitError() << "Unsupported memory interface type.";
        unsupported = true;
      });
}

void ModuleDiscriminator::setParameters(hw::HWModuleExternOp modOp) {
  assert(!unsupported && "operation unsupported");

  // The name is used to determine which RTL component to instantiate
  StringRef opName = op->getName().getStringRef();
  modOp->setAttr(RTL_NAME_ATTR_NAME, StringAttr::get(ctx, opName));

  // Parameters are used to determine the concrete version of the RTL
  // component to instantiate
  modOp->setAttr(RTL_PARAMETERS_ATTR_NAME,
                 DictionaryAttr::get(ctx, parameters));
}

namespace {

/// Builder for hardware instances (`hw::InstanceOp`) and their associated
/// external hardware module. The class's methods allows to create the IO of an
/// hardware instance port by port while also creating matching port information
/// for the external hardware module that the instance will be of. When all the
/// instance/module IO has been added, `HWBuilder::createInstance` will create
/// the hardware instance in the IR and, if need be, a matching external module.
class HWBuilder {
public:
  /// Creates the hardware builder.
  HWBuilder(MLIRContext *ctx) : modBuilder(ctx) {};

  /// Adds a value to the list of operands for the future instance, and its type
  /// to the future external module's input port information.
  void addInput(const Twine &name, Value oprd) {
    modBuilder.addInput(name, oprd.getType());
    instOperands.push_back(oprd);
  }

  /// Adds a type to the future external module's output port information.
  void addOutput(const Twine &name, Type type) {
    modBuilder.addOutput(name, type);
  }

  /// Adds clock and reset ports from the parent module to the future external
  /// module's input port information and to the operands to the future
  /// hardware instance.
  void addClkAndRst(hw::HWModuleOp modOp);

  /// Creates the instance using all the inputs added so far as operands. If no
  /// external module matching the current port information currently exists,
  /// one is added at the bottom of the top-level MLIR module. Returns the
  /// instance on success, nullptr on failure.
  virtual hw::InstanceOp createInstance(ModuleDiscriminator &discriminator,
                                        const Twine &instName, Location loc,
                                        OpBuilder &builder);

  /// Virtual destructor because of virtual method.
  virtual ~HWBuilder() = default;

protected:
  /// Module builder to optionally create an external module.
  ModuleBuilder modBuilder;
  /// The list of operands that will be used to create the instance
  /// corresponding to the converted operation.
  SmallVector<Value> instOperands;
};

/// Specialization of the hardware builder offering an extra public method to
/// easily replace an existing operation by the created hardware instance.
class HWConverter : public HWBuilder {
public:
  using HWBuilder::HWBuilder;

  /// Replaces the operation with an equivalent instance using all the inputs
  /// added so far as operands. If no external module matching the current port
  /// information currently exists, one is added at the bottom of the top-level
  /// MLIR module. Returns the instance on success, nullptr on failure.
  hw::InstanceOp convertToInstance(Operation *opToConvert,
                                   ConversionPatternRewriter &rewriter) {
    if (modBuilder.getNumOutputs() != opToConvert->getNumResults()) {
      opToConvert->emitError()
          << "Attempting to replace operation with "
          << opToConvert->getNumResults()
          << " results; however, external module will have "
          << modBuilder.getNumOutputs() << " output ports, a mismatch.";
      return nullptr;
    }

    hw::InstanceOp instOp = createInstanceFromOp(opToConvert, rewriter);
    if (!instOp)
      return nullptr;
    rewriter.replaceOp(opToConvert, instOp);
    return instOp;
  }

protected:
  /// Creates the hardware instance using a discrimator, name, and location
  /// derived from an existing operation. Returns the instance on success,
  /// nullptr on failure.
  hw::InstanceOp createInstanceFromOp(Operation *op,
                                      ConversionPatternRewriter &rewriter) {
    ModuleDiscriminator discriminator(op);
    StringRef name = getUniqueName(op);
    Location loc = op->getLoc();
    return createInstance(discriminator, name, loc, rewriter);
  }
};

/// Specialization of the hardware builder for operations implementing the
/// `handshake::MemoryOpInterface` interface.
class HWMemConverter : public HWConverter {
public:
  using HWConverter::HWConverter;

  /// Replaces the memory interface with an equivalent instance using all the
  /// inputs added so far as operands. If no external module matching the
  /// current port information currently exists, one is added at the bottom of
  /// the top-level MLIR module. Returns the instance on success, nullptr on
  /// failure.
  hw::InstanceOp convertToInstance(MemLoweringState &state,
                                   ConversionPatternRewriter &rewriter) {
    handshake::MemoryOpInterface memOp = state.ports.memOp;
    ModuleDiscriminator discriminator(state.ports);
    StringRef name = getUniqueName(memOp);
    Location loc = memOp.getLoc();
    hw::InstanceOp instOp = createInstance(discriminator, name, loc, rewriter);
    if (!instOp)
      return nullptr;

    size_t numResults = memOp->getNumResults();
    rewriter.replaceOp(memOp, instOp->getResults().take_front(numResults));

    // Resolve backedges in the module's terminator that are coming from the
    // memory interface
    ValueRange toModOutput = instOp->getResults().drop_front(numResults);
    for (auto [backedge, res] : llvm::zip_equal(state.backedges, toModOutput))
      backedge.setValue(res);
    return instOp;
  }
};
} // namespace

/// Returns the clock and reset module inputs (which are assumed to be the last
/// two module inputs).
static std::pair<Value, Value> getClkAndRst(hw::HWModuleOp hwModOp) {
  // Check that the parent module's last port are the clock and reset
  // signals we need for the instance operands
  unsigned numInputs = hwModOp.getNumInputPorts();
  assert(numInputs >= 2 && "module should have at least clock and reset");
  size_t lastIdx = hwModOp.getPortIdForInputId(numInputs - 1);
  assert(hwModOp.getPort(lastIdx - 1).getName() == dynamatic::hw::CLK_PORT &&
         "expected clock");
  assert(hwModOp.getPort(lastIdx).getName() == dynamatic::hw::RST_PORT &&
         "expected reset");

  // Add clock and reset to the instance's operands
  ValueRange blockArgs = hwModOp.getBodyBlock()->getArguments();
  return {blockArgs.drop_back().back(), blockArgs.back()};
}

void HWBuilder::addClkAndRst(hw::HWModuleOp hwModOp) {
  // Let the parent class add clock and reset to the input ports
  modBuilder.addClkAndRst();

  // Add clock and reset to the instance's operands
  auto [clkVal, rstVal] = getClkAndRst(hwModOp);
  instOperands.push_back(clkVal);
  instOperands.push_back(rstVal);
}

hw::InstanceOp HWBuilder::createInstance(ModuleDiscriminator &discriminator,
                                         const Twine &instName, Location loc,
                                         OpBuilder &builder) {
  // Fail when the discriminator reports that the operation is unsupported
  if (discriminator.opUnsupported())
    return nullptr;

  // First retrieve or create the external module matching the operation
  mlir::ModuleOp topLevelModOp =
      discriminator.getOperation()->getParentOfType<mlir::ModuleOp>();
  std::string extModName = discriminator.getDiscriminatedModName();
  hw::HWModuleExternOp extModOp = findExternMod(topLevelModOp, extModName);

  if (!extModOp) {
    // The external module does not yet exist, create it
    StringAttr modNameAttr = builder.getStringAttr(extModName);
    RewriterBase::InsertPoint instInsertPoint = builder.saveInsertionPoint();
    builder.setInsertionPointToEnd(topLevelModOp.getBody());
    extModOp = builder.create<hw::HWModuleExternOp>(loc, modNameAttr,
                                                    modBuilder.getPortInfo());
    discriminator.setParameters(extModOp);
    builder.restoreInsertionPoint(instInsertPoint);
  }

  // Now create the instance corresponding to the external module
  StringAttr instNameAttr = builder.getStringAttr(instName);
  return builder.create<hw::InstanceOp>(loc, extModOp, instNameAttr,
                                        instOperands);
}

hw::ModulePortInfo ModuleBuilder::getPortInfo() {
  SmallVector<hw::PortInfo> inputPorts;
  SmallVector<hw::PortInfo> outputPorts;
  for (auto [idx, modPort] : llvm::enumerate(inputs))
    inputPorts.push_back(hw::PortInfo{modPort, idx});
  for (auto [idx, modPort] : llvm::enumerate(outputs))
    outputPorts.push_back(hw::PortInfo{modPort, idx});
  return hw::ModulePortInfo(inputPorts, outputPorts);
}

/// Adds IO to the module builder for the provided memref, using the provided
/// name to unique IO port names. All Handshake memory interfaces referencing
/// the memref inside the function are added to the module lowering state
/// memory interface map, along with helper lowering state.
static void addMemIO(ModuleBuilder &modBuilder, handshake::FuncOp funcOp,
                     TypedValue<MemRefType> memref, StringRef memName,
                     ModuleLoweringState &state) {
  for (auto memOp : funcOp.getOps<handshake::MemoryOpInterface>()) {
    // The interface must reference this memory region
    if (memOp.getMemRef() != memref)
      continue;

    MemLoweringState info = MemLoweringState(memOp, memName);
    if (memOp.isMasterInterface())
      info.connectWithCircuit(modBuilder);
    state.memInterfaces.insert({memOp, info});
  }
}

/// Produces the port information for the HW module that will replace the
/// Handshake function. Fills in the lowering state object with information
/// that will allow the conversion pass to connect memory interface to their
/// top-level IO later on.
hw::ModulePortInfo getFuncPortInfo(handshake::FuncOp funcOp,
                                   ModuleLoweringState &state) {
  ModuleBuilder modBuilder(funcOp.getContext());
  handshake::PortNamer portNames(funcOp);

  // Add all function outputs to the module
  for (auto [idx, res] : llvm::enumerate(funcOp.getResultTypes()))
    modBuilder.addOutput(portNames.getOutputName(idx), lowerType(res));

  // Add all function inputs to the module, expanding memory references into a
  // set of individual ports for loads and stores
  for (auto [idx, arg] : llvm::enumerate(funcOp.getArguments())) {
    StringAttr argName = funcOp.getArgName(idx);
    Type type = arg.getType();
    if (TypedValue<MemRefType> memref = dyn_cast<TypedValue<MemRefType>>(arg))
      addMemIO(modBuilder, funcOp, memref, argName, state);
    else
      modBuilder.addInput(portNames.getInputName(idx), lowerType(type));
  }

  modBuilder.addClkAndRst();
  return modBuilder.getPortInfo();
}

//===----------------------------------------------------------------------===//
// Conversion patterns
//===----------------------------------------------------------------------===//

namespace {
/// A type converter is needed to perform the in-flight materialization of
/// "raw" (implicit channels) types to their explicit dataflow channel
/// correspondents.
class ChannelTypeConverter : public TypeConverter {
public:
  ChannelTypeConverter() {
    addConversion([](Type type) -> Type {
      if (isa<MemRefType>(type))
        return type;
      return lowerType(type);
    });

    addTargetMaterialization([&](OpBuilder &builder, Type resultType,
                                 ValueRange inputs,
                                 Location loc) -> std::optional<Value> {
      if (inputs.size() != 1)
        return std::nullopt;
      return inputs[0];
    });

    addSourceMaterialization([&](OpBuilder &builder, Type resultType,
                                 ValueRange inputs,
                                 Location loc) -> std::optional<Value> {
      if (inputs.size() != 1)
        return std::nullopt;
      return inputs[0];
    });
  }
};

/// Converts a non-external Handshake function into a `hw::HWModuleOp` with IO
/// corresponding to the original Handshake function. The pattern also creates a
/// lowering state object associated to the created HW module to control the
/// conversion of other operations within the module.
class ConvertFunc : public OpConversionPattern<handshake::FuncOp> {
public:
  ConvertFunc(ChannelTypeConverter &typeConverter, MLIRContext *ctx,
              LoweringState &lowerState)
      : OpConversionPattern<handshake::FuncOp>(typeConverter, ctx),
        lowerState(lowerState) {}

  LogicalResult
  matchAndRewrite(handshake::FuncOp funcOp, OpAdaptor adaptor,
                  ConversionPatternRewriter &rewriter) const override;

private:
  /// Shared lowering state.
  LoweringState &lowerState;
};

/// Converts an external Handshake function into a `hw::HWModuleExternOp` with
/// IO corresponding to the original Handshake function.
class ConvertExternalFunc : public OpConversionPattern<handshake::FuncOp> {
public:
  using OpConversionPattern<handshake::FuncOp>::OpConversionPattern;

  LogicalResult
  matchAndRewrite(handshake::FuncOp funcOp, OpAdaptor adaptor,
                  ConversionPatternRewriter &rewriter) const override;
};
} // namespace

LogicalResult
ConvertFunc::matchAndRewrite(handshake::FuncOp funcOp, OpAdaptor adaptor,
                             ConversionPatternRewriter &rewriter) const {
  if (funcOp.isExternal())
    return failure();

  StringAttr name = rewriter.getStringAttr(funcOp.getName());
  ModuleLoweringState state(funcOp);
  hw::ModulePortInfo modInfo = getFuncPortInfo(funcOp, state);

  // Create non-external HW module to replace the function with
  rewriter.setInsertionPoint(funcOp);
  auto modOp = rewriter.create<hw::HWModuleOp>(funcOp.getLoc(), name, modInfo);

  // Move the block from the Handshake function to the new HW module, after
  // which the Handshake function becomes empty and can be deleted
  Block *funcBlock = funcOp.getBodyBlock();
  Block *modBlock = modOp.getBodyBlock();
  Operation *termOp = modBlock->getTerminator();
  ValueRange modBlockArgs = modBlock->getArguments().drop_back(2);
  rewriter.inlineBlockBefore(funcBlock, termOp, modBlockArgs);
  rewriter.eraseOp(funcOp);

  // Operands for the module's terminators; they are the module's outputs
  SmallVector<Value> outOperands;

  // First outputs operands are identical to the end's, modulo type conversion
  auto endOp = *modOp.getBodyBlock()->getOps<handshake::EndOp>().begin();
  if (failed((rewriter.getRemappedValues(endOp.getOperands(), outOperands)))) {
    return funcOp->emitError()
           << "failed to remap function terminator's operands";
  }

  // Remaining output operands will eventually come from master memory
  // interfaces' outputs; create backedges and resolve them during memory
  // lowering
  auto moduleOutputs = modInfo.getOutputs().begin();
  for (size_t i = 0, e = endOp->getNumOperands(); i < e; ++i, ++moduleOutputs)
    ;
  for (auto &[_, memState] : state.memInterfaces) {
    for (size_t i = 0; i < memState.numOutputs; ++i) {
      const hw::PortInfo &port = *(moduleOutputs++);
      Backedge backedge = lowerState.edgeBuilder.get(port.type);
      outOperands.push_back(backedge);
      memState.backedges.push_back(backedge);
    }
  }

  // Replace the default terminator with one with our operands, and delete the
  // Handshake function's terminator
  Operation *outputOp = modOp.getBodyBlock()->getTerminator();
  rewriter.setInsertionPoint(outputOp);
  rewriter.replaceOpWithNewOp<hw::OutputOp>(outputOp, outOperands);
  rewriter.eraseOp(endOp);

  // Associate the newly created module to its lowering state object
  lowerState.modState.insert({modOp, state});
  return success();
}

LogicalResult ConvertExternalFunc::matchAndRewrite(
    handshake::FuncOp funcOp, OpAdaptor adaptor,
    ConversionPatternRewriter &rewriter) const {
  if (!funcOp.isExternal())
    return failure();

  StringAttr name = rewriter.getStringAttr(funcOp.getName());
  ModuleBuilder modBuilder(funcOp.getContext());
  handshake::PortNamer portNames(funcOp);

  // Add all function outputs to the module
  for (auto [idx, res] : llvm::enumerate(funcOp.getResultTypes()))
    modBuilder.addOutput(portNames.getOutputName(idx), lowerType(res));

  // Add all function inputs to the module
  for (auto [idx, type] : llvm::enumerate(funcOp.getArgumentTypes())) {
    if (isa<MemRefType>(type)) {
      return funcOp->emitError()
             << "Memory interfaces are not supported for external "
                "functions";
    }
    modBuilder.addInput(portNames.getInputName(idx), lowerType(type));
  }
  modBuilder.addClkAndRst();

  rewriter.setInsertionPoint(funcOp);
  auto modOp = rewriter.replaceOpWithNewOp<hw::HWModuleExternOp>(
      funcOp, name, modBuilder.getPortInfo());
  modOp->setAttr(StringAttr::get(getContext(), RTL_NAME_ATTR_NAME),
                 funcOp.getNameAttr());
  return success();
}

namespace {
/// Converts Handshake memory interfaces into equivalent HW constructs,
/// potentially connecting them to the containing HW module's IO in the
/// process. The latter is enabled by a lowering state data-structure
/// associated to the matched memory interface during conversion of the
/// containing Handshake function, and which is expected to exist when this
/// pattern is invoked.
class ConvertMemInterface
    : public OpInterfaceConversionPattern<handshake::MemoryOpInterface> {
public:
  ConvertMemInterface(ChannelTypeConverter &typeConverter, MLIRContext *ctx,
                      LoweringState &lowerState)
      : OpInterfaceConversionPattern<handshake::MemoryOpInterface>(
            typeConverter, ctx),
        lowerState(lowerState) {}

  LogicalResult
  matchAndRewrite(handshake::MemoryOpInterface memOp, ArrayRef<Value> operands,
                  ConversionPatternRewriter &rewriter) const override;

private:
  /// Shared lowering state.
  LoweringState &lowerState;
};
} // namespace

LogicalResult ConvertMemInterface::matchAndRewrite(
    handshake::MemoryOpInterface memOp, ArrayRef<Value> operands,
    ConversionPatternRewriter &rewriter) const {
  hw::HWModuleOp parentModOp = memOp->getParentOfType<hw::HWModuleOp>();
  ModuleLoweringState &modState = lowerState.modState[parentModOp];
  MemLoweringState &memState = modState.memInterfaces[memOp];
  HWMemConverter converter(getContext());

  // Removes memory region name prefix from the port name.
  auto removePortNamePrefix = [&](const hw::ModulePort &port) -> StringRef {
    StringRef portName = port.name.strref();
    size_t idx = portName.rfind("_");
    if (idx != std::string::npos)
      return portName.substr(idx + 1);
    return portName;
  };

  // The HW instance will be connected to the top-level module through a
  // number of input ports, add those first, then the regular interface ports,
  // and finally clock and reset
  ValueRange blockArgs = parentModOp.getBodyBlock()->getArguments();
  ValueRange memArgs = blockArgs.slice(memState.inputIdx, memState.numInputs);
  auto inputModPorts = memState.getMemInputPorts(parentModOp);
  for (auto [port, arg] : llvm::zip_equal(inputModPorts, memArgs))
    converter.addInput(removePortNamePrefix(port), arg);
  for (auto [idx, oprd] : llvm::enumerate(operands)) {
    if (!isa<mlir::MemRefType>(oprd.getType()))
      converter.addInput(memState.portNames.getInputName(idx), oprd);
  }
  converter.addClkAndRst(parentModOp);

  // The HW instance will be connected to the top-level module through a
  // number of output ports, add those last after the regular interface ports
  for (auto [idx, res] : llvm::enumerate(memOp->getResults())) {
    converter.addOutput(memState.portNames.getOutputName(idx),
                        lowerType(res.getType()));
  }
  auto outputModPorts = memState.getMemOutputPorts(parentModOp);
  for (const hw::ModulePort &outputPort : outputModPorts)
    converter.addOutput(removePortNamePrefix(outputPort), outputPort.type);

  hw::InstanceOp instOp = converter.convertToInstance(memState, rewriter);
  return instOp ? success() : failure();
}

namespace {
/// Converts an operation (of type indicated by the template argument) into
/// an equivalent hardware instance. The method creates an external module
/// to instantiate the new component from if a module with matching IO does
/// not already exist. Valid/Ready semantics are made explicit thanks to the
/// type converter which converts implicit handshaked types into dataflow
/// channels with a corresponding data-type.
template <typename T>
class ConvertToHWInstance : public OpConversionPattern<T> {
public:
  using OpConversionPattern<T>::OpConversionPattern;
  using OpAdaptor = typename T::Adaptor;

  /// Always succeeds in replacing the matched operation with an equivalent
  /// HW instance operation, potentially creating an external HW module in
  /// the process.
  LogicalResult
  matchAndRewrite(T op, OpAdaptor adaptor,
                  ConversionPatternRewriter &rewriter) const override;
};
} // namespace

template <typename T>
LogicalResult ConvertToHWInstance<T>::matchAndRewrite(
    T op, OpAdaptor adaptor, ConversionPatternRewriter &rewriter) const {
  HWConverter converter(this->getContext());
  handshake::PortNamer portNames(op);

  // Add all operation operands to the inputs
  for (auto [idx, oprd] : llvm::enumerate(adaptor.getOperands()))
    converter.addInput(portNames.getInputName(idx), oprd);
  converter.addClkAndRst(((Operation *)op)->getParentOfType<hw::HWModuleOp>());

  // Add all operation results to the outputs
  for (auto [idx, type] : llvm::enumerate(op->getResultTypes()))
    converter.addOutput(portNames.getOutputName(idx), lowerType(type));

  hw::InstanceOp instOp = converter.convertToInstance(op, rewriter);
  return instOp ? success() : failure();
}

namespace {

/// Converts a Handshake-level instance operation to an equivalent HW-level one.
/// The pattern assumes that the module the Handshake instance references has
/// already been converted to a `hw::HWExternModuleOp`.
class ConvertInstance : public OpConversionPattern<handshake::InstanceOp> {
public:
  using OpConversionPattern<handshake::InstanceOp>::OpConversionPattern;
  using OpAdaptor = typename handshake::InstanceOp::Adaptor;

  /// Always succeeds in replacing the matched operation with an equivalent
  /// HW instance operation.
  LogicalResult
  matchAndRewrite(handshake::InstanceOp instOp, OpAdaptor adaptor,
                  ConversionPatternRewriter &rewriter) const override;
};
} // namespace

LogicalResult
ConvertInstance::matchAndRewrite(handshake::InstanceOp instOp,
                                 OpAdaptor adaptor,
                                 ConversionPatternRewriter &rewriter) const {
  SmallVector<Value> instOperands(adaptor.getOperands());
  auto [clk, rst] = getClkAndRst(instOp->getParentOfType<hw::HWModuleOp>());
  instOperands.push_back(clk);
  instOperands.push_back(rst);

  auto topLevelModOp = instOp->getParentOfType<mlir::ModuleOp>();
  hw::HWModuleLike modOp = findExternMod(topLevelModOp, instOp.getModule());
  assert(modOp && "failed to find referenced external module");
  StringAttr instNameAttr = rewriter.getStringAttr(getUniqueName(instOp));
  rewriter.replaceOpWithNewOp<hw::InstanceOp>(instOp, modOp, instNameAttr,
                                              instOperands);
  return success();
}

/// Returns the module's input ports.
static ArrayRef<hw::ModulePort> getModInputs(hw::HWModuleLike modOp) {
  return modOp.getHWModuleType().getPorts().slice(modOp.getPortIdForInputId(0),
                                                  modOp.getNumInputPorts());
}

/// Returns the module's output ports.
static ArrayRef<hw::ModulePort> getModOutputs(hw::HWModuleLike modOp) {
  return modOp.getHWModuleType().getPorts().slice(modOp.getPortIdForOutputId(0),
                                                  modOp.getNumOutputPorts());
}

namespace {

/// Records a mapping between a module's continuous range of output ports and
/// another module's continuous range of input ports. Ranges are identified by
/// their index and must have the same size.
struct IOMapping {
  /// Starting index in the source module's list of output ports.
  size_t srcIdx;
  /// Starting index in the destination module's list of inputs ports.
  size_t dstIdx;
  /// Range size.
  size_t size;

  /// Initialize all fields to 0.
  IOMapping() : srcIdx(0), dstIdx(0), size(0) {}

  /// Member-by-member constructor.
  IOMapping(size_t srcIdx, size_t dstIdx, size_t size)
      : srcIdx(srcIdx), dstIdx(dstIdx), size(size) {}
};

/// Helper class to allow for the creation of a "converter hardware module
/// instance" in between a hardware module's (the "wrapper") top-level IO ports
/// and a module instance (the "circuit") within it.
class ConverterBuilder {
public:
  /// IO mapping from circuit to the converter.
  IOMapping circuitToConverter;
  /// IO mapping from the converter to the wrapper.
  IOMapping converterToWrapper;
  /// IO mapping from the wrapper to the converter.
  IOMapping wrapperToConverter;
  /// IO mapping from the converter to the circuit.
  IOMapping converterToCircuit;

  ConverterBuilder() = default;

  /// Creates the converter builder from the external hardware module which
  /// instances of the converter will reference and the IO mappings between the
  /// converter and the circuit/wrapper.
  ConverterBuilder(hw::HWModuleExternOp converterModOp,
                   const IOMapping &circuitToConverter,
                   const IOMapping &converterToWrapper,
                   const IOMapping &wrapperToConverter,
                   const IOMapping &converterToCircuit)
      : circuitToConverter(circuitToConverter),
        converterToWrapper(converterToWrapper),
        wrapperToConverter(wrapperToConverter),
        converterToCircuit(converterToCircuit), converterModOp(converterModOp) {
  }

private:
  /// Slices the converter module's input ports according to the IO map.
  inline ArrayRef<hw::ModulePort> getSlicedInputs(IOMapping &map) {
    return getModInputs(converterModOp).slice(map.dstIdx, map.size);
  }

  /// Slices the converter module's output ports according to the IO map.
  inline ArrayRef<hw::ModulePort> getSlicedOutputs(IOMapping &map) {
    return getModOutputs(converterModOp).slice(map.srcIdx, map.size);
  }

public:
  /// Adds wrapper inputs that will connect to the converter instance to the
  /// module builder.
  void addWrapperInputs(ModuleBuilder &modBuilder, StringRef baseName) {
    wrapperToConverter.srcIdx = modBuilder.getNumInputs();
    for (const hw::ModulePort port : getSlicedInputs(wrapperToConverter))
      modBuilder.addInput(baseName + "_" + port.name.strref(), port.type);
  }

  /// Adds wrapper output that will originate from the converter instance to the
  /// module builder.
  void addWrapperOutputs(ModuleBuilder &modBuilder, StringRef baseName) {
    converterToWrapper.dstIdx = modBuilder.getNumOutputs();
    for (const hw::ModulePort port : getSlicedOutputs(converterToWrapper))
      modBuilder.addOutput(baseName + "_" + port.name.strref(), port.type);
  }

  /// Adds backedges matching the converter instance's outputs going to the
  /// wrapper to the vector.
  void addWrapperBackedges(BackedgeBuilder &edgeBuilder,
                           SmallVector<Value> &wrapperOutputs) {
    for (const hw::ModulePort port : getSlicedOutputs(converterToWrapper)) {
      wrapperBackedges.push_back(edgeBuilder.get(port.type));
      wrapperOutputs.push_back(wrapperBackedges.back());
    }
  }

  /// Adds backedges matching the converter instance's outputs going to the
  /// circuit to the vector.
  void addCircuitBackedges(BackedgeBuilder &edgeBuilder,
                           SmallVector<Value> &circuitOperands) {
    for (const hw::ModulePort port : getSlicedOutputs(converterToCircuit)) {
      circuitBackedges.push_back(edgeBuilder.get(port.type));
      circuitOperands.push_back(circuitBackedges.back());
    }
  }

public:
  /// Creates an instance of the wrapper between the module's top-level IO ports
  /// and the circuit instance within it. This resolves all internally created
  /// backedges. Returns the converter instance that was inserted.
  hw::InstanceOp createInstance(hw::HWModuleOp wrapperOp,
                                hw::InstanceOp circuitOp, StringRef memName,
                                OpBuilder &builder);

private:
  /// The external hardware module representing the converter.
  hw::HWModuleExternOp converterModOp;
  /// Backedges to the circuit instance's inputs.
  SmallVector<Backedge> circuitBackedges;
  /// Backedges to the wrapper module's outputs.
  SmallVector<Backedge> wrapperBackedges;
};

/// Converter builder between the "simplifier dual-port BRAM interface"
/// implemented by our RTL components and an actual dual-port BRAM interface.
class MemToBRAMConverter : public ConverterBuilder {
public:
  using ConverterBuilder::ConverterBuilder;

  /// RTL module's name (must match one in RTL configuration file).
  static constexpr llvm::StringLiteral HW_NAME = "mem_to_bram";

  /// Constructs from the hardware module that the circuit instance references,
  /// and the memory lowering state object representing the memory interface to
  /// convert.
  MemToBRAMConverter(hw::HWModuleOp circuitMod, const MemLoweringState &state,
                     OpBuilder &builder)
      : ConverterBuilder(buildExternalModule(circuitMod, state, builder),
                         IOMapping(state.outputIdx, 0, 5), IOMapping(0, 0, 8),
                         IOMapping(0, 5, 2),
                         IOMapping(8, state.inputIdx, 1)) {};

private:
  /// Creates, inserts, and returns the external harware module corresponding to
  /// the memory converter.
  hw::HWModuleExternOp buildExternalModule(hw::HWModuleOp circuitMod,
                                           const MemLoweringState &memState,
                                           OpBuilder &builder) const;
};

} // namespace

hw::InstanceOp ConverterBuilder::createInstance(hw::HWModuleOp wrapperOp,
                                                hw::InstanceOp circuitOp,
                                                StringRef memName,
                                                OpBuilder &builder) {
  SmallVector<Value> instOperands;

  // Assume that the converter's first inputs come from the wrapper circuit,
  // followed by the wrapper's inputs
  llvm::copy(circuitOp.getResults().slice(circuitToConverter.srcIdx,
                                          circuitToConverter.size),
             std::back_inserter(instOperands));
  llvm::copy(wrapperOp.getBodyBlock()->getArguments().slice(
                 wrapperToConverter.srcIdx, wrapperToConverter.size),
             std::back_inserter(instOperands));

  // Create an instance of the converter
  StringAttr name = builder.getStringAttr("mem_to_bram_converter_" + memName);
  builder.setInsertionPoint(circuitOp);
  hw::InstanceOp converterInstOp = builder.create<hw::InstanceOp>(
      circuitOp.getLoc(), converterModOp, name, instOperands);

  // Resolve backedges in the wrapped circuit operands and in the wrapper's
  // outputs
  ValueRange results = converterInstOp->getResults();
  for (auto [backedge, res] :
       llvm::zip(circuitBackedges, results.slice(converterToCircuit.srcIdx,
                                                 converterToCircuit.size)))
    backedge.setValue(res);
  for (auto [backedge, res] :
       llvm::zip(wrapperBackedges, results.slice(converterToWrapper.srcIdx,
                                                 converterToWrapper.size)))
    backedge.setValue(res);

  return converterInstOp;
}

hw::HWModuleExternOp
MemToBRAMConverter::buildExternalModule(hw::HWModuleOp circuitMod,
                                        const MemLoweringState &memState,
                                        OpBuilder &builder) const {
  std::string extModName =
      HW_NAME.str() + "_" +
      std::to_string(memState.dataType.getIntOrFloatBitWidth()) + "_" +
      std::to_string(memState.ports.addrWidth);
  mlir::ModuleOp topModOp = circuitMod->getParentOfType<mlir::ModuleOp>();
  hw::HWModuleExternOp extModOp = findExternMod(topModOp, extModName);

  if (extModOp)
    return extModOp;

  // The external module does not yet exist, create it
  MLIRContext *ctx = builder.getContext();
  ModuleBuilder modBuilder(ctx);
  Type i1Type = IntegerType::get(ctx, 1);
  Type addrType = IntegerType::get(ctx, memState.ports.addrWidth);

  // Inputs from wrapped circuit
  modBuilder.addInput("loadEn", i1Type);
  modBuilder.addInput("loadAddr", addrType);
  modBuilder.addInput("storeEn", i1Type);
  modBuilder.addInput("storeAddr", addrType);
  modBuilder.addInput("storeData", memState.dataType);

  // Outputs to wrapper
  modBuilder.addOutput("ce0", i1Type);
  modBuilder.addOutput("we0", i1Type);
  modBuilder.addOutput("address0", addrType);
  modBuilder.addOutput("dout0", memState.dataType);
  modBuilder.addOutput("ce1", i1Type);
  modBuilder.addOutput("we1", i1Type);
  modBuilder.addOutput("address1", addrType);
  modBuilder.addOutput("dout1", memState.dataType);

  // Inputs from wrapper
  modBuilder.addInput("din0", memState.dataType);
  modBuilder.addInput("din1", memState.dataType);

  // Outputs to wrapped circuit
  modBuilder.addOutput("loadData", memState.dataType);

  builder.setInsertionPointToEnd(topModOp.getBody());
  StringAttr modNameAttr = builder.getStringAttr(extModName);
  extModOp = builder.create<hw::HWModuleExternOp>(
      circuitMod->getLoc(), modNameAttr, modBuilder.getPortInfo());

  extModOp->setAttr(RTL_NAME_ATTR_NAME, StringAttr::get(ctx, HW_NAME));
  SmallVector<NamedAttribute> parameters;
  Type i32 = IntegerType::get(ctx, 32, IntegerType::Unsigned);
  parameters.emplace_back(
      StringAttr::get(ctx, "DATA_WIDTH"),
      IntegerAttr::get(i32, memState.dataType.getIntOrFloatBitWidth()));
  parameters.emplace_back(StringAttr::get(ctx, "ADDR_WIDTH"),
                          IntegerAttr::get(i32, memState.ports.addrWidth));
  extModOp->setAttr(RTL_PARAMETERS_ATTR_NAME,
                    DictionaryAttr::get(ctx, parameters));
  return extModOp;
}

/// Creates and returns an empty wrapper module. When the function returns,
/// `memConverters `associates each memory interface in the wrapped circuit to a
/// builder for their respective converter; in addition, backedges for the
/// future wrapped circuit results going directly to the wrapper (without
/// passing through a converter) are stored along their corresponding result
/// index inside the `circuitBackedges` vector.
static hw::HWModuleOp createEmptyWrapperMod(
    hw::HWModuleOp circuitOp, LoweringState &state, OpBuilder &builder,
    DenseMap<const MemLoweringState *, ConverterBuilder> &memConverters,
    SmallVector<std::pair<size_t, Backedge>> &circuitBackedges) {

  ModuleLoweringState &modState = state.modState[circuitOp];
  MLIRContext *ctx = builder.getContext();
  ModuleBuilder wrapperBuilder(ctx);

  DenseMap<size_t, const MemLoweringState *> inputToMem, outputToMem;
  for (const auto &[_, memState] : modState.memInterfaces) {
    if (!memState.connectsToCircuit())
      continue;
    inputToMem[memState.inputIdx] = &memState;
    outputToMem[memState.outputIdx] = &memState;
    memConverters[&memState] = MemToBRAMConverter(circuitOp, memState, builder);
  }

  // Create input ports for the wrapper; we need to identify the inputs which
  // map to internal memory interfaces and replace them with an interface for a
  // dual-port BRAM
  ArrayRef<hw::ModulePort> inputPorts = getModInputs(circuitOp);
  for (size_t i = 0, e = inputPorts.size(); i < e;) {
    hw::ModulePort port = inputPorts[i];
    if (auto it = inputToMem.find(i); it != inputToMem.end()) {
      // Beginning of internal mem interface, replace with IO for dual-port BRAM
      const MemLoweringState *memState = it->second;
      ConverterBuilder &converter = memConverters.find(memState)->second;
      converter.addWrapperInputs(wrapperBuilder, memState->name);
      i += memState->numInputs;
    } else {
      // This is a regular argument, just forward it
      wrapperBuilder.addInput(port.name.strref(), port.type);
      ++i;
    }
  }

  // Same as above, but for the wrapper's outputs
  ArrayRef<hw::ModulePort> outputPorts = getModOutputs(circuitOp);
  DenseMap<size_t, ConverterBuilder *> wrapperOutputToMem;
  for (size_t i = 0, e = outputPorts.size(); i < e;) {
    hw::ModulePort port = outputPorts[i];
    if (auto it = outputToMem.find(i); it != outputToMem.end()) {
      // Beginning of internal mem interface, replace with IO for dual-port BRAM
      const MemLoweringState *memState = it->second;
      ConverterBuilder &converter = memConverters.find(memState)->second;
      wrapperOutputToMem[wrapperBuilder.getNumOutputs()] = &converter;
      converter.addWrapperOutputs(wrapperBuilder, memState->name);
      i += memState->numOutputs;
    } else {
      // This is a regular result, just forward it
      wrapperBuilder.addOutput(port.name.strref(), port.type);
      ++i;
    }
  }

  // Create the wrapper
  builder.setInsertionPointToEnd(state.modOp.getBody());
  hw::HWModuleOp wrapperOp = builder.create<hw::HWModuleOp>(
      circuitOp.getLoc(),
      StringAttr::get(ctx, circuitOp.getSymName() + "_wrapper"),
      wrapperBuilder.getPortInfo());
  builder.setInsertionPointToStart(wrapperOp.getBodyBlock());

  // Create backedges for all of the wrapper module's outputs
  SmallVector<Value> modOutputs;
  ArrayRef<hw::ModulePort> wrapperOutputs = getModOutputs(wrapperOp);
  for (size_t i = 0, e = wrapperOutputs.size(); i < e;) {
    hw::ModulePort port = wrapperOutputs[i];
    if (auto it = wrapperOutputToMem.find(i); it != wrapperOutputToMem.end()) {
      // This is the beginning of memory interface outputs that will eventually
      // come from a converter
      it->second->addWrapperBackedges(state.edgeBuilder, modOutputs);
      i += it->second->converterToWrapper.size;
    } else {
      // This is a regular result that will come directly from the wrapped
      // circuit
      circuitBackedges.push_back({i, state.edgeBuilder.get(port.type)});
      modOutputs.push_back(circuitBackedges.back().second);
      i += 1;
    }
  }

  Operation *outputOp = wrapperOp.getBodyBlock()->getTerminator();
  outputOp->setOperands(modOutputs);
  return wrapperOp;
};

/// Creates a wrapper module made up of the hardware module that resulted from
/// Handshake lowering and of memory converters sitting between the latter's
/// memory interfaces and "standard memory interfaces" exposed by the wrapper's
/// module.
static void createWrapper(hw::HWModuleOp circuitOp, LoweringState &state,
                          OpBuilder &builder) {

  DenseMap<const MemLoweringState *, ConverterBuilder> memConverters;
  SmallVector<std::pair<size_t, Backedge>> circuitBackedges;
  hw::HWModuleOp wrapperOp = createEmptyWrapperMod(
      circuitOp, state, builder, memConverters, circuitBackedges);
  builder.setInsertionPointToStart(wrapperOp.getBodyBlock());

  // Operands for the circuit instance inside the wrapper
  SmallVector<Value> circuitOperands;

  DenseMap<size_t, ConverterBuilder *> wrapperInputToConv;
  for (auto &[_, converter] : memConverters)
    wrapperInputToConv[converter.wrapperToConverter.srcIdx] = &converter;

  ArrayRef<BlockArgument> wrapperArgs = wrapperOp.getBody().getArguments();
  for (size_t i = 0, e = wrapperArgs.size(); i < e;) {
    if (auto it = wrapperInputToConv.find(i); it != wrapperInputToConv.end()) {
      ConverterBuilder *converter = it->second;
      converter->addCircuitBackedges(state.edgeBuilder, circuitOperands);
      i += converter->wrapperToConverter.size;
    } else {
      // Argument, just forward it to the operands
      circuitOperands.push_back(wrapperArgs[i]);
      ++i;
    }
  }

  // Create the wrapped circuit instance inside the wrapper
  hw::InstanceOp circuitInstOp = builder.create<hw::InstanceOp>(
      circuitOp.getLoc(), circuitOp,
      builder.getStringAttr(circuitOp.getSymName() + "_wrapped"),
      circuitOperands);

  // Instantiate the memory interface converters inside the wrapper module,
  // which also resolved all backedges meant to originate from the converter
  for (auto &[memState, converter] : memConverters)
    converter.createInstance(wrapperOp, circuitInstOp, memState->name, builder);

  // Resolve backedges coming from the circuit to the wrapper's outputs
  for (auto [resIdx, backedge] : circuitBackedges)
    backedge.setValue(circuitInstOp.getResult(resIdx));
}

namespace {

/// Conversion pass driver. The conversion only works on modules containing
/// a single handshake function (handshake::FuncOp) at the moment. The
/// function and all the operations it contains are converted to operations
/// from the HW dialect. Dataflow semantics are made explicit with Handshake
/// channels.
class HandshakeToHWPass
    : public dynamatic::impl::HandshakeToHWBase<HandshakeToHWPass> {
public:
  void runDynamaticPass() override {
    mlir::ModuleOp modOp = getOperation();
    MLIRContext *ctx = &getContext();

    // We only support one function per module
    handshake::FuncOp funcOp = nullptr;
    for (auto op : modOp.getOps<handshake::FuncOp>()) {
      if (op.isExternal())
        continue;
      if (funcOp) {
        modOp->emitOpError() << "we currently only support one non-external "
                                "handshake function per module";
        return signalPassFailure();
      }
      funcOp = op;
    }

    if (funcOp) {
      // Check that some preconditions are met before doing anything
      if (failed(verifyIRMaterialized(funcOp))) {
        funcOp.emitError() << ERR_NON_MATERIALIZED_FUNC;
        return signalPassFailure();
      }
    }

    // Make sure all operations are named
    NameAnalysis &namer = getAnalysis<NameAnalysis>();
    namer.nameAllUnnamedOps();

    ChannelTypeConverter typeConverter;
    if (failed(convertExternalFunctions(typeConverter)))
      return signalPassFailure();

    // Helper struct for lowering
    OpBuilder builder(ctx);
    LoweringState lowerState(modOp, namer, builder);

    // Create pattern set
    RewritePatternSet patterns(ctx);
    patterns.insert<ConvertFunc, ConvertMemInterface>(typeConverter, ctx,
                                                      lowerState);
    patterns.insert<ConvertInstance, ConvertToHWInstance<handshake::BufferOp>,
                    ConvertToHWInstance<handshake::NDWireOp>,
                    ConvertToHWInstance<handshake::ConditionalBranchOp>,
                    ConvertToHWInstance<handshake::BranchOp>,
                    ConvertToHWInstance<handshake::MergeOp>,
                    ConvertToHWInstance<handshake::ControlMergeOp>,
                    ConvertToHWInstance<handshake::MuxOp>,
                    ConvertToHWInstance<handshake::JoinOp>,
                    ConvertToHWInstance<handshake::SourceOp>,
                    ConvertToHWInstance<handshake::ConstantOp>,
                    ConvertToHWInstance<handshake::SinkOp>,
                    ConvertToHWInstance<handshake::ForkOp>,
                    ConvertToHWInstance<handshake::LazyForkOp>,
                    ConvertToHWInstance<handshake::LoadOp>,
                    ConvertToHWInstance<handshake::StoreOp>,
                    ConvertToHWInstance<handshake::NotOp>,
                    ConvertToHWInstance<handshake::SharingWrapperOp>,
                    ConvertToHWInstance<handshake::DemuxOp>,

                    // Arith operations
                    ConvertToHWInstance<handshake::AddFOp>,
                    ConvertToHWInstance<handshake::AddIOp>,
                    ConvertToHWInstance<handshake::AndIOp>,
                    ConvertToHWInstance<handshake::CmpFOp>,
                    ConvertToHWInstance<handshake::CmpIOp>,
                    ConvertToHWInstance<handshake::DivFOp>,
                    ConvertToHWInstance<handshake::DivSIOp>,
                    ConvertToHWInstance<handshake::DivUIOp>,
                    ConvertToHWInstance<handshake::ExtSIOp>,
                    ConvertToHWInstance<handshake::ExtUIOp>,
                    ConvertToHWInstance<handshake::MulFOp>,
                    ConvertToHWInstance<handshake::MulIOp>,
                    ConvertToHWInstance<handshake::NegFOp>,
                    ConvertToHWInstance<handshake::OrIOp>,
                    ConvertToHWInstance<handshake::SelectOp>,
                    ConvertToHWInstance<handshake::ShLIOp>,
                    ConvertToHWInstance<handshake::ShRSIOp>,
                    ConvertToHWInstance<handshake::ShRUIOp>,
                    ConvertToHWInstance<handshake::SubFOp>,
                    ConvertToHWInstance<handshake::SubIOp>,
                    ConvertToHWInstance<handshake::TruncIOp>,
                    ConvertToHWInstance<handshake::TruncFOp>,
                    ConvertToHWInstance<handshake::XOrIOp>,
                    ConvertToHWInstance<handshake::SIToFPOp>,
                    ConvertToHWInstance<handshake::FPToSIOp>,
                    ConvertToHWInstance<handshake::ExtFOp>,
                    ConvertToHWInstance<handshake::AbsFOp>,

                    // Speculative operations
                    ConvertToHWInstance<handshake::SpecCommitOp>,
                    ConvertToHWInstance<handshake::SpecSaveOp>,
                    ConvertToHWInstance<handshake::SpecSaveCommitOp>,
                    ConvertToHWInstance<handshake::SpeculatorOp>,
                    ConvertToHWInstance<handshake::SpeculatingBranchOp>,
<<<<<<< HEAD

                    // Tagger operations
                    ConvertToHWInstance<handshake::TaggerOp>,
                    ConvertToHWInstance<handshake::UntaggerOp>,
                    ConvertToHWInstance<handshake::FreeTagsFifoOp>>(
=======
                    ConvertToHWInstance<handshake::NonSpecOp>>(
>>>>>>> da016a1a
        typeConverter, funcOp->getContext());

    // Everything must be converted to operations in the hw dialect
    ConversionTarget target(*ctx);
    target.addLegalOp<hw::HWModuleOp, hw::HWModuleExternOp, hw::InstanceOp,
                      hw::OutputOp>();
    target.addIllegalDialect<handshake::HandshakeDialect,
                             memref::MemRefDialect>();

    if (failed(applyPartialConversion(modOp, target, std::move(patterns))))
      return signalPassFailure();

    // Create memory wrappers around all hardware modules
    for (auto &[circuitOp, _] : lowerState.modState)
      createWrapper(circuitOp, lowerState, builder);

    // At this level all operations already have an intrinsic name so we can
    // disable our naming system
    doNotNameOperations();
  }

private:
  /// Converts all external `handshake::FuncOp` operations into corresponding
  /// `hw::HWModuleExternOp` operations using a partial IR conversion.
  LogicalResult convertExternalFunctions(ChannelTypeConverter &typeConverter) {
    MLIRContext *ctx = &getContext();

    RewritePatternSet patterns(ctx);
    patterns.insert<ConvertExternalFunc>(typeConverter, ctx);
    ConversionTarget target(*ctx);
    target.addLegalOp<hw::HWModuleExternOp>();
    target.addDynamicallyLegalOp<handshake::FuncOp>(
        [&](handshake::FuncOp funcOp) { return !funcOp.isExternal(); });
    target.markOpRecursivelyLegal<handshake::FuncOp>();
    return applyPartialConversion(getOperation(), target, std::move(patterns));
  }
};

} // end anonymous namespace

std::unique_ptr<dynamatic::DynamaticPass> dynamatic::createHandshakeToHWPass() {
  return std::make_unique<HandshakeToHWPass>();
}<|MERGE_RESOLUTION|>--- conflicted
+++ resolved
@@ -320,7 +320,7 @@
 /// Attempts to find an external HW module in the MLIR module with the
 /// provided name. Returns it if it exists, otherwise returns `nullptr`.
 static hw::HWModuleExternOp findExternMod(mlir::ModuleOp modOp,
-                                          StringRef name){
+                                          StringRef name) {
   if (hw::HWModuleExternOp mod = modOp.lookupSymbol<hw::HWModuleExternOp>(name))
     return mod;
   return nullptr;
@@ -677,20 +677,13 @@
         addType("INPUT_TYPE", op->getOperand(0));
         addType("OUTPUT_TYPE", op->getResult(0));
       })
-<<<<<<< HEAD
-      .Case<handshake::SpeculatorOp>([&](auto) {
-        // TODO: Determine the FIFO size based on speculation resolution delay.
-        addUnsigned("FIFO_DEPTH", 32);
-=======
       .Case<handshake::SpeculatorOp>([&](handshake::SpeculatorOp speculatorOp) {
         addUnsigned("FIFO_DEPTH", speculatorOp.getFifoDepth());
->>>>>>> da016a1a
       })
       .Case<handshake::SpecSaveOp, handshake::SpecCommitOp,
             handshake::SpeculatingBranchOp, handshake::NonSpecOp>([&](auto) {
         // No parameters needed for these operations
       })
-<<<<<<< HEAD
       .Case<handshake::SpecSaveCommitOp>([&](auto) {
         // TODO: Determine the FIFO size based on speculation resolution delay.
         addUnsigned("FIFO_DEPTH", 32);
@@ -716,12 +709,6 @@
         }
         addUnsigned("FIFO_DEPTH", 1 << ct.getDataBitWidth());
       })
-=======
-      .Case<handshake::SpecSaveCommitOp>(
-          [&](handshake::SpecSaveCommitOp saveCommitOp) {
-            addUnsigned("FIFO_DEPTH", saveCommitOp.getFifoDepth());
-          })
->>>>>>> da016a1a
       .Default([&](auto) {
         op->emitError() << "This operation cannot be lowered to RTL "
                            "due to a lack of an RTL implementation for it.";
@@ -1878,15 +1865,11 @@
                     ConvertToHWInstance<handshake::SpecSaveCommitOp>,
                     ConvertToHWInstance<handshake::SpeculatorOp>,
                     ConvertToHWInstance<handshake::SpeculatingBranchOp>,
-<<<<<<< HEAD
 
                     // Tagger operations
                     ConvertToHWInstance<handshake::TaggerOp>,
                     ConvertToHWInstance<handshake::UntaggerOp>,
                     ConvertToHWInstance<handshake::FreeTagsFifoOp>>(
-=======
-                    ConvertToHWInstance<handshake::NonSpecOp>>(
->>>>>>> da016a1a
         typeConverter, funcOp->getContext());
 
     // Everything must be converted to operations in the hw dialect
