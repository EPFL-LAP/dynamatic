--- conflicted
+++ resolved
@@ -1832,11 +1832,7 @@
                     ConvertToHWInstance<handshake::ExtFOp>,
                     ConvertToHWInstance<handshake::AbsFOp>,
 
-<<<<<<< HEAD
-                    // Operations for speculation
-=======
                     // Speculative operations
->>>>>>> 2417a6b0
                     ConvertToHWInstance<handshake::SpecCommitOp>,
                     ConvertToHWInstance<handshake::SpecSaveOp>,
                     ConvertToHWInstance<handshake::SpecSaveCommitOp>,
