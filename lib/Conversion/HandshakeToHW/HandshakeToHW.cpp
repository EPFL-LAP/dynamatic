--- conflicted
+++ resolved
@@ -10,8 +10,8 @@
 //
 //===----------------------------------------------------------------------===//
 
+#include "dynamatic/Analysis/NameAnalysis.h"
 #include "dynamatic/Conversion/HandshakeToHW.h"
-#include "dynamatic/Analysis/NameAnalysis.h"
 #include "dynamatic/Dialect/HW/HWOpInterfaces.h"
 #include "dynamatic/Dialect/HW/HWOps.h"
 #include "dynamatic/Dialect/HW/HWTypes.h"
@@ -1880,11 +1880,8 @@
         ConvertToHWInstance<handshake::LSQLoadOp>,
         ConvertToHWInstance<handshake::MCStoreOp>,
         ConvertToHWInstance<handshake::LSQStoreOp>,
-<<<<<<< HEAD
+        ConvertToHWInstance<handshake::NotOp>,
         ConvertToHWInstance<handshake::SharingWrapperOp>,
-=======
-        ConvertToHWInstance<handshake::NotOp>,
->>>>>>> b053ab8c
         // Arith operations
         ConvertToHWInstance<arith::AddFOp>, ConvertToHWInstance<arith::AddIOp>,
         ConvertToHWInstance<arith::AndIOp>,
