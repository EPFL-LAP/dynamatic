//===- HandshakeToHW.cpp - Convert Handshake to HW --------------*- C++ -*-===//
//
// Dynamatic is under the Apache License v2.0 with LLVM Exceptions.
// See https://llvm.org/LICENSE.txt for license information.
// SPDX-License-Identifier: Apache-2.0 WITH LLVM-exception
//
//===----------------------------------------------------------------------===//
//
// Converts Handshake constructs into equivalent HW constructs.
//
//===----------------------------------------------------------------------===//

#include "dynamatic/Conversion/HandshakeToHW.h"
#include "dynamatic/Analysis/NameAnalysis.h"
#include "dynamatic/Dialect/HW/HWOpInterfaces.h"
#include "dynamatic/Dialect/HW/HWOps.h"
#include "dynamatic/Dialect/HW/HWTypes.h"
#include "dynamatic/Dialect/HW/PortImplementation.h"
#include "dynamatic/Dialect/Handshake/HandshakeDialect.h"
#include "dynamatic/Dialect/Handshake/HandshakeInterfaces.h"
#include "dynamatic/Dialect/Handshake/HandshakeOps.h"
#include "dynamatic/Dialect/Handshake/HandshakeTypes.h"
#include "dynamatic/Dialect/Handshake/MemoryInterfaces.h"
#include "dynamatic/Support/Backedge.h"
#include "dynamatic/Support/Utils/Utils.h"
#include "dynamatic/Transforms/HandshakeMaterialize.h"
#include "mlir/Dialect/MemRef/IR/MemRef.h"
#include "mlir/IR/Attributes.h"
#include "mlir/IR/Builders.h"
#include "mlir/IR/BuiltinAttributes.h"
#include "mlir/IR/BuiltinOps.h"
#include "mlir/IR/BuiltinTypes.h"
#include "mlir/IR/Diagnostics.h"
#include "mlir/IR/MLIRContext.h"
#include "mlir/IR/PatternMatch.h"
#include "mlir/IR/Value.h"
#include "mlir/Support/LogicalResult.h"
#include "mlir/Transforms/DialectConversion.h"
#include "llvm/ADT/ArrayRef.h"
#include "llvm/ADT/STLExtras.h"
#include "llvm/ADT/SmallVector.h"
#include "llvm/ADT/StringRef.h"
#include "llvm/ADT/TypeSwitch.h"
#include "llvm/Support/ErrorHandling.h"
#include <algorithm>
#include <bitset>
#include <cctype>
#include <cstdint>
#include <iterator>
#include <string>

using namespace mlir;
using namespace dynamatic;
using namespace dynamatic::handshake;

/// Converts all ExtraSignal types to signless integer.
static SmallVector<ExtraSignal>
lowerExtraSignals(ArrayRef<ExtraSignal> extraSignals) {
  SmallVector<ExtraSignal> newExtraSignals;
  for (const ExtraSignal &extra : extraSignals) {
    unsigned extraWidth = extra.type.getIntOrFloatBitWidth();

    // Convert to integer with the same bit width
    Type newType = IntegerType::get(extra.type.getContext(), extraWidth);

    newExtraSignals.emplace_back(extra.name, newType, extra.downstream);
  }
  return newExtraSignals;
}

/// Makes all (nested) types signless IntegerType's of the same width as the
/// original type. At the HW/RTL level we treat everything as opaque bitvectors,
/// so we no longer want to differentiate types of the same width w.r.t. their
/// intended interpretation.
static Type lowerType(Type type) {
  return TypeSwitch<Type, Type>(type)
      .Case<handshake::ChannelType>([&](handshake::ChannelType channelType) {
        // Make sure the data type is signless IntegerType
        unsigned width = channelType.getDataBitWidth();
        Type dataType = IntegerType::get(type.getContext(), width);

        // Convert all ExtraSignals to signless integer
        SmallVector<ExtraSignal> extraSignals =
            lowerExtraSignals(channelType.getExtraSignals());
        return handshake::ChannelType::get(dataType, extraSignals);
      })
      .Case<FloatType, IntegerType>([](auto type) {
        unsigned width = type.getIntOrFloatBitWidth();
        return IntegerType::get(type.getContext(), width);
      })
      .Case<handshake::ControlType>([](handshake::ControlType type) {
        // Convert all ExtraSignals to signless integer
        SmallVector<ExtraSignal> extraSignals =
            lowerExtraSignals(type.getExtraSignals());
        return handshake::ControlType::get(type.getContext(), extraSignals);
      })
      .Default([](auto type) { return nullptr; });
}

namespace {

/// Helper class to build HW modules progressively by adding inputs/outputs
/// one at time.
class ModuleBuilder {
public:
  /// The MLIR context is used to create string attributes for port names
  /// and types for the clock and reset ports, should they be added.
  ModuleBuilder(MLIRContext *ctx) : ctx(ctx){};

  /// Builds the module port information from the current list of inputs and
  /// outputs.
  hw::ModulePortInfo getPortInfo();

  /// Returns the current number of inputs.
  unsigned getNumInputs() { return inputs.size(); }

  /// Returns the current number of outputs.
  unsigned getNumOutputs() { return outputs.size(); }

  /// Adds an input port with the given name and type at the end of the
  /// existing list of input ports.
  void addInput(const Twine &name, Type type) {
    inputs.push_back(hw::ModulePort{StringAttr::get(ctx, name), type,
                                    hw::ModulePort::Direction::Input});
  }

  /// Adds an output port with the given name and type at the end of the
  /// existing list of output ports.
  void addOutput(const Twine &name, Type type) {
    outputs.push_back(hw::ModulePort{StringAttr::get(ctx, name), type,
                                     hw::ModulePort::Direction::Output});
  }

  /// Adds clock and reset ports at the end of the existing list of input
  /// ports.
  void addClkAndRst() {
    Type i1Type = IntegerType::get(ctx, 1);
    addInput(dynamatic::hw::CLK_PORT, i1Type);
    addInput(dynamatic::hw::RST_PORT, i1Type);
  }

  /// Returns the MLIR context used by the builder.
  MLIRContext *getContext() { return ctx; }

private:
  /// MLIR context for type/attribute creation.
  MLIRContext *ctx;
  /// List of module inputs.
  SmallVector<hw::ModulePort> inputs;
  /// List of module outputs.
  SmallVector<hw::ModulePort> outputs;
};

} // namespace

namespace {
/// Aggregates information to convert a Handshake memory interface into a
/// `hw::InstanceOp`. This must be created during conversion of the Handsahke
/// function containing the interface.
struct MemLoweringState {
  /// Memory region's name.
  std::string name;
  /// Data type.
  Type dataType = nullptr;
  /// Cache memory port information before modifying the interface, which can
  /// make them impossible to query.
  FuncMemoryPorts ports;
  /// Generates and stores the interface's port names before starting the
  /// conversion, when those are still queryable.
  handshake::PortNamer portNames;
  /// Backedges to the containing module's `hw::OutputOp` operation, which
  /// must be set, in order, with the memory interface's results that connect
  /// to the top-level module IO.
  SmallVector<Backedge> backedges;

  /// Index of first module input corresponding to the interface's inputs.
  size_t inputIdx = 0;
  /// Number of inputs for the memory interface, starting at the `inputIdx`.
  size_t numInputs = 0;
  /// Index of first module output corresponding to the interface's ouputs.
  size_t outputIdx = 0;
  /// Number of outputs for the memory interface, starting at the `outputIdx`.
  size_t numOutputs = 0;

  /// Needed because we use the class as a value type in a map, which needs to
  /// be default-constructible.
  MemLoweringState() : ports(nullptr), portNames(nullptr) {
    llvm_unreachable("object should never be default-constructed");
  }

  /// Constructs an instance of the object for the provided memory interface.
  MemLoweringState(handshake::MemoryOpInterface memOp, const Twine &name)
      : name(name.str()),
        dataType(lowerType(memOp.getMemRefType().getElementType())),
        ports(getMemoryPorts(memOp)), portNames(memOp) {
    assert(dataType && "unsupported memory element type");
  };

  /// Returns the module's input ports that connect to the memory interface.
  SmallVector<hw::ModulePort> getMemInputPorts(hw::HWModuleOp modOp);

  /// Returns the module's output ports that the memory interface connects to.
  SmallVector<hw::ModulePort> getMemOutputPorts(hw::HWModuleOp modOp);

  /// Determine whether the memory interface connects to top-level IO ports in
  /// the lowered hardware module.
  bool connectsToCircuit() const { return numInputs + numOutputs != 0; }

  /// Adds ports to the module for this memory interface.
  void connectWithCircuit(ModuleBuilder &modBuilder);
};

/// Summarizes information to convert a Handshake function into a
/// `hw::HWModuleOp`.
struct ModuleLoweringState {
  /// Maps each Handshake memory interface in the module with information on
  /// how to convert it into equivalent HW constructs.
  llvm::MapVector<handshake::MemoryOpInterface, MemLoweringState> memInterfaces;
  /// Number of distinct memories in the function's arguments.
  unsigned numMemories = 0;

  /// Default constructor required because we use the class as a map's value,
  /// which must be default constructible.
  ModuleLoweringState() = default;

  /// Constructs the lowering state from the Handshake function to lower.
  ModuleLoweringState(handshake::FuncOp funcOp) {
    numMemories = llvm::count_if(funcOp.getArgumentTypes(), [](Type ty) {
      return isa<mlir::MemRefType>(ty);
    });
  };

  /// Computes the total number of module outputs that are fed by memory
  /// interfaces within the module.
  size_t getNumMemOutputs() {
    size_t numOutputs = 0;
    for (auto &[memOp, info] : memInterfaces)
      numOutputs += info.numOutputs;
    return numOutputs;
  }
};

/// Shared state used during lowering. Captured in a struct to reduce the
/// number of arguments we have to pass around.
struct LoweringState {
  /// Top-level MLIR module.
  mlir::ModuleOp modOp;
  /// Reference to the pass's name analysis, to query unique names for each
  /// operation.
  NameAnalysis &namer;
  /// Allowa to create transient backedges for the `hw::OutputOp` of every
  /// create `hw::HWModuleOp`. We need backedges because, at the moment where
  /// a Handshake function is turned into a HW module, the operands to the
  /// `hw::OutputOp` terminator are not yet available but instead
  /// progressively appear as other oeprations inside the HW module are
  /// converted.
  BackedgeBuilder edgeBuilder;

  /// Maps each created `hw::HWModuleOp` during conversion to some lowering
  /// state required to convert the operations nested within it.
  DenseMap<hw::HWModuleOp, ModuleLoweringState> modState;

  /// Creates the lowering state. The builder is passed to a `BackedgeBuilder`
  /// used during the conversion to create transient operands.
  LoweringState(mlir::ModuleOp modOp, NameAnalysis &namer, OpBuilder &builder);
};
} // namespace

void MemLoweringState::connectWithCircuit(ModuleBuilder &modBuilder) {
  inputIdx = modBuilder.getNumInputs();
  outputIdx = modBuilder.getNumOutputs();

  MLIRContext *ctx = modBuilder.getContext();
  Type i1Type = IntegerType::get(ctx, 1);
  Type addrType = IntegerType::get(ctx, ports.addrWidth);

  // Load data input
  modBuilder.addInput(name + "_loadData", dataType);
  // Load enable output
  modBuilder.addOutput(name + "_loadEn", i1Type);
  // Load address output
  modBuilder.addOutput(name + "_loadAddr", addrType);
  // Store enable output
  modBuilder.addOutput(name + "_storeEn", i1Type);
  // Store address output
  modBuilder.addOutput(name + "_storeAddr", addrType);
  // Store data output
  modBuilder.addOutput(name + "_storeData", dataType);

  numInputs = modBuilder.getNumInputs() - inputIdx;
  numOutputs = modBuilder.getNumOutputs() - outputIdx;
};

SmallVector<hw::ModulePort>
MemLoweringState::getMemInputPorts(hw::HWModuleOp modOp) {
  if (numInputs == 0)
    return {};
  assert(inputIdx + numInputs <= modOp.getNumInputPorts() &&
         "input index too high");
  size_t idx = modOp.getPortIdForInputId(inputIdx);
  ArrayRef<hw::ModulePort> ports = modOp.getModuleType().getPorts();
  return SmallVector<hw::ModulePort>{ports.slice(idx, numInputs)};
}

SmallVector<hw::ModulePort>
MemLoweringState::getMemOutputPorts(hw::HWModuleOp modOp) {
  if (numOutputs == 0)
    return {};
  assert(outputIdx + numOutputs <= modOp.getNumOutputPorts() &&
         "output index too high");
  size_t idx = modOp.getPortIdForOutputId(outputIdx);
  ArrayRef<hw::ModulePort> ports = modOp.getModuleType().getPorts();
  return SmallVector<hw::ModulePort>{ports.slice(idx, numOutputs)};
}

LoweringState::LoweringState(mlir::ModuleOp modOp, NameAnalysis &namer,
                             OpBuilder &builder)
    : modOp(modOp), namer(namer), edgeBuilder(builder, modOp.getLoc()) {};

/// Attempts to find an external HW module in the MLIR module with the
/// provided name. Returns it if it exists, otherwise returns `nullptr`.
static hw::HWModuleExternOp findExternMod(mlir::ModuleOp modOp,
                                          StringRef name){
  if (hw::HWModuleExternOp mod = modOp.lookupSymbol<hw::HWModuleExternOp>(name))
    return mod;
  return nullptr;
}

namespace {
/// Extracts the parameters specific to each type of operation to identify our
/// exact module instantiation needs for RTL emission.
class ModuleDiscriminator {
public:
  /// Identifies the parameters associated to the operation depending on its
  /// type, after which, if the operation is supported, the unique module name
  /// and operation parameters can be queried.
  ModuleDiscriminator(Operation *op);

  /// Same role as the construction which takes an opaque operation but
  /// specialized for memory interfaces, passed through their port information.
  ModuleDiscriminator(FuncMemoryPorts &ports);

  /// Returns the unique external module name for the operation. Two operations
  /// with different parameter values will never receive the same name.
  std::string getDiscriminatedModName() {
    if (modName)
      return *modName;

    auto modOp = op->getParentOfType<mlir::ModuleOp>();
    StringRef opName = op->getName().getStringRef();

    // Try to find an external module with the same RTL name and parameters. If
    // we find one, then we can assign the same external module name to the
    // operation
    auto externalModules = modOp.getOps<hw::HWModuleExternOp>();
    auto extModOp = llvm::find_if(externalModules, [&](auto extModOp) {
      // 1. hw.name (e.g., handshake.fork) must match
      auto nameAttr =
          extModOp->template getAttrOfType<StringAttr>(RTL_NAME_ATTR_NAME);
      if (!nameAttr || nameAttr != opName)
        return false;

      // 2. hw.parameters (a dictionary containing DATA_TYPE, FIFO_DEPTH, etc.)
      // must match
      auto paramsAttr = extModOp->template getAttrOfType<DictionaryAttr>(
          RTL_PARAMETERS_ATTR_NAME);
      if (!paramsAttr)
        return false;

      if (paramsAttr.size() != parameters.size())
        return false;
      for (NamedAttribute param : parameters) {
        auto modParam = paramsAttr.getNamed(param.getName());
        if (!modParam || param.getValue() != modParam->getValue())
          return false;
      }

      // 3. The module's ports must match the operation's inputs and outputs
      // The module's port order is guaranteed to match the operation's inputs
      // and outputs (excluding clk and rst).
      // See ConvertToHWInstance<T>::matchAndRewrite or
      // ConvertMemInterface::matchAndRewrite.
      // Note: This equality check implies we can remove the DATA_TYPE parameter
      // from hw.parameters (checked above).
      unsigned int operandIdx = 0;
      unsigned int resultIdx = 0;
      auto modType = mlir::cast<hw::HWModuleExternOp>(extModOp).getModuleType();
      for (const hw::ModulePort &port : modType.getPorts()) {
        if (port.name == "clk" || port.name == "rst")
          continue;
        if (port.dir == hw::ModulePort::Direction::Input) {
          if (operandIdx >= op->getNumOperands()) {
            // The number of operands is different
            return false;
          }
          if (port.type != op->getOperand(operandIdx).getType()) {
            // The operand's type at operandIdx is different
            return false;
          }
          operandIdx++;
        } else if (port.dir == hw::ModulePort::Direction::Output) {
          if (resultIdx >= op->getNumResults()) {
            // The number of results is different
            return false;
          }
          if (port.type != op->getResult(resultIdx).getType()) {
            // The result's type at resultIdx is different
            return false;
          }
          resultIdx++;
        } else {
          // Inout ports are not used
          llvm_unreachable("Inout ports shouldn't be used");
          return false;
        }
      }

      return true;
    });
    if (extModOp != externalModules.end())
      return (*extModOp).getName().str();

    // Generate a unique name
    std::string name = getOpName() + "_";
    for (size_t i = 0;; ++i) {
      std::string candidateName = name + std::to_string(i);
      if (!modOp.lookupSymbol<hw::HWModuleExternOp>(candidateName))
        return candidateName;
    }
    llvm_unreachable("cannot generate unique name");
    return name;
  }

  /// Sets attribute on the external module (corresponding to the operation the
  /// object was constructed with) to tell the backend how to instantiate the
  /// component.
  void setParameters(hw::HWModuleExternOp modOp);

  /// Whether the operations is currently unsupported. Check after construction
  /// and produce a failure if this returns true.
  bool opUnsupported() { return unsupported; }

  /// Returns the operation the discriminator was created from.
  Operation *getOperation() const { return op; }

private:
  /// The operation whose parameters are being identified.
  Operation *op;
  /// MLIR context to create attributes with.
  MLIRContext *ctx;
  /// The module name may be set explicitly for some operation types or
  /// derived/uniqued automatically based on the RTL parameters.
  std::optional<std::string> modName;
  /// The operation's parameters, as a list of named attributes.
  SmallVector<NamedAttribute> parameters;

  /// Whether the operation is unsupported (set during construction).
  bool unsupported = false;

  /// Adds a parameter.
  void addParam(const Twine &name, Attribute attr) {
    parameters.emplace_back(StringAttr::get(ctx, name), attr);
  }

  /// Adds a boolean-type parameter.
  void addBoolean(const Twine &name, bool value) {
    addParam(name, BoolAttr::get(ctx, value));
  };

  /// Adds a scalar-type parameter.
  void addUnsigned(const Twine &name, unsigned scalar) {
    Type intType = IntegerType::get(ctx, 32, IntegerType::Unsigned);
    addParam(name, IntegerAttr::get(intType, scalar));
  };

  /// Adds a dataflow-type parameter.
  void addType(const Twine &name, Type type) {
    assert((isa<handshake::ControlType>(type) ||
            isa<handshake::ChannelType>(type)) &&
           "incompatible type");
    addParam(name, TypeAttr::get(type));
  };

  /// Adds the value's type as a dataflow-type parameter.
  void addType(const Twine &name, Value val) { addType(name, val.getType()); };

  /// Adds a string parameter.
  void addString(const Twine &name, const Twine &txt) {
    addParam(name, StringAttr::get(ctx, txt));
  };

  std::string getOpName() const {
    std::string opName = op->getName().getStringRef().str();
    std::replace(opName.begin(), opName.end(), '.', '_');
    return opName;
  }

  /// Initializes private fields from the input operation.
  void init(Operation *op) {
    this->op = op;
    ctx = op->getContext();
    auto paramsAttr =
        op->getAttrOfType<DictionaryAttr>(RTL_PARAMETERS_ATTR_NAME);
    if (!paramsAttr)
      return;
    llvm::copy(paramsAttr.getValue(), std::back_inserter(parameters));
  }
};
} // namespace

ModuleDiscriminator::ModuleDiscriminator(Operation *op) {
  init(op);

  llvm::TypeSwitch<Operation *, void>(op)
      .Case<handshake::InstanceOp>(
          [&](handshake::InstanceOp instOp) { modName = instOp.getModule(); })
      .Case<handshake::ForkOp, handshake::LazyForkOp>([&](auto) {
        // Number of output channels and bitwidth
        addUnsigned("SIZE", op->getNumResults());
        addType("DATA_TYPE", op->getOperand(0));
      })
      .Case<handshake::MuxOp>([&](handshake::MuxOp muxOp) {
        // Number of input data channels, data bitwidth, and select bitwidth
        addUnsigned("SIZE", muxOp.getDataOperands().size());
        addType("DATA_TYPE", muxOp.getResult());
        addType("SELECT_TYPE", muxOp.getSelectOperand());
      })
      .Case<handshake::ControlMergeOp>([&](handshake::ControlMergeOp cmergeOp) {
        // Number of input data channels, data bitwidth, and index
        // bitwidth
        addUnsigned("SIZE", cmergeOp.getDataOperands().size());
        addType("DATA_TYPE", cmergeOp.getResult());
        addType("INDEX_TYPE", cmergeOp.getIndex());
      })
      .Case<handshake::MergeOp>([&](auto) {
        // Number of input data channels and data bitwidth
        addUnsigned("SIZE", op->getNumOperands());
        addType("DATA_TYPE", op->getResult(0));
      })
      .Case<handshake::JoinOp, handshake::BlockerOp>([&](auto) {
        // Number of input channels
        addUnsigned("SIZE", op->getNumOperands());
      })
      .Case<handshake::BranchOp, handshake::SinkOp, handshake::BufferOp,
            handshake::NDWireOp>([&](auto) {
        // Bitwidth
        addType("DATA_TYPE", op->getOperand(0));
      })
      .Case<handshake::ConditionalBranchOp>(
          [&](handshake::ConditionalBranchOp cbrOp) {
            // Bitwidth
            addType("DATA_TYPE", cbrOp.getDataOperand());
          })
      .Case<handshake::SourceOp>([&](auto) {
        // No discrimianting parameters, just to avoid falling into the
        // default case for sources
      })
      .Case<handshake::MemPortOpInterface>(
          [&](handshake::MemPortOpInterface portOp) {
            // Data bitwidth and address bitwidth
            addType("DATA_TYPE", portOp.getDataInput());
            addType("ADDR_TYPE", portOp.getAddressInput());
          })
      .Case<handshake::SharingWrapperOp>(
          [&](handshake::SharingWrapperOp sharingWrapperOp) {
            addType("DATA_WIDTH", sharingWrapperOp.getDataOperands()[0]);

            // In a sharing wrapper, we have the credits as a list of unsigned
            // integers. This will be encoded as a space-separated string and
            // passed to the sharing wrapper generator.

            auto addSpaceSeparatedListOfInt =
                [&](StringRef name, ArrayRef<int64_t> array) -> void {
              std::string strAttr;
              for (unsigned i = 0; i < array.size(); i++) {
                if (i > 0)
                  strAttr += " ";
                strAttr += std::to_string(array[i]);
              }
              addString(name, strAttr);
            };

            addSpaceSeparatedListOfInt("CREDITS",
                                       sharingWrapperOp.getCredits());

            addUnsigned("NUM_SHARED_OPERANDS",
                        sharingWrapperOp.getNumSharedOperands());

            addUnsigned("LATENCY", sharingWrapperOp.getLatency());
          })
      .Case<handshake::ConstantOp>([&](handshake::ConstantOp cstOp) {
        // Bitwidth and binary-encoded constant value
        ChannelType cstType = cstOp.getResult().getType();
        unsigned bitwidth = cstType.getDataBitWidth();
        if (bitwidth > 64) {
          cstOp.emitError() << "Constant value has bitwidth " << bitwidth
                            << ", but we only support up to 64.";
          unsupported = true;
          return;
        }

        // Determine the constant value based on the constant's return type
        // and convert it to a binary string value
        TypedAttr valueAttr = cstOp.getValueAttr();
        std::string bitValue;
        if (auto intType = dyn_cast<IntegerType>(cstType.getDataType())) {
          APInt value = cast<mlir::IntegerAttr>(valueAttr).getValue();

          // Bitset requires a compile-time constant, just use 64 and
          // manually truncate the value after so that it is the exact
          // bitwidth we need
          if (intType.isUnsignedInteger())
            bitValue = std::bitset<64>(value.getZExtValue()).to_string();
          else
            bitValue = std::bitset<64>(value.getSExtValue()).to_string();
          bitValue = bitValue.substr(64 - bitwidth);
        } else if (isa<FloatType>(cstType.getDataType())) {
          mlir::FloatAttr attr = cast<mlir::FloatAttr>(valueAttr);
          APInt floatInt = attr.getValue().bitcastToAPInt();

          // We only support specific bitwidths for floating point numbers
          bitValue = std::bitset<64>(floatInt.getZExtValue()).to_string();
          if (floatInt.getBitWidth() == 32) {
            bitValue = bitValue.substr(32);
          } else if (floatInt.getBitWidth() != 64) {
            cstOp.emitError() << "Constant has unsupported floating point "
                                 "bitwidth. Expected 32 or 64 but got "
                              << bitwidth << ".";
            unsupported = true;
            return;
          }
        } else {
          cstOp->emitError()
              << "Constant type must be integer or floating point.";
          unsupported = true;
          return;
        }

        addString("VALUE", bitValue);
        addUnsigned("DATA_WIDTH", bitwidth);
      })
      .Case<handshake::AddFOp, handshake::AddIOp, handshake::AndIOp,
            handshake::DivFOp, handshake::DivSIOp, handshake::DivUIOp,
            handshake::MaximumFOp, handshake::MinimumFOp, handshake::MulFOp,
            handshake::MulIOp, handshake::NegFOp, handshake::NotOp,
            handshake::OrIOp, handshake::ShLIOp, handshake::ShRSIOp,
            handshake::ShRUIOp, handshake::SubFOp, handshake::SubIOp,
            handshake::XOrIOp, handshake::SIToFPOp, handshake::FPToSIOp,
            handshake::AbsFOp>([&](auto) {
        // Bitwidth
        addType("DATA_TYPE", op->getOperand(0));
      })
      .Case<handshake::SelectOp>([&](handshake::SelectOp selectOp) {
        // Data bitwidth
        addType("DATA_TYPE", selectOp.getTrueValue());
      })
      .Case<handshake::CmpFOp>([&](handshake::CmpFOp cmpFOp) {
        // Predicate and bitwidth
        addString("PREDICATE", stringifyEnum(cmpFOp.getPredicate()));
        addType("DATA_TYPE", cmpFOp.getLhs());
      })
      .Case<handshake::CmpIOp>([&](handshake::CmpIOp cmpIOp) {
        // Predicate and bitwidth
        addString("PREDICATE", stringifyEnum(cmpIOp.getPredicate()));
        addType("DATA_TYPE", cmpIOp.getLhs());
      })
      .Case<handshake::ExtSIOp, handshake::ExtUIOp, handshake::TruncIOp,
            handshake::ExtFOp, handshake::TruncFOp>([&](auto) {
        // Input bitwidth and output bitwidth
        addType("INPUT_TYPE", op->getOperand(0));
        addType("OUTPUT_TYPE", op->getResult(0));
      })
      .Case<handshake::SpeculatorOp>([&](handshake::SpeculatorOp speculatorOp) {
        addUnsigned("FIFO_DEPTH", speculatorOp.getFifoDepth());
      })
      .Case<handshake::SpecSaveOp, handshake::SpecCommitOp,
            handshake::SpeculatingBranchOp, handshake::NonSpecOp>([&](auto) {
        // No parameters needed for these operations
      })
<<<<<<< HEAD
      .Case<handshake::SpecSaveCommitOp>([&](auto) {
        // TODO: Determine the FIFO size based on speculation resolution delay.
        addUnsigned("FIFO_DEPTH", 16);
      })
      .Case<handshake::SpeculatorV2Op, handshake::SpecCommitV2Op,
            handshake::SpecMuxV2Op>([](auto) {
        // No parameters needed for these operations
      })
=======
      .Case<handshake::SpecSaveCommitOp>(
          [&](handshake::SpecSaveCommitOp saveCommitOp) {
            addUnsigned("FIFO_DEPTH", saveCommitOp.getFifoDepth());
          })
>>>>>>> 71e0d4cb
      .Default([&](auto) {
        op->emitError() << "This operation cannot be lowered to RTL "
                           "due to a lack of an RTL implementation for it.";
        unsupported = true;
      });
}

ModuleDiscriminator::ModuleDiscriminator(FuncMemoryPorts &ports) {
  init(ports.memOp);

  MLIRContext *ctx = op->getContext();
  llvm::TypeSwitch<Operation *, void>(op)
      .Case<handshake::MemoryControllerOp>([&](auto) {
        // There can be at most one of those, and it is a load/store port
        unsigned lsqPort = ports.getNumPorts<LSQLoadStorePort>();
        Type dataType = IntegerType::get(ctx, ports.dataWidth);
        Type addrType = IntegerType::get(ctx, ports.addrWidth);

        // Control port count, load port count, store port count, data
        // bitwidth, and address bitwidth
        addUnsigned("NUM_CONTROLS", ports.getNumPorts<ControlPort>());
        addUnsigned("NUM_LOADS", ports.getNumPorts<LoadPort>() + lsqPort);
        addUnsigned("NUM_STORES", ports.getNumPorts<StorePort>() + lsqPort);
        addType("DATA_TYPE", ChannelType::get(dataType));
        addType("ADDR_TYPE", ChannelType::get(addrType));
      })
      .Case<handshake::LSQOp>([&](auto) {
        LSQGenerationInfo genInfo(ports, getUniqueName(op).str());
        modName = getOpName() + "_" + genInfo.name;

        /// Converts an array into an equivalent MLIR attribute.
        Type intType = IntegerType::get(ctx, 32);
        auto addArrayIntAttr = [&](StringRef name,
                                   ArrayRef<unsigned> array) -> void {
          SmallVector<Attribute> arrayAttr;
          llvm::transform(
              array, std::back_inserter(arrayAttr),
              [&](unsigned elem) { return IntegerAttr::get(intType, elem); });
          addParam(name, ArrayAttr::get(ctx, arrayAttr));
        };

        /// Converts a bi-dimensional array into an equivalent MLIR attribute.
        auto addBiArrayIntAttr =
            [&](StringRef name,
                ArrayRef<SmallVector<unsigned>> biArray) -> void {
          SmallVector<Attribute> biArrayAttr;
          for (ArrayRef<unsigned> array : biArray) {
            SmallVector<Attribute> arrayAttr;
            llvm::transform(
                array, std::back_inserter(arrayAttr),
                [&](unsigned elem) { return IntegerAttr::get(intType, elem); });
            biArrayAttr.push_back(ArrayAttr::get(ctx, arrayAttr));
          }
          addParam(name, ArrayAttr::get(ctx, biArrayAttr));
        };

        addString("name", *modName);
        addBoolean("master", ports.interfacePorts.empty());
        addUnsigned("fifoDepth", genInfo.depth);
        addUnsigned("fifoDepth_L", genInfo.depthLoad);
        addUnsigned("fifoDepth_S", genInfo.depthStore);
        addUnsigned("bufferDepth", genInfo.bufferDepth);
        addUnsigned("dataWidth", genInfo.dataWidth);
        addUnsigned("addrWidth", genInfo.addrWidth);
        addUnsigned("numBBs", genInfo.numGroups);
        addUnsigned("numLoadPorts", genInfo.numLoads);
        addUnsigned("numStorePorts", genInfo.numStores);
        addArrayIntAttr("numLoads", genInfo.loadsPerGroup);
        addArrayIntAttr("numStores", genInfo.storesPerGroup);
        addBiArrayIntAttr("loadOffsets", genInfo.loadOffsets);
        addBiArrayIntAttr("storeOffsets", genInfo.storeOffsets);
        addBiArrayIntAttr("loadPorts", genInfo.loadPorts);
        addBiArrayIntAttr("storePorts", genInfo.storePorts);
        /// Add the attributes needed by the new lsq config file
        addBiArrayIntAttr("ldOrder", genInfo.ldOrder);
        addBiArrayIntAttr("ldPortIdx", genInfo.ldPortIdx);
        addBiArrayIntAttr("stPortIdx", genInfo.stPortIdx);
        addUnsigned("indexWidth", genInfo.indexWidth);
        addUnsigned("numLdChannels", genInfo.numLdChannels);
        addUnsigned("numStChannels", genInfo.numStChannels);
        addUnsigned("stResp", genInfo.stResp);
        addUnsigned("groupMulti", genInfo.groupMulti);
        addUnsigned("pipe0En", genInfo.pipe0En);
        addUnsigned("pipe1En", genInfo.pipe1En);
        addUnsigned("pipeCompEn", genInfo.pipeCompEn);
        addUnsigned("headLagEn", genInfo.headLagEn);
      })
      .Default([&](auto) {
        op->emitError() << "Unsupported memory interface type.";
        unsupported = true;
      });
}

void ModuleDiscriminator::setParameters(hw::HWModuleExternOp modOp) {
  assert(!unsupported && "operation unsupported");

  // The name is used to determine which RTL component to instantiate
  StringRef opName = op->getName().getStringRef();
  modOp->setAttr(RTL_NAME_ATTR_NAME, StringAttr::get(ctx, opName));

  // Parameters are used to determine the concrete version of the RTL
  // component to instantiate
  modOp->setAttr(RTL_PARAMETERS_ATTR_NAME,
                 DictionaryAttr::get(ctx, parameters));
}

namespace {

/// Builder for hardware instances (`hw::InstanceOp`) and their associated
/// external hardware module. The class's methods allows to create the IO of an
/// hardware instance port by port while also creating matching port information
/// for the external hardware module that the instance will be of. When all the
/// instance/module IO has been added, `HWBuilder::createInstance` will create
/// the hardware instance in the IR and, if need be, a matching external module.
class HWBuilder {
public:
  /// Creates the hardware builder.
  HWBuilder(MLIRContext *ctx) : modBuilder(ctx){};

  /// Adds a value to the list of operands for the future instance, and its type
  /// to the future external module's input port information.
  void addInput(const Twine &name, Value oprd) {
    modBuilder.addInput(name, oprd.getType());
    instOperands.push_back(oprd);
  }

  /// Adds a type to the future external module's output port information.
  void addOutput(const Twine &name, Type type) {
    modBuilder.addOutput(name, type);
  }

  /// Adds clock and reset ports from the parent module to the future external
  /// module's input port information and to the operands to the future
  /// hardware instance.
  void addClkAndRst(hw::HWModuleOp modOp);

  /// Creates the instance using all the inputs added so far as operands. If no
  /// external module matching the current port information currently exists,
  /// one is added at the bottom of the top-level MLIR module. Returns the
  /// instance on success, nullptr on failure.
  virtual hw::InstanceOp createInstance(ModuleDiscriminator &discriminator,
                                        const Twine &instName, Location loc,
                                        OpBuilder &builder);

  /// Virtual destructor because of virtual method.
  virtual ~HWBuilder() = default;

protected:
  /// Module builder to optionally create an external module.
  ModuleBuilder modBuilder;
  /// The list of operands that will be used to create the instance
  /// corresponding to the converted operation.
  SmallVector<Value> instOperands;
};

/// Specialization of the hardware builder offering an extra public method to
/// easily replace an existing operation by the created hardware instance.
class HWConverter : public HWBuilder {
public:
  using HWBuilder::HWBuilder;

  /// Replaces the operation with an equivalent instance using all the inputs
  /// added so far as operands. If no external module matching the current port
  /// information currently exists, one is added at the bottom of the top-level
  /// MLIR module. Returns the instance on success, nullptr on failure.
  hw::InstanceOp convertToInstance(Operation *opToConvert,
                                   ConversionPatternRewriter &rewriter) {
    if (modBuilder.getNumOutputs() != opToConvert->getNumResults()) {
      opToConvert->emitError()
          << "Attempting to replace operation with "
          << opToConvert->getNumResults()
          << " results; however, external module will have "
          << modBuilder.getNumOutputs() << " output ports, a mismatch.";
      return nullptr;
    }

    hw::InstanceOp instOp = createInstanceFromOp(opToConvert, rewriter);
    if (!instOp)
      return nullptr;
    rewriter.replaceOp(opToConvert, instOp);
    return instOp;
  }

protected:
  /// Creates the hardware instance using a discrimator, name, and location
  /// derived from an existing operation. Returns the instance on success,
  /// nullptr on failure.
  hw::InstanceOp createInstanceFromOp(Operation *op,
                                      ConversionPatternRewriter &rewriter) {
    ModuleDiscriminator discriminator(op);
    StringRef name = getUniqueName(op);
    Location loc = op->getLoc();
    return createInstance(discriminator, name, loc, rewriter);
  }
};

/// Specialization of the hardware builder for operations implementing the
/// `handshake::MemoryOpInterface` interface.
class HWMemConverter : public HWConverter {
public:
  using HWConverter::HWConverter;

  /// Replaces the memory interface with an equivalent instance using all the
  /// inputs added so far as operands. If no external module matching the
  /// current port information currently exists, one is added at the bottom of
  /// the top-level MLIR module. Returns the instance on success, nullptr on
  /// failure.
  hw::InstanceOp convertToInstance(MemLoweringState &state,
                                   ConversionPatternRewriter &rewriter) {
    handshake::MemoryOpInterface memOp = state.ports.memOp;
    ModuleDiscriminator discriminator(state.ports);
    StringRef name = getUniqueName(memOp);
    Location loc = memOp.getLoc();
    hw::InstanceOp instOp = createInstance(discriminator, name, loc, rewriter);
    if (!instOp)
      return nullptr;

    size_t numResults = memOp->getNumResults();
    rewriter.replaceOp(memOp, instOp->getResults().take_front(numResults));

    // Resolve backedges in the module's terminator that are coming from the
    // memory interface
    ValueRange toModOutput = instOp->getResults().drop_front(numResults);
    for (auto [backedge, res] : llvm::zip_equal(state.backedges, toModOutput))
      backedge.setValue(res);
    return instOp;
  }
};
} // namespace

/// Returns the clock and reset module inputs (which are assumed to be the last
/// two module inputs).
static std::pair<Value, Value> getClkAndRst(hw::HWModuleOp hwModOp) {
  // Check that the parent module's last port are the clock and reset
  // signals we need for the instance operands
  unsigned numInputs = hwModOp.getNumInputPorts();
  assert(numInputs >= 2 && "module should have at least clock and reset");
  size_t lastIdx = hwModOp.getPortIdForInputId(numInputs - 1);
  assert(hwModOp.getPort(lastIdx - 1).getName() == dynamatic::hw::CLK_PORT &&
         "expected clock");
  assert(hwModOp.getPort(lastIdx).getName() == dynamatic::hw::RST_PORT &&
         "expected reset");

  // Add clock and reset to the instance's operands
  ValueRange blockArgs = hwModOp.getBodyBlock()->getArguments();
  return {blockArgs.drop_back().back(), blockArgs.back()};
}

void HWBuilder::addClkAndRst(hw::HWModuleOp hwModOp) {
  // Let the parent class add clock and reset to the input ports
  modBuilder.addClkAndRst();

  // Add clock and reset to the instance's operands
  auto [clkVal, rstVal] = getClkAndRst(hwModOp);
  instOperands.push_back(clkVal);
  instOperands.push_back(rstVal);
}

hw::InstanceOp HWBuilder::createInstance(ModuleDiscriminator &discriminator,
                                         const Twine &instName, Location loc,
                                         OpBuilder &builder) {
  // Fail when the discriminator reports that the operation is unsupported
  if (discriminator.opUnsupported())
    return nullptr;

  // First retrieve or create the external module matching the operation
  mlir::ModuleOp topLevelModOp =
      discriminator.getOperation()->getParentOfType<mlir::ModuleOp>();
  std::string extModName = discriminator.getDiscriminatedModName();
  hw::HWModuleExternOp extModOp = findExternMod(topLevelModOp, extModName);

  if (!extModOp) {
    // The external module does not yet exist, create it
    StringAttr modNameAttr = builder.getStringAttr(extModName);
    RewriterBase::InsertPoint instInsertPoint = builder.saveInsertionPoint();
    builder.setInsertionPointToEnd(topLevelModOp.getBody());
    extModOp = builder.create<hw::HWModuleExternOp>(loc, modNameAttr,
                                                    modBuilder.getPortInfo());
    discriminator.setParameters(extModOp);
    builder.restoreInsertionPoint(instInsertPoint);
  }

  // Now create the instance corresponding to the external module
  StringAttr instNameAttr = builder.getStringAttr(instName);
  return builder.create<hw::InstanceOp>(loc, extModOp, instNameAttr,
                                        instOperands);
}

hw::ModulePortInfo ModuleBuilder::getPortInfo() {
  SmallVector<hw::PortInfo> inputPorts;
  SmallVector<hw::PortInfo> outputPorts;
  for (auto [idx, modPort] : llvm::enumerate(inputs))
    inputPorts.push_back(hw::PortInfo{modPort, idx});
  for (auto [idx, modPort] : llvm::enumerate(outputs))
    outputPorts.push_back(hw::PortInfo{modPort, idx});
  return hw::ModulePortInfo(inputPorts, outputPorts);
}

/// Adds IO to the module builder for the provided memref, using the provided
/// name to unique IO port names. All Handshake memory interfaces referencing
/// the memref inside the function are added to the module lowering state
/// memory interface map, along with helper lowering state.
static void addMemIO(ModuleBuilder &modBuilder, handshake::FuncOp funcOp,
                     TypedValue<MemRefType> memref, StringRef memName,
                     ModuleLoweringState &state) {
  for (auto memOp : funcOp.getOps<handshake::MemoryOpInterface>()) {
    // The interface must reference this memory region
    if (memOp.getMemRef() != memref)
      continue;

    MemLoweringState info = MemLoweringState(memOp, memName);
    if (memOp.isMasterInterface())
      info.connectWithCircuit(modBuilder);
    state.memInterfaces.insert({memOp, info});
  }
}

/// Produces the port information for the HW module that will replace the
/// Handshake function. Fills in the lowering state object with information
/// that will allow the conversion pass to connect memory interface to their
/// top-level IO later on.
hw::ModulePortInfo getFuncPortInfo(handshake::FuncOp funcOp,
                                   ModuleLoweringState &state) {
  ModuleBuilder modBuilder(funcOp.getContext());
  handshake::PortNamer portNames(funcOp);

  // Add all function outputs to the module
  for (auto [idx, res] : llvm::enumerate(funcOp.getResultTypes()))
    modBuilder.addOutput(portNames.getOutputName(idx), lowerType(res));

  // Add all function inputs to the module, expanding memory references into a
  // set of individual ports for loads and stores
  for (auto [idx, arg] : llvm::enumerate(funcOp.getArguments())) {
    StringAttr argName = funcOp.getArgName(idx);
    Type type = arg.getType();
    if (TypedValue<MemRefType> memref = dyn_cast<TypedValue<MemRefType>>(arg))
      addMemIO(modBuilder, funcOp, memref, argName, state);
    else
      modBuilder.addInput(portNames.getInputName(idx), lowerType(type));
  }

  modBuilder.addClkAndRst();
  return modBuilder.getPortInfo();
}

//===----------------------------------------------------------------------===//
// Conversion patterns
//===----------------------------------------------------------------------===//

namespace {
/// A type converter is needed to perform the in-flight materialization of
/// "raw" (implicit channels) types to their explicit dataflow channel
/// correspondents.
class ChannelTypeConverter : public TypeConverter {
public:
  ChannelTypeConverter() {
    addConversion([](Type type) -> Type {
      if (isa<MemRefType>(type))
        return type;
      return lowerType(type);
    });

    addTargetMaterialization([&](OpBuilder &builder, Type resultType,
                                 ValueRange inputs,
                                 Location loc) -> std::optional<Value> {
      if (inputs.size() != 1)
        return std::nullopt;
      return inputs[0];
    });

    addSourceMaterialization([&](OpBuilder &builder, Type resultType,
                                 ValueRange inputs,
                                 Location loc) -> std::optional<Value> {
      if (inputs.size() != 1)
        return std::nullopt;
      return inputs[0];
    });
  }
};

/// Converts a non-external Handshake function into a `hw::HWModuleOp` with IO
/// corresponding to the original Handshake function. The pattern also creates a
/// lowering state object associated to the created HW module to control the
/// conversion of other operations within the module.
class ConvertFunc : public OpConversionPattern<handshake::FuncOp> {
public:
  ConvertFunc(ChannelTypeConverter &typeConverter, MLIRContext *ctx,
              LoweringState &lowerState)
      : OpConversionPattern<handshake::FuncOp>(typeConverter, ctx),
        lowerState(lowerState) {}

  LogicalResult
  matchAndRewrite(handshake::FuncOp funcOp, OpAdaptor adaptor,
                  ConversionPatternRewriter &rewriter) const override;

private:
  /// Shared lowering state.
  LoweringState &lowerState;
};

/// Converts an external Handshake function into a `hw::HWModuleExternOp` with
/// IO corresponding to the original Handshake function.
class ConvertExternalFunc : public OpConversionPattern<handshake::FuncOp> {
public:
  using OpConversionPattern<handshake::FuncOp>::OpConversionPattern;

  LogicalResult
  matchAndRewrite(handshake::FuncOp funcOp, OpAdaptor adaptor,
                  ConversionPatternRewriter &rewriter) const override;
};
} // namespace

LogicalResult
ConvertFunc::matchAndRewrite(handshake::FuncOp funcOp, OpAdaptor adaptor,
                             ConversionPatternRewriter &rewriter) const {
  if (funcOp.isExternal())
    return failure();

  StringAttr name = rewriter.getStringAttr(funcOp.getName());
  ModuleLoweringState state(funcOp);
  hw::ModulePortInfo modInfo = getFuncPortInfo(funcOp, state);

  // Create non-external HW module to replace the function with
  rewriter.setInsertionPoint(funcOp);
  auto modOp = rewriter.create<hw::HWModuleOp>(funcOp.getLoc(), name, modInfo);

  // Move the block from the Handshake function to the new HW module, after
  // which the Handshake function becomes empty and can be deleted
  Block *funcBlock = funcOp.getBodyBlock();
  Block *modBlock = modOp.getBodyBlock();
  Operation *termOp = modBlock->getTerminator();
  ValueRange modBlockArgs = modBlock->getArguments().drop_back(2);
  rewriter.inlineBlockBefore(funcBlock, termOp, modBlockArgs);
  rewriter.eraseOp(funcOp);

  // Operands for the module's terminators; they are the module's outputs
  SmallVector<Value> outOperands;

  // First outputs operands are identical to the end's, modulo type conversion
  auto endOp = *modOp.getBodyBlock()->getOps<handshake::EndOp>().begin();
  if (failed((rewriter.getRemappedValues(endOp.getOperands(), outOperands)))) {
    return funcOp->emitError()
           << "failed to remap function terminator's operands";
  }

  // Remaining output operands will eventually come from master memory
  // interfaces' outputs; create backedges and resolve them during memory
  // lowering
  auto moduleOutputs = modInfo.getOutputs().begin();
  for (size_t i = 0, e = endOp->getNumOperands(); i < e; ++i, ++moduleOutputs)
    ;
  for (auto &[_, memState] : state.memInterfaces) {
    for (size_t i = 0; i < memState.numOutputs; ++i) {
      const hw::PortInfo &port = *(moduleOutputs++);
      Backedge backedge = lowerState.edgeBuilder.get(port.type);
      outOperands.push_back(backedge);
      memState.backedges.push_back(backedge);
    }
  }

  // Replace the default terminator with one with our operands, and delete the
  // Handshake function's terminator
  Operation *outputOp = modOp.getBodyBlock()->getTerminator();
  rewriter.setInsertionPoint(outputOp);
  rewriter.replaceOpWithNewOp<hw::OutputOp>(outputOp, outOperands);
  rewriter.eraseOp(endOp);

  // Associate the newly created module to its lowering state object
  lowerState.modState.insert({modOp, state});
  return success();
}

LogicalResult ConvertExternalFunc::matchAndRewrite(
    handshake::FuncOp funcOp, OpAdaptor adaptor,
    ConversionPatternRewriter &rewriter) const {
  if (!funcOp.isExternal())
    return failure();

  StringAttr name = rewriter.getStringAttr(funcOp.getName());
  ModuleBuilder modBuilder(funcOp.getContext());
  handshake::PortNamer portNames(funcOp);

  // Add all function outputs to the module
  for (auto [idx, res] : llvm::enumerate(funcOp.getResultTypes()))
    modBuilder.addOutput(portNames.getOutputName(idx), lowerType(res));

  // Add all function inputs to the module
  for (auto [idx, type] : llvm::enumerate(funcOp.getArgumentTypes())) {
    if (isa<MemRefType>(type)) {
      return funcOp->emitError()
             << "Memory interfaces are not supported for external "
                "functions";
    }
    modBuilder.addInput(portNames.getInputName(idx), lowerType(type));
  }
  modBuilder.addClkAndRst();

  rewriter.setInsertionPoint(funcOp);
  auto modOp = rewriter.replaceOpWithNewOp<hw::HWModuleExternOp>(
      funcOp, name, modBuilder.getPortInfo());
  modOp->setAttr(StringAttr::get(getContext(), RTL_NAME_ATTR_NAME),
                 funcOp.getNameAttr());
  return success();
}

namespace {
/// Converts Handshake memory interfaces into equivalent HW constructs,
/// potentially connecting them to the containing HW module's IO in the
/// process. The latter is enabled by a lowering state data-structure
/// associated to the matched memory interface during conversion of the
/// containing Handshake function, and which is expected to exist when this
/// pattern is invoked.
class ConvertMemInterface
    : public OpInterfaceConversionPattern<handshake::MemoryOpInterface> {
public:
  ConvertMemInterface(ChannelTypeConverter &typeConverter, MLIRContext *ctx,
                      LoweringState &lowerState)
      : OpInterfaceConversionPattern<handshake::MemoryOpInterface>(
            typeConverter, ctx),
        lowerState(lowerState) {}

  LogicalResult
  matchAndRewrite(handshake::MemoryOpInterface memOp, ArrayRef<Value> operands,
                  ConversionPatternRewriter &rewriter) const override;

private:
  /// Shared lowering state.
  LoweringState &lowerState;
};
} // namespace

LogicalResult ConvertMemInterface::matchAndRewrite(
    handshake::MemoryOpInterface memOp, ArrayRef<Value> operands,
    ConversionPatternRewriter &rewriter) const {
  hw::HWModuleOp parentModOp = memOp->getParentOfType<hw::HWModuleOp>();
  ModuleLoweringState &modState = lowerState.modState[parentModOp];
  MemLoweringState &memState = modState.memInterfaces[memOp];
  HWMemConverter converter(getContext());

  // Removes memory region name prefix from the port name.
  auto removePortNamePrefix = [&](const hw::ModulePort &port) -> StringRef {
    StringRef portName = port.name.strref();
    size_t idx = portName.rfind("_");
    if (idx != std::string::npos)
      return portName.substr(idx + 1);
    return portName;
  };

  // The HW instance will be connected to the top-level module through a
  // number of input ports, add those first, then the regular interface ports,
  // and finally clock and reset
  ValueRange blockArgs = parentModOp.getBodyBlock()->getArguments();
  ValueRange memArgs = blockArgs.slice(memState.inputIdx, memState.numInputs);
  auto inputModPorts = memState.getMemInputPorts(parentModOp);
  for (auto [port, arg] : llvm::zip_equal(inputModPorts, memArgs))
    converter.addInput(removePortNamePrefix(port), arg);
  for (auto [idx, oprd] : llvm::enumerate(operands)) {
    if (!isa<mlir::MemRefType>(oprd.getType()))
      converter.addInput(memState.portNames.getInputName(idx), oprd);
  }
  converter.addClkAndRst(parentModOp);

  // The HW instance will be connected to the top-level module through a
  // number of output ports, add those last after the regular interface ports
  for (auto [idx, res] : llvm::enumerate(memOp->getResults())) {
    converter.addOutput(memState.portNames.getOutputName(idx),
                        lowerType(res.getType()));
  }
  auto outputModPorts = memState.getMemOutputPorts(parentModOp);
  for (const hw::ModulePort &outputPort : outputModPorts)
    converter.addOutput(removePortNamePrefix(outputPort), outputPort.type);

  hw::InstanceOp instOp = converter.convertToInstance(memState, rewriter);
  return instOp ? success() : failure();
}

namespace {
/// Converts an operation (of type indicated by the template argument) into
/// an equivalent hardware instance. The method creates an external module
/// to instantiate the new component from if a module with matching IO does
/// not already exist. Valid/Ready semantics are made explicit thanks to the
/// type converter which converts implicit handshaked types into dataflow
/// channels with a corresponding data-type.
template <typename T>
class ConvertToHWInstance : public OpConversionPattern<T> {
public:
  using OpConversionPattern<T>::OpConversionPattern;
  using OpAdaptor = typename T::Adaptor;

  /// Always succeeds in replacing the matched operation with an equivalent
  /// HW instance operation, potentially creating an external HW module in
  /// the process.
  LogicalResult
  matchAndRewrite(T op, OpAdaptor adaptor,
                  ConversionPatternRewriter &rewriter) const override;
};
} // namespace

template <typename T>
LogicalResult ConvertToHWInstance<T>::matchAndRewrite(
    T op, OpAdaptor adaptor, ConversionPatternRewriter &rewriter) const {
  HWConverter converter(this->getContext());
  handshake::PortNamer portNames(op);

  // Add all operation operands to the inputs
  for (auto [idx, oprd] : llvm::enumerate(adaptor.getOperands()))
    converter.addInput(portNames.getInputName(idx), oprd);
  converter.addClkAndRst(((Operation *)op)->getParentOfType<hw::HWModuleOp>());

  // Add all operation results to the outputs
  for (auto [idx, type] : llvm::enumerate(op->getResultTypes()))
    converter.addOutput(portNames.getOutputName(idx), lowerType(type));

  hw::InstanceOp instOp = converter.convertToInstance(op, rewriter);
  return instOp ? success() : failure();
}

namespace {

/// Converts a Handshake-level instance operation to an equivalent HW-level one.
/// The pattern assumes that the module the Handshake instance references has
/// already been converted to a `hw::HWExternModuleOp`.
class ConvertInstance : public OpConversionPattern<handshake::InstanceOp> {
public:
  using OpConversionPattern<handshake::InstanceOp>::OpConversionPattern;
  using OpAdaptor = typename handshake::InstanceOp::Adaptor;

  /// Always succeeds in replacing the matched operation with an equivalent
  /// HW instance operation.
  LogicalResult
  matchAndRewrite(handshake::InstanceOp instOp, OpAdaptor adaptor,
                  ConversionPatternRewriter &rewriter) const override;
};
} // namespace

LogicalResult
ConvertInstance::matchAndRewrite(handshake::InstanceOp instOp,
                                 OpAdaptor adaptor,
                                 ConversionPatternRewriter &rewriter) const {
  SmallVector<Value> instOperands(adaptor.getOperands());
  auto [clk, rst] = getClkAndRst(instOp->getParentOfType<hw::HWModuleOp>());
  instOperands.push_back(clk);
  instOperands.push_back(rst);

  auto topLevelModOp = instOp->getParentOfType<mlir::ModuleOp>();
  hw::HWModuleLike modOp = findExternMod(topLevelModOp, instOp.getModule());
  assert(modOp && "failed to find referenced external module");
  StringAttr instNameAttr = rewriter.getStringAttr(getUniqueName(instOp));
  rewriter.replaceOpWithNewOp<hw::InstanceOp>(instOp, modOp, instNameAttr,
                                              instOperands);
  return success();
}

/// Returns the module's input ports.
static ArrayRef<hw::ModulePort> getModInputs(hw::HWModuleLike modOp) {
  return modOp.getHWModuleType().getPorts().slice(modOp.getPortIdForInputId(0),
                                                  modOp.getNumInputPorts());
}

/// Returns the module's output ports.
static ArrayRef<hw::ModulePort> getModOutputs(hw::HWModuleLike modOp) {
  return modOp.getHWModuleType().getPorts().slice(modOp.getPortIdForOutputId(0),
                                                  modOp.getNumOutputPorts());
}

namespace {

/// Records a mapping between a module's continuous range of output ports and
/// another module's continuous range of input ports. Ranges are identified by
/// their index and must have the same size.
struct IOMapping {
  /// Starting index in the source module's list of output ports.
  size_t srcIdx;
  /// Starting index in the destination module's list of inputs ports.
  size_t dstIdx;
  /// Range size.
  size_t size;

  /// Initialize all fields to 0.
  IOMapping() : srcIdx(0), dstIdx(0), size(0) {}

  /// Member-by-member constructor.
  IOMapping(size_t srcIdx, size_t dstIdx, size_t size)
      : srcIdx(srcIdx), dstIdx(dstIdx), size(size) {}
};

/// Helper class to allow for the creation of a "converter hardware module
/// instance" in between a hardware module's (the "wrapper") top-level IO ports
/// and a module instance (the "circuit") within it.
class ConverterBuilder {
public:
  /// IO mapping from circuit to the converter.
  IOMapping circuitToConverter;
  /// IO mapping from the converter to the wrapper.
  IOMapping converterToWrapper;
  /// IO mapping from the wrapper to the converter.
  IOMapping wrapperToConverter;
  /// IO mapping from the converter to the circuit.
  IOMapping converterToCircuit;

  ConverterBuilder() = default;

  /// Creates the converter builder from the external hardware module which
  /// instances of the converter will reference and the IO mappings between the
  /// converter and the circuit/wrapper.
  ConverterBuilder(hw::HWModuleExternOp converterModOp,
                   const IOMapping &circuitToConverter,
                   const IOMapping &converterToWrapper,
                   const IOMapping &wrapperToConverter,
                   const IOMapping &converterToCircuit)
      : circuitToConverter(circuitToConverter),
        converterToWrapper(converterToWrapper),
        wrapperToConverter(wrapperToConverter),
        converterToCircuit(converterToCircuit), converterModOp(converterModOp) {
  }

private:
  /// Slices the converter module's input ports according to the IO map.
  inline ArrayRef<hw::ModulePort> getSlicedInputs(IOMapping &map) {
    return getModInputs(converterModOp).slice(map.dstIdx, map.size);
  }

  /// Slices the converter module's output ports according to the IO map.
  inline ArrayRef<hw::ModulePort> getSlicedOutputs(IOMapping &map) {
    return getModOutputs(converterModOp).slice(map.srcIdx, map.size);
  }

public:
  /// Adds wrapper inputs that will connect to the converter instance to the
  /// module builder.
  void addWrapperInputs(ModuleBuilder &modBuilder, StringRef baseName) {
    wrapperToConverter.srcIdx = modBuilder.getNumInputs();
    for (const hw::ModulePort port : getSlicedInputs(wrapperToConverter))
      modBuilder.addInput(baseName + "_" + port.name.strref(), port.type);
  }

  /// Adds wrapper output that will originate from the converter instance to the
  /// module builder.
  void addWrapperOutputs(ModuleBuilder &modBuilder, StringRef baseName) {
    converterToWrapper.dstIdx = modBuilder.getNumOutputs();
    for (const hw::ModulePort port : getSlicedOutputs(converterToWrapper))
      modBuilder.addOutput(baseName + "_" + port.name.strref(), port.type);
  }

  /// Adds backedges matching the converter instance's outputs going to the
  /// wrapper to the vector.
  void addWrapperBackedges(BackedgeBuilder &edgeBuilder,
                           SmallVector<Value> &wrapperOutputs) {
    for (const hw::ModulePort port : getSlicedOutputs(converterToWrapper)) {
      wrapperBackedges.push_back(edgeBuilder.get(port.type));
      wrapperOutputs.push_back(wrapperBackedges.back());
    }
  }

  /// Adds backedges matching the converter instance's outputs going to the
  /// circuit to the vector.
  void addCircuitBackedges(BackedgeBuilder &edgeBuilder,
                           SmallVector<Value> &circuitOperands) {
    for (const hw::ModulePort port : getSlicedOutputs(converterToCircuit)) {
      circuitBackedges.push_back(edgeBuilder.get(port.type));
      circuitOperands.push_back(circuitBackedges.back());
    }
  }

public:
  /// Creates an instance of the wrapper between the module's top-level IO ports
  /// and the circuit instance within it. This resolves all internally created
  /// backedges. Returns the converter instance that was inserted.
  hw::InstanceOp createInstance(hw::HWModuleOp wrapperOp,
                                hw::InstanceOp circuitOp, StringRef memName,
                                OpBuilder &builder);

private:
  /// The external hardware module representing the converter.
  hw::HWModuleExternOp converterModOp;
  /// Backedges to the circuit instance's inputs.
  SmallVector<Backedge> circuitBackedges;
  /// Backedges to the wrapper module's outputs.
  SmallVector<Backedge> wrapperBackedges;
};

/// Converter builder between the "simplifier dual-port BRAM interface"
/// implemented by our RTL components and an actual dual-port BRAM interface.
class MemToBRAMConverter : public ConverterBuilder {
public:
  using ConverterBuilder::ConverterBuilder;

  /// RTL module's name (must match one in RTL configuration file).
  static constexpr llvm::StringLiteral HW_NAME = "mem_to_bram";

  /// Constructs from the hardware module that the circuit instance references,
  /// and the memory lowering state object representing the memory interface to
  /// convert.
  MemToBRAMConverter(hw::HWModuleOp circuitMod, const MemLoweringState &state,
                     OpBuilder &builder)
      : ConverterBuilder(buildExternalModule(circuitMod, state, builder),
                         IOMapping(state.outputIdx, 0, 5), IOMapping(0, 0, 8),
                         IOMapping(0, 5, 2),
                         IOMapping(8, state.inputIdx, 1)) {};

private:
  /// Creates, inserts, and returns the external harware module corresponding to
  /// the memory converter.
  hw::HWModuleExternOp buildExternalModule(hw::HWModuleOp circuitMod,
                                           const MemLoweringState &memState,
                                           OpBuilder &builder) const;
};

} // namespace

hw::InstanceOp ConverterBuilder::createInstance(hw::HWModuleOp wrapperOp,
                                                hw::InstanceOp circuitOp,
                                                StringRef memName,
                                                OpBuilder &builder) {
  SmallVector<Value> instOperands;

  // Assume that the converter's first inputs come from the wrapper circuit,
  // followed by the wrapper's inputs
  llvm::copy(circuitOp.getResults().slice(circuitToConverter.srcIdx,
                                          circuitToConverter.size),
             std::back_inserter(instOperands));
  llvm::copy(wrapperOp.getBodyBlock()->getArguments().slice(
                 wrapperToConverter.srcIdx, wrapperToConverter.size),
             std::back_inserter(instOperands));

  // Create an instance of the converter
  StringAttr name = builder.getStringAttr("mem_to_bram_converter_" + memName);
  builder.setInsertionPoint(circuitOp);
  hw::InstanceOp converterInstOp = builder.create<hw::InstanceOp>(
      circuitOp.getLoc(), converterModOp, name, instOperands);

  // Resolve backedges in the wrapped circuit operands and in the wrapper's
  // outputs
  ValueRange results = converterInstOp->getResults();
  for (auto [backedge, res] :
       llvm::zip(circuitBackedges, results.slice(converterToCircuit.srcIdx,
                                                 converterToCircuit.size)))
    backedge.setValue(res);
  for (auto [backedge, res] :
       llvm::zip(wrapperBackedges, results.slice(converterToWrapper.srcIdx,
                                                 converterToWrapper.size)))
    backedge.setValue(res);

  return converterInstOp;
}

hw::HWModuleExternOp
MemToBRAMConverter::buildExternalModule(hw::HWModuleOp circuitMod,
                                        const MemLoweringState &memState,
                                        OpBuilder &builder) const {
  std::string extModName =
      HW_NAME.str() + "_" +
      std::to_string(memState.dataType.getIntOrFloatBitWidth()) + "_" +
      std::to_string(memState.ports.addrWidth);
  mlir::ModuleOp topModOp = circuitMod->getParentOfType<mlir::ModuleOp>();
  hw::HWModuleExternOp extModOp = findExternMod(topModOp, extModName);

  if (extModOp)
    return extModOp;

  // The external module does not yet exist, create it
  MLIRContext *ctx = builder.getContext();
  ModuleBuilder modBuilder(ctx);
  Type i1Type = IntegerType::get(ctx, 1);
  Type addrType = IntegerType::get(ctx, memState.ports.addrWidth);

  // Inputs from wrapped circuit
  modBuilder.addInput("loadEn", i1Type);
  modBuilder.addInput("loadAddr", addrType);
  modBuilder.addInput("storeEn", i1Type);
  modBuilder.addInput("storeAddr", addrType);
  modBuilder.addInput("storeData", memState.dataType);

  // Outputs to wrapper
  modBuilder.addOutput("ce0", i1Type);
  modBuilder.addOutput("we0", i1Type);
  modBuilder.addOutput("address0", addrType);
  modBuilder.addOutput("dout0", memState.dataType);
  modBuilder.addOutput("ce1", i1Type);
  modBuilder.addOutput("we1", i1Type);
  modBuilder.addOutput("address1", addrType);
  modBuilder.addOutput("dout1", memState.dataType);

  // Inputs from wrapper
  modBuilder.addInput("din0", memState.dataType);
  modBuilder.addInput("din1", memState.dataType);

  // Outputs to wrapped circuit
  modBuilder.addOutput("loadData", memState.dataType);

  builder.setInsertionPointToEnd(topModOp.getBody());
  StringAttr modNameAttr = builder.getStringAttr(extModName);
  extModOp = builder.create<hw::HWModuleExternOp>(
      circuitMod->getLoc(), modNameAttr, modBuilder.getPortInfo());

  extModOp->setAttr(RTL_NAME_ATTR_NAME, StringAttr::get(ctx, HW_NAME));
  SmallVector<NamedAttribute> parameters;
  Type i32 = IntegerType::get(ctx, 32, IntegerType::Unsigned);
  parameters.emplace_back(
      StringAttr::get(ctx, "DATA_WIDTH"),
      IntegerAttr::get(i32, memState.dataType.getIntOrFloatBitWidth()));
  parameters.emplace_back(StringAttr::get(ctx, "ADDR_WIDTH"),
                          IntegerAttr::get(i32, memState.ports.addrWidth));
  extModOp->setAttr(RTL_PARAMETERS_ATTR_NAME,
                    DictionaryAttr::get(ctx, parameters));
  return extModOp;
}

/// Creates and returns an empty wrapper module. When the function returns,
/// `memConverters `associates each memory interface in the wrapped circuit to a
/// builder for their respective converter; in addition, backedges for the
/// future wrapped circuit results going directly to the wrapper (without
/// passing through a converter) are stored along their corresponding result
/// index inside the `circuitBackedges` vector.
static hw::HWModuleOp createEmptyWrapperMod(
    hw::HWModuleOp circuitOp, LoweringState &state, OpBuilder &builder,
    DenseMap<const MemLoweringState *, ConverterBuilder> &memConverters,
    SmallVector<std::pair<size_t, Backedge>> &circuitBackedges) {

  ModuleLoweringState &modState = state.modState[circuitOp];
  MLIRContext *ctx = builder.getContext();
  ModuleBuilder wrapperBuilder(ctx);

  DenseMap<size_t, const MemLoweringState *> inputToMem, outputToMem;
  for (const auto &[_, memState] : modState.memInterfaces) {
    if (!memState.connectsToCircuit())
      continue;
    inputToMem[memState.inputIdx] = &memState;
    outputToMem[memState.outputIdx] = &memState;
    memConverters[&memState] = MemToBRAMConverter(circuitOp, memState, builder);
  }

  // Create input ports for the wrapper; we need to identify the inputs which
  // map to internal memory interfaces and replace them with an interface for a
  // dual-port BRAM
  ArrayRef<hw::ModulePort> inputPorts = getModInputs(circuitOp);
  for (size_t i = 0, e = inputPorts.size(); i < e;) {
    hw::ModulePort port = inputPorts[i];
    if (auto it = inputToMem.find(i); it != inputToMem.end()) {
      // Beginning of internal mem interface, replace with IO for dual-port BRAM
      const MemLoweringState *memState = it->second;
      ConverterBuilder &converter = memConverters.find(memState)->second;
      converter.addWrapperInputs(wrapperBuilder, memState->name);
      i += memState->numInputs;
    } else {
      // This is a regular argument, just forward it
      wrapperBuilder.addInput(port.name.strref(), port.type);
      ++i;
    }
  }

  // Same as above, but for the wrapper's outputs
  ArrayRef<hw::ModulePort> outputPorts = getModOutputs(circuitOp);
  DenseMap<size_t, ConverterBuilder *> wrapperOutputToMem;
  for (size_t i = 0, e = outputPorts.size(); i < e;) {
    hw::ModulePort port = outputPorts[i];
    if (auto it = outputToMem.find(i); it != outputToMem.end()) {
      // Beginning of internal mem interface, replace with IO for dual-port BRAM
      const MemLoweringState *memState = it->second;
      ConverterBuilder &converter = memConverters.find(memState)->second;
      wrapperOutputToMem[wrapperBuilder.getNumOutputs()] = &converter;
      converter.addWrapperOutputs(wrapperBuilder, memState->name);
      i += memState->numOutputs;
    } else {
      // This is a regular result, just forward it
      wrapperBuilder.addOutput(port.name.strref(), port.type);
      ++i;
    }
  }

  // Create the wrapper
  builder.setInsertionPointToEnd(state.modOp.getBody());
  hw::HWModuleOp wrapperOp = builder.create<hw::HWModuleOp>(
      circuitOp.getLoc(),
      StringAttr::get(ctx, circuitOp.getSymName() + "_wrapper"),
      wrapperBuilder.getPortInfo());
  builder.setInsertionPointToStart(wrapperOp.getBodyBlock());

  // Create backedges for all of the wrapper module's outputs
  SmallVector<Value> modOutputs;
  ArrayRef<hw::ModulePort> wrapperOutputs = getModOutputs(wrapperOp);
  for (size_t i = 0, e = wrapperOutputs.size(); i < e;) {
    hw::ModulePort port = wrapperOutputs[i];
    if (auto it = wrapperOutputToMem.find(i); it != wrapperOutputToMem.end()) {
      // This is the beginning of memory interface outputs that will eventually
      // come from a converter
      it->second->addWrapperBackedges(state.edgeBuilder, modOutputs);
      i += it->second->converterToWrapper.size;
    } else {
      // This is a regular result that will come directly from the wrapped
      // circuit
      circuitBackedges.push_back({i, state.edgeBuilder.get(port.type)});
      modOutputs.push_back(circuitBackedges.back().second);
      i += 1;
    }
  }

  Operation *outputOp = wrapperOp.getBodyBlock()->getTerminator();
  outputOp->setOperands(modOutputs);
  return wrapperOp;
};

/// Creates a wrapper module made up of the hardware module that resulted from
/// Handshake lowering and of memory converters sitting between the latter's
/// memory interfaces and "standard memory interfaces" exposed by the wrapper's
/// module.
static void createWrapper(hw::HWModuleOp circuitOp, LoweringState &state,
                          OpBuilder &builder) {

  DenseMap<const MemLoweringState *, ConverterBuilder> memConverters;
  SmallVector<std::pair<size_t, Backedge>> circuitBackedges;
  hw::HWModuleOp wrapperOp = createEmptyWrapperMod(
      circuitOp, state, builder, memConverters, circuitBackedges);
  builder.setInsertionPointToStart(wrapperOp.getBodyBlock());

  // Operands for the circuit instance inside the wrapper
  SmallVector<Value> circuitOperands;

  DenseMap<size_t, ConverterBuilder *> wrapperInputToConv;
  for (auto &[_, converter] : memConverters)
    wrapperInputToConv[converter.wrapperToConverter.srcIdx] = &converter;

  ArrayRef<BlockArgument> wrapperArgs = wrapperOp.getBody().getArguments();
  for (size_t i = 0, e = wrapperArgs.size(); i < e;) {
    if (auto it = wrapperInputToConv.find(i); it != wrapperInputToConv.end()) {
      ConverterBuilder *converter = it->second;
      converter->addCircuitBackedges(state.edgeBuilder, circuitOperands);
      i += converter->wrapperToConverter.size;
    } else {
      // Argument, just forward it to the operands
      circuitOperands.push_back(wrapperArgs[i]);
      ++i;
    }
  }

  // Create the wrapped circuit instance inside the wrapper
  hw::InstanceOp circuitInstOp = builder.create<hw::InstanceOp>(
      circuitOp.getLoc(), circuitOp,
      builder.getStringAttr(circuitOp.getSymName() + "_wrapped"),
      circuitOperands);

  // Instantiate the memory interface converters inside the wrapper module,
  // which also resolved all backedges meant to originate from the converter
  for (auto &[memState, converter] : memConverters)
    converter.createInstance(wrapperOp, circuitInstOp, memState->name, builder);

  // Resolve backedges coming from the circuit to the wrapper's outputs
  for (auto [resIdx, backedge] : circuitBackedges)
    backedge.setValue(circuitInstOp.getResult(resIdx));
}

namespace {

/// Conversion pass driver. The conversion only works on modules containing
/// a single handshake function (handshake::FuncOp) at the moment. The
/// function and all the operations it contains are converted to operations
/// from the HW dialect. Dataflow semantics are made explicit with Handshake
/// channels.
class HandshakeToHWPass
    : public dynamatic::impl::HandshakeToHWBase<HandshakeToHWPass> {
public:
  void runDynamaticPass() override {
    mlir::ModuleOp modOp = getOperation();
    MLIRContext *ctx = &getContext();

    // We only support one function per module
    handshake::FuncOp funcOp = nullptr;
    for (auto op : modOp.getOps<handshake::FuncOp>()) {
      if (op.isExternal())
        continue;
      if (funcOp) {
        modOp->emitOpError() << "we currently only support one non-external "
                                "handshake function per module";
        return signalPassFailure();
      }
      funcOp = op;
    }

    if (funcOp) {
      // Check that some preconditions are met before doing anything
      if (failed(verifyIRMaterialized(funcOp))) {
        funcOp.emitError() << ERR_NON_MATERIALIZED_FUNC;
        return signalPassFailure();
      }
    }

    // Make sure all operations are named
    NameAnalysis &namer = getAnalysis<NameAnalysis>();
    namer.nameAllUnnamedOps();

    ChannelTypeConverter typeConverter;
    if (failed(convertExternalFunctions(typeConverter)))
      return signalPassFailure();

    // Helper struct for lowering
    OpBuilder builder(ctx);
    LoweringState lowerState(modOp, namer, builder);

    // Create pattern set
    RewritePatternSet patterns(ctx);
    patterns.insert<ConvertFunc, ConvertMemInterface>(typeConverter, ctx,
                                                      lowerState);
    patterns.insert<ConvertInstance, ConvertToHWInstance<handshake::BufferOp>,
                    ConvertToHWInstance<handshake::NDWireOp>,
                    ConvertToHWInstance<handshake::ConditionalBranchOp>,
                    ConvertToHWInstance<handshake::BranchOp>,
                    ConvertToHWInstance<handshake::MergeOp>,
                    ConvertToHWInstance<handshake::ControlMergeOp>,
                    ConvertToHWInstance<handshake::MuxOp>,
                    ConvertToHWInstance<handshake::JoinOp>,
                    ConvertToHWInstance<handshake::BlockerOp>,
                    ConvertToHWInstance<handshake::SourceOp>,
                    ConvertToHWInstance<handshake::ConstantOp>,
                    ConvertToHWInstance<handshake::SinkOp>,
                    ConvertToHWInstance<handshake::ForkOp>,
                    ConvertToHWInstance<handshake::LazyForkOp>,
                    ConvertToHWInstance<handshake::LoadOp>,
                    ConvertToHWInstance<handshake::StoreOp>,
                    ConvertToHWInstance<handshake::NotOp>,
                    ConvertToHWInstance<handshake::SharingWrapperOp>,

                    // Arith operations
                    ConvertToHWInstance<handshake::AddFOp>,
                    ConvertToHWInstance<handshake::AddIOp>,
                    ConvertToHWInstance<handshake::AndIOp>,
                    ConvertToHWInstance<handshake::CmpFOp>,
                    ConvertToHWInstance<handshake::CmpIOp>,
                    ConvertToHWInstance<handshake::DivFOp>,
                    ConvertToHWInstance<handshake::DivSIOp>,
                    ConvertToHWInstance<handshake::DivUIOp>,
                    ConvertToHWInstance<handshake::ExtSIOp>,
                    ConvertToHWInstance<handshake::ExtUIOp>,
                    ConvertToHWInstance<handshake::MulFOp>,
                    ConvertToHWInstance<handshake::MulIOp>,
                    ConvertToHWInstance<handshake::NegFOp>,
                    ConvertToHWInstance<handshake::OrIOp>,
                    ConvertToHWInstance<handshake::SelectOp>,
                    ConvertToHWInstance<handshake::ShLIOp>,
                    ConvertToHWInstance<handshake::ShRSIOp>,
                    ConvertToHWInstance<handshake::ShRUIOp>,
                    ConvertToHWInstance<handshake::SubFOp>,
                    ConvertToHWInstance<handshake::SubIOp>,
                    ConvertToHWInstance<handshake::TruncIOp>,
                    ConvertToHWInstance<handshake::TruncFOp>,
                    ConvertToHWInstance<handshake::XOrIOp>,
                    ConvertToHWInstance<handshake::SIToFPOp>,
                    ConvertToHWInstance<handshake::FPToSIOp>,
                    ConvertToHWInstance<handshake::ExtFOp>,
                    ConvertToHWInstance<handshake::AbsFOp>,

                    // Speculative operations
                    ConvertToHWInstance<handshake::SpecCommitOp>,
                    ConvertToHWInstance<handshake::SpecSaveOp>,
                    ConvertToHWInstance<handshake::SpecSaveCommitOp>,
                    ConvertToHWInstance<handshake::SpeculatorOp>,
                    ConvertToHWInstance<handshake::SpeculatingBranchOp>,
<<<<<<< HEAD

                    // Speculation-v2 operations
                    ConvertToHWInstance<handshake::SpeculatorV2Op>,
                    ConvertToHWInstance<handshake::SpecCommitV2Op>,
                    ConvertToHWInstance<handshake::SpecMuxV2Op>>(

=======
                    ConvertToHWInstance<handshake::NonSpecOp>>(
>>>>>>> 71e0d4cb
        typeConverter, funcOp->getContext());

    // Everything must be converted to operations in the hw dialect
    ConversionTarget target(*ctx);
    target.addLegalOp<hw::HWModuleOp, hw::HWModuleExternOp, hw::InstanceOp,
                      hw::OutputOp>();
    target.addIllegalDialect<handshake::HandshakeDialect,
                             memref::MemRefDialect>();

    if (failed(applyPartialConversion(modOp, target, std::move(patterns))))
      return signalPassFailure();

    // Create memory wrappers around all hardware modules
    for (auto &[circuitOp, _] : lowerState.modState)
      createWrapper(circuitOp, lowerState, builder);

    // At this level all operations already have an intrinsic name so we can
    // disable our naming system
    doNotNameOperations();
  }

private:
  /// Converts all external `handshake::FuncOp` operations into corresponding
  /// `hw::HWModuleExternOp` operations using a partial IR conversion.
  LogicalResult convertExternalFunctions(ChannelTypeConverter &typeConverter) {
    MLIRContext *ctx = &getContext();

    RewritePatternSet patterns(ctx);
    patterns.insert<ConvertExternalFunc>(typeConverter, ctx);
    ConversionTarget target(*ctx);
    target.addLegalOp<hw::HWModuleExternOp>();
    target.addDynamicallyLegalOp<handshake::FuncOp>(
        [&](handshake::FuncOp funcOp) { return !funcOp.isExternal(); });
    target.markOpRecursivelyLegal<handshake::FuncOp>();
    return applyPartialConversion(getOperation(), target, std::move(patterns));
  }
};

} // end anonymous namespace

std::unique_ptr<dynamatic::DynamaticPass> dynamatic::createHandshakeToHWPass() {
  return std::make_unique<HandshakeToHWPass>();
}<|MERGE_RESOLUTION|>--- conflicted
+++ resolved
@@ -315,12 +315,12 @@
 
 LoweringState::LoweringState(mlir::ModuleOp modOp, NameAnalysis &namer,
                              OpBuilder &builder)
-    : modOp(modOp), namer(namer), edgeBuilder(builder, modOp.getLoc()) {};
+    : modOp(modOp), namer(namer), edgeBuilder(builder, modOp.getLoc()){};
 
 /// Attempts to find an external HW module in the MLIR module with the
 /// provided name. Returns it if it exists, otherwise returns `nullptr`.
 static hw::HWModuleExternOp findExternMod(mlir::ModuleOp modOp,
-                                          StringRef name){
+                                          StringRef name) {
   if (hw::HWModuleExternOp mod = modOp.lookupSymbol<hw::HWModuleExternOp>(name))
     return mod;
   return nullptr;
@@ -677,21 +677,10 @@
             handshake::SpeculatingBranchOp, handshake::NonSpecOp>([&](auto) {
         // No parameters needed for these operations
       })
-<<<<<<< HEAD
-      .Case<handshake::SpecSaveCommitOp>([&](auto) {
-        // TODO: Determine the FIFO size based on speculation resolution delay.
-        addUnsigned("FIFO_DEPTH", 16);
-      })
-      .Case<handshake::SpeculatorV2Op, handshake::SpecCommitV2Op,
-            handshake::SpecMuxV2Op>([](auto) {
-        // No parameters needed for these operations
-      })
-=======
       .Case<handshake::SpecSaveCommitOp>(
           [&](handshake::SpecSaveCommitOp saveCommitOp) {
             addUnsigned("FIFO_DEPTH", saveCommitOp.getFifoDepth());
           })
->>>>>>> 71e0d4cb
       .Default([&](auto) {
         op->emitError() << "This operation cannot be lowered to RTL "
                            "due to a lack of an RTL implementation for it.";
@@ -1489,8 +1478,7 @@
                      OpBuilder &builder)
       : ConverterBuilder(buildExternalModule(circuitMod, state, builder),
                          IOMapping(state.outputIdx, 0, 5), IOMapping(0, 0, 8),
-                         IOMapping(0, 5, 2),
-                         IOMapping(8, state.inputIdx, 1)) {};
+                         IOMapping(0, 5, 2), IOMapping(8, state.inputIdx, 1)){};
 
 private:
   /// Creates, inserts, and returns the external harware module corresponding to
@@ -1848,16 +1836,7 @@
                     ConvertToHWInstance<handshake::SpecSaveCommitOp>,
                     ConvertToHWInstance<handshake::SpeculatorOp>,
                     ConvertToHWInstance<handshake::SpeculatingBranchOp>,
-<<<<<<< HEAD
-
-                    // Speculation-v2 operations
-                    ConvertToHWInstance<handshake::SpeculatorV2Op>,
-                    ConvertToHWInstance<handshake::SpecCommitV2Op>,
-                    ConvertToHWInstance<handshake::SpecMuxV2Op>>(
-
-=======
                     ConvertToHWInstance<handshake::NonSpecOp>>(
->>>>>>> 71e0d4cb
         typeConverter, funcOp->getContext());
 
     // Everything must be converted to operations in the hw dialect
