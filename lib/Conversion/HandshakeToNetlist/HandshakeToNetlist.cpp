--- conflicted
+++ resolved
@@ -158,915 +158,842 @@
 /// types, while the second element represents the discriminating output types.
 using DiscriminatingTypes = std::pair<SmallVector<Type>, SmallVector<Type>>;
 static DiscriminatingTypes getDiscriminatingParameters(Operation *op) {
-  SmallVector<Type> inTypes, outTypes;
-  llvm::transform(op->getOperands(), std::back_inserter(inTypes),
-                  getOperandDataType);
-  llvm::transform(op->getResults(), std::back_inserter(outTypes),
-                  getOperandDataType);
-  return DiscriminatingTypes{inTypes, outTypes};
-}
-
-/// Returns the string representation of a type. Emits an error at the given
-/// location if the type isn't supported.
-static std::string getTypeName(Type type, Location loc) {
-  // Integer-like types
-<<<<<<< HEAD
-  if (type.isIntOrIndex()) {
-    if (auto indexType = type.dyn_cast<IndexType>())
-      return "_" + std::to_string(indexType.kInternalStorageBitWidth);
-    if (type.isSignedInteger())
+  static DiscriminatingTypes getDiscriminatingParameters(Operation * op) {
+    SmallVector<Type> inTypes, outTypes;
+    llvm::transform(op->getOperands(), std::back_inserter(inTypes),
+                    getOperandDataType);
+    llvm::transform(op->getResults(), std::back_inserter(outTypes),
+                    getOperandDataType);
+    return DiscriminatingTypes{inTypes, outTypes};
+  }
+
+  /// Returns the string representation of a type. Emits an error at the given
+  /// location if the type isn't supported.
+  static std::string getTypeName(Type type, Location loc) {
+    // Integer-like types
+    if (type.isIntOrIndex()) {
+      if (auto indexType = type.dyn_cast<IndexType>())
+        return "_" + std::to_string(indexType.kInternalStorageBitWidth);
+      if (type.isSignedInteger())
+        return "_" + std::to_string(type.getIntOrFloatBitWidth());
+      return "_" + std::to_string(type.getIntOrFloatBitWidth());
+    }
+
+    // Float type
+    if (isa<FloatType>(type))
       return "_" + std::to_string(type.getIntOrFloatBitWidth());
     return "_" + std::to_string(type.getIntOrFloatBitWidth());
-  }
-=======
-  if (type.isIntOrIndex())
-    return "_" + std::to_string(type.getIntOrFloatBitWidth());
->>>>>>> efcf587c
-
-  // Float type
-  if (isa<FloatType>(type))
-    return "_" + std::to_string(type.getIntOrFloatBitWidth());
-
-  // Tuple type
-  if (auto tupleType = type.dyn_cast<TupleType>()) {
-    std::string tupleName = "_tuple";
-    for (auto elementType : tupleType.getTypes())
-      tupleName += getTypeName(elementType, loc);
-    return tupleName;
-  }
-
-  // NoneType (dataless channel)
-  if (isa<NoneType>(type))
+
+    // Tuple type
+    if (auto tupleType = type.dyn_cast<TupleType>()) {
+      std::string tupleName = "_tuple";
+      for (auto elementType : tupleType.getTypes())
+        tupleName += getTypeName(elementType, loc);
+      return tupleName;
+    }
+
+    // NoneType (dataless channel)
+    if (isa<NoneType>(type))
+      return "_0";
     return "_0";
 
-  emitError(loc) << "data type \"" << type << "\" not supported";
-  return "";
-}
-
-/// Constructs an external module name corresponding to an operation. The
-/// returned name is unique with respect to the operation's discriminating
-/// parameters.
-static std::string getExtModuleName(Operation *oldOp) {
-<<<<<<< HEAD
-
-=======
-  
->>>>>>> efcf587c
-  std::string extModName = getBareExtModuleName(oldOp);
-  auto types = getDiscriminatingParameters(oldOp);
-  mlir::Location loc = oldOp->getLoc();
-  SmallVector<Type> &inTypes = types.first;
-  SmallVector<Type> &outTypes = types.second;
-
-  llvm::TypeSwitch<Operation *>(oldOp)
-      .Case<handshake::BufferOp>([&](auto) {
-        // bitwidth
-        extModName += getTypeName(outTypes[0], loc);
-        // buffer type
-        auto bufferOp = dyn_cast<handshake::BufferOp>(oldOp);
-        if (bufferOp.isSequential())
-          extModName += "_seq";
-        else
-          extModName += "_fifo";
-        // number of slots
-        extModName += "_" + std::to_string(bufferOp.getNumSlots());
-      })
-<<<<<<< HEAD
-      .Case<handshake::ForkOp, handshake::LazyForkOp>([&](auto) {
-=======
-      .Case<handshake::ForkOp, handshake::LazyForkOp> ([&](auto) {
->>>>>>> efcf587c
-        // number of outputs
-        extModName += "_" + std::to_string(outTypes.size());
-        // bitwidth
-        extModName += getTypeName(outTypes[0], loc);
-      })
-<<<<<<< HEAD
-      .Case<handshake::MuxOp>([&](auto) {
-=======
-      .Case<handshake::MuxOp> ([&](auto) {
->>>>>>> efcf587c
-        // number of inputs (without select param)
-        extModName += "_" + std::to_string(inTypes.size() - 1);
-        // bitwidth
-        extModName += getTypeName(inTypes[1], loc);
-        // select bitwidth
-        extModName += getTypeName(inTypes[0], loc);
-      })
-<<<<<<< HEAD
-      .Case<handshake::ControlMergeOp>([&](auto) {
-=======
-      .Case<handshake::ControlMergeOp> ([&](auto) {
->>>>>>> efcf587c
-        // number of inputs
-        extModName += "_" + std::to_string(inTypes.size());
-        // bitwidth
-        extModName += getTypeName(inTypes[0], loc);
-        // index result bitwidth
-        extModName += getTypeName(outTypes[outTypes.size() - 1], loc);
-      })
-<<<<<<< HEAD
-      .Case<handshake::MergeOp>([&](auto) {
-=======
-      .Case<handshake::MergeOp> ([&](auto) {
->>>>>>> efcf587c
-        // number of inputs
-        extModName += "_" + std::to_string(inTypes.size());
-        // bitwidth
-        extModName += getTypeName(inTypes[0], loc);
-      })
-<<<<<<< HEAD
-      .Case<handshake::ConditionalBranchOp>([&](auto) {
-        // bitwidth
-        extModName += getTypeName(inTypes[1], loc);
-      })
-      .Case<handshake::BranchOp, handshake::SinkOp, handshake::SourceOp>(
-          [&](auto) {
-            // bitwidth
-            if (!inTypes.empty())
+    emitError(loc) << "data type \"" << type << "\" not supported";
+    return "";
+  }
+
+  /// Constructs an external module name corresponding to an operation. The
+  /// returned name is unique with respect to the operation's discriminating
+  /// parameters.
+  /// parameters.
+  static std::string getExtModuleName(Operation * oldOp) {
+
+    std::string extModName = getBareExtModuleName(oldOp);
+    auto types = getDiscriminatingParameters(oldOp);
+    mlir::Location loc = oldOp->getLoc();
+    SmallVector<Type> &inTypes = types.first;
+    SmallVector<Type> &outTypes = types.second;
+    auto types = getDiscriminatingParameters(oldOp);
+    mlir::Location loc = oldOp->getLoc();
+    SmallVector<Type> &inTypes = types.first;
+    SmallVector<Type> &outTypes = types.second;
+
+    llvm::TypeSwitch<Operation *>(oldOp)
+        .Case<handshake::BufferOp>([&](auto) {
+          // bitwidth
+          extModName += getTypeName(outTypes[0], loc);
+          // buffer type
+          auto bufferOp = dyn_cast<handshake::BufferOp>(oldOp);
+          if (bufferOp.isSequential())
+            extModName += "_seq";
+          else
+            extModName += "_fifo";
+          // number of slots
+          extModName += "_" + std::to_string(bufferOp.getNumSlots());
+        })
+        .Case<handshake::ForkOp, handshake::LazyForkOp>([&](auto) {
+          // number of outputs
+          extModName += "_" + std::to_string(outTypes.size());
+          // bitwidth
+          extModName += getTypeName(outTypes[0], loc);
+        })
+        .Case<handshake::MuxOp>([&](auto) {
+          // number of inputs (without select param)
+          extModName += "_" + std::to_string(inTypes.size() - 1);
+          // bitwidth
+          extModName += getTypeName(inTypes[1], loc);
+          // select bitwidth
+          extModName += getTypeName(inTypes[0], loc);
+        })
+        .Case<handshake::ControlMergeOp>([&](auto) {
+          // number of inputs
+          extModName += "_" + std::to_string(inTypes.size());
+          // bitwidth
+          extModName += getTypeName(inTypes[0], loc);
+          // index result bitwidth
+          extModName += getTypeName(outTypes[outTypes.size() - 1], loc);
+        })
+        .Case<handshake::MergeOp>([&](auto) {
+          // number of inputs
+          extModName += "_" + std::to_string(inTypes.size());
+          // bitwidth
+          extModName += getTypeName(inTypes[0], loc);
+        })
+        .Case<handshake::ConditionalBranchOp>([&](auto) {
+          // bitwidth
+          extModName += getTypeName(inTypes[1], loc);
+        })
+        .Case<handshake::BranchOp, handshake::SinkOp, handshake::SourceOp>(
+            [&](auto) {
+              // bitwidth
+              if (!inTypes.empty())
+                extModName += getTypeName(inTypes[0], loc);
+              else
+                extModName += getTypeName(outTypes[0], loc);
+            })
+        .Case<handshake::DynamaticLoadOp, handshake::DynamaticStoreOp>(
+            [&](auto) {
+              // data bitwidth
               extModName += getTypeName(inTypes[0], loc);
+              // address bitwidth
+              extModName += getTypeName(inTypes[1], loc);
+            })
+        .Case<handshake::ConstantOp>([&](auto) {
+          // constant value
+          if (auto constOp = dyn_cast<handshake::ConstantOp>(oldOp)) {
+            if (auto intAttr = constOp.getValue().dyn_cast<IntegerAttr>()) {
+              auto intType = intAttr.getType();
+
+              if (intType.isSignedInteger())
+                extModName += "_" + std::to_string(intAttr.getSInt());
+              else if (intType.isUnsignedInteger())
+                extModName += "_" + std::to_string(intAttr.getUInt());
+              else
+                extModName += "_" + std::to_string((uint64_t)intAttr.getInt());
+            } else if (auto floatAttr =
+                           constOp.getValue().dyn_cast<FloatAttr>())
+              extModName +=
+                  "_" + std::to_string(floatAttr.getValue().convertToFloat());
             else
-              extModName += getTypeName(outTypes[0], loc);
-          })
-      .Case<handshake::DynamaticLoadOp, handshake::DynamaticStoreOp>([&](auto) {
-=======
-      .Case<handshake::ConditionalBranchOp> ([&](auto) {
-        // bitwidth
-        extModName += getTypeName(inTypes[1], loc);
-      })
-      .Case<handshake::BranchOp, handshake::SinkOp, handshake::SourceOp> ([&](auto) {
-        // bitwidth
-        if (!inTypes.empty())
+              oldOp->emitError("unsupported constant type");
+          }
+          // bitwidth
           extModName += getTypeName(inTypes[0], loc);
-        else
+        })
+        .Case<handshake::JoinOp, handshake::SyncOp>([&](auto) {
+          // array of bitwidths
+          for (auto inType : inTypes)
+            extModName += getTypeName(inType, loc);
+        })
+        .Case<handshake::EndOp>([&](auto) {
+          // mem_inputs
+          extModName += "_" + std::to_string(inTypes.size() - 1);
+          // bitwidth
+          extModName += getTypeName(inTypes[0], loc);
+        })
+        .Case<handshake::DynamaticReturnOp>([&](auto) {
+          // input bitwidth
+          extModName += getTypeName(inTypes[0], loc);
+          // output bitwidth
           extModName += getTypeName(outTypes[0], loc);
-      })
-      .Case<handshake::DynamaticLoadOp, handshake::DynamaticStoreOp> ([&](auto) {
->>>>>>> efcf587c
-        // data bitwidth
-        extModName += getTypeName(inTypes[0], loc);
-        // address bitwidth
-        extModName += getTypeName(inTypes[1], loc);
-      })
-<<<<<<< HEAD
-      .Case<handshake::ConstantOp>([&](auto) {
-=======
-      .Case<handshake::ConstantOp> ([&](auto) {
->>>>>>> efcf587c
-        // constant value
-        if (auto constOp = dyn_cast<handshake::ConstantOp>(oldOp)) {
-          if (auto intAttr = constOp.getValue().dyn_cast<IntegerAttr>()) {
-            auto intType = intAttr.getType();
-
-            if (intType.isSignedInteger())
-              extModName += "_" + std::to_string(intAttr.getSInt());
-            else if (intType.isUnsignedInteger())
-              extModName += "_" + std::to_string(intAttr.getUInt());
-            else
-              extModName += "_" + std::to_string((uint64_t)intAttr.getInt());
-          } else if (auto floatAttr = constOp.getValue().dyn_cast<FloatAttr>())
-            extModName +=
-                "_" + std::to_string(floatAttr.getValue().convertToFloat());
-          else
-            oldOp->emitError("unsupported constant type");
-        }
-        // bitwidth
-        extModName += getTypeName(inTypes[0], loc);
-      })
-<<<<<<< HEAD
-      .Case<handshake::JoinOp, handshake::SyncOp>([&](auto) {
-=======
-      .Case<handshake::JoinOp, handshake::SyncOp> ([&](auto) {
->>>>>>> efcf587c
-        // array of bitwidths
-        for (auto inType : inTypes)
-          extModName += getTypeName(inType, loc);
-      })
-<<<<<<< HEAD
-      .Case<handshake::EndOp>([&](auto) {
-        // mem_inputs
-        extModName += "_" + std::to_string(inTypes.size() - 1);
-        // bitwidth
-        extModName += getTypeName(inTypes[0], loc);
-      })
-      .Case<handshake::DynamaticReturnOp>([&](auto) {
-        // input bitwidth
-        extModName += getTypeName(inTypes[0], loc);
-        // output bitwidth
-        extModName += getTypeName(outTypes[0], loc);
-      })
-      .Case<handshake::MemoryControllerOp>(
-          [&](handshake::MemoryControllerOp op) {
-            auto [ctrlWidth, addrWidth, dataWidth] = op.getBitwidths();
-            // data bitwidth
-            extModName += '_' + std::to_string(dataWidth);
-            // ctrl bitwith
-            extModName += '_' + std::to_string(ctrlWidth);
-            // address bitwidth
-            extModName += '_' + std::to_string(addrWidth);
-            std::string temporaryName{};
-
-            size_t lc{}, sc{};
-            for (auto [idx, blockAccesses] :
-                 llvm::enumerate(op.getAccesses())) {
-              temporaryName += "_";
-              for (auto &access : cast<mlir::ArrayAttr>(blockAccesses))
-                if (cast<AccessTypeEnumAttr>(access).getValue() ==
-                    AccessTypeEnum::Load) {
-                  temporaryName += "L";
-                  lc++;
-                } else {
-                  temporaryName += "S";
-                  sc++;
-                }
-            }
-            // load_count
-            extModName += '_' + std::to_string(lc);
-            // store_count
-            extModName += '_' + std::to_string(sc);
-            // array of loads&stores arrays
-            extModName += temporaryName;
-          })
-      .Case<arith::AddFOp, arith::AddIOp, arith::AndIOp, arith::BitcastOp,
-            arith::CeilDivSIOp, arith::CeilDivUIOp, arith::DivFOp,
-            arith::DivSIOp, arith::DivUIOp, arith::FloorDivSIOp, arith::MaxFOp,
-            arith::MaxSIOp, arith::MaxUIOp, arith::MinFOp, arith::MinSIOp,
-            arith::MinUIOp, arith::MulFOp, arith::MulIOp, arith::NegFOp,
-            arith::OrIOp, arith::RemFOp, arith::RemSIOp, arith::RemUIOp,
-            arith::ShLIOp, arith::ShRSIOp, arith::ShRUIOp, arith::SubFOp,
-            arith::SubIOp, arith::XOrIOp, arith::SelectOp>([&](auto) {
-        // bitwidth
-        extModName += getTypeName(inTypes[0], loc);
-      })
-      .Case<arith::CmpFOp, arith::CmpIOp>([&](auto) {
-=======
-      .Case<handshake::DynamaticReturnOp, handshake::EndOp> ([&](auto) {
-        extModName += "_in";
-        // array of input bitwidths
-        for (auto inType : inTypes)
-          extModName += getTypeName(inType, loc);
-        extModName += "_out";
-        // array of output bitwidths
-        for (auto outType : outTypes)
-          extModName += getTypeName(outType, loc);
-      })
-      .Case<handshake::MemoryControllerOp> ([&](handshake::MemoryControllerOp op) {
-        auto [ctrlWidth, addrWidth, dataWidth] = op.getBitwidths();
-        // data bitwidth
-        extModName += '_' + std::to_string(dataWidth);
-        // ctrl bitwith
-        extModName += '_' + std::to_string(ctrlWidth);
-        // address bitwidth
-        extModName += '_' + std::to_string(addrWidth);
-        
-        // array of loads&stores arrays
-        for (auto [idx, blockAccesses] : llvm::enumerate(op.getAccesses())) {
-          extModName += "_";
-          for (auto &access : cast<mlir::ArrayAttr>(blockAccesses))
-            if (cast<AccessTypeEnumAttr>(access).getValue() == AccessTypeEnum::Load)
-              extModName += "L";
-            else
-              extModName += "S";
-        }
-      })
-      .Case<arith::AddFOp, arith::AddIOp, arith::AndIOp, arith::BitcastOp,
-      arith::CeilDivSIOp, arith::CeilDivUIOp, arith::DivFOp, arith::DivSIOp,
-      arith::DivUIOp, arith::FloorDivSIOp, arith::MaxFOp, arith::MaxSIOp,
-      arith::MaxUIOp, arith::MinFOp, arith::MinSIOp, arith::MinUIOp,
-      arith::MulFOp, arith::MulIOp, arith::NegFOp, arith::OrIOp,
-      arith::RemFOp, arith::RemSIOp, arith::RemUIOp, arith::ShLIOp,
-      arith::ShRSIOp, arith::ShRUIOp, arith::SubFOp, arith::SubIOp,
-      arith::XOrIOp, arith::SelectOp>([&](auto) {
-        // bitwidth
-        extModName += getTypeName(inTypes[0], loc);
-      })
-      .Case<arith::CmpFOp, arith::CmpIOp> ([&](auto) {
->>>>>>> efcf587c
-        // predicate
-        if (auto cmpOp = dyn_cast<mlir::arith::CmpIOp>(oldOp))
-          extModName += "_" + stringifyEnum(cmpOp.getPredicate()).str();
-        else if (auto cmpOp = dyn_cast<mlir::arith::CmpFOp>(oldOp))
-          extModName += "_" + stringifyEnum(cmpOp.getPredicate()).str();
-        // bitwidth
-<<<<<<< HEAD
-        extModName += getTypeName(inTypes[0], loc);
-      })
-      .Case<arith::ExtFOp, arith::ExtSIOp, arith::ExtUIOp, arith::FPToSIOp,
-            arith::FPToUIOp, arith::SIToFPOp, arith::TruncFOp, arith::TruncIOp,
-            arith::UIToFPOp>([&](auto) {
-=======
-        extModName += getTypeName(inTypes[0], loc); 
-      })
-      .Case<arith::ExtFOp, arith::ExtSIOp, arith::ExtUIOp, arith::FPToSIOp,
-      arith::FPToUIOp, arith::SIToFPOp, arith::TruncFOp, arith::TruncIOp,
-      arith::UIToFPOp> ([&](auto) {
->>>>>>> efcf587c
-        // input bitwidth
-        extModName += getTypeName(inTypes[0], loc);
-        // output bitwidth
-        extModName += getTypeName(outTypes[0], loc);
-      })
-      .Default([&](auto) {
-        oldOp->emitError() << "No matching component for operation";
-      });
-
-  return extModName;
-}
-
-/// Checks whether a module with the same name has been created elsewhere in the
-/// top level module. Returns the matched module operation if true, otherwise
-/// returns nullptr.
-static hw::HWModuleLike findModule(mlir::ModuleOp parentModule,
-                                   StringRef modName) {
-  if (auto mod = parentModule.lookupSymbol<HWModuleOp>(modName))
+        })
+        .Case<handshake::MemoryControllerOp>(
+            [&](handshake::MemoryControllerOp op) {
+              auto [ctrlWidth, addrWidth, dataWidth] = op.getBitwidths();
+              // data bitwidth
+              extModName += '_' + std::to_string(dataWidth);
+              // ctrl bitwith
+              extModName += '_' + std::to_string(ctrlWidth);
+              // address bitwidth
+              extModName += '_' + std::to_string(addrWidth);
+              std::string temporaryName{};
+
+              size_t lc{}, sc{};
+              for (auto [idx, blockAccesses] :
+                   llvm::enumerate(op.getAccesses())) {
+                temporaryName += "_";
+                for (auto &access : cast<mlir::ArrayAttr>(blockAccesses))
+                  if (cast<AccessTypeEnumAttr>(access).getValue() ==
+                      AccessTypeEnum::Load) {
+                    temporaryName += "L";
+                    lc++;
+                  } else {
+                    temporaryName += "S";
+                    sc++;
+                  }
+              }
+              // load_count
+              extModName += '_' + std::to_string(lc);
+              // store_count
+              extModName += '_' + std::to_string(sc);
+              // array of loads&stores arrays
+              extModName += temporaryName;
+            })
+        .Case<arith::AddFOp, arith::AddIOp, arith::AndIOp, arith::BitcastOp,
+              arith::CeilDivSIOp, arith::CeilDivUIOp, arith::DivFOp,
+              arith::DivSIOp, arith::DivUIOp, arith::FloorDivSIOp,
+              arith::MaxFOp, arith::MaxSIOp, arith::MaxUIOp, arith::MinFOp,
+              arith::MinSIOp, arith::MinUIOp, arith::MulFOp, arith::MulIOp,
+              arith::NegFOp, arith::OrIOp, arith::RemFOp, arith::RemSIOp,
+              arith::RemUIOp, arith::ShLIOp, arith::ShRSIOp, arith::ShRUIOp,
+              arith::SubFOp, arith::SubIOp, arith::XOrIOp, arith::SelectOp>(
+            [&](auto) {
+              // bitwidth
+              extModName += getTypeName(inTypes[0], loc);
+            })
+        .Case<arith::CmpFOp, arith::CmpIOp>([&](auto) {
+          // predicate
+          if (auto cmpOp = dyn_cast<mlir::arith::CmpIOp>(oldOp))
+            extModName += "_" + stringifyEnum(cmpOp.getPredicate()).str();
+          else if (auto cmpOp = dyn_cast<mlir::arith::CmpFOp>(oldOp))
+            extModName += "_" + stringifyEnum(cmpOp.getPredicate()).str();
+          // bitwidth
+          extModName += getTypeName(inTypes[0], loc);
+        })
+        .Case<arith::ExtFOp, arith::ExtSIOp, arith::ExtUIOp, arith::FPToSIOp,
+              arith::FPToUIOp, arith::SIToFPOp, arith::TruncFOp,
+              arith::TruncIOp, arith::UIToFPOp>([&](auto) {
+          // input bitwidth
+          extModName += getTypeName(inTypes[0], loc);
+          // output bitwidth
+          extModName += getTypeName(outTypes[0], loc);
+        })
+        .Default([&](auto) {
+          oldOp->emitError() << "No matching component for operation";
+        });
+
+    return extModName;
+  }
+
+  /// Checks whether a module with the same name has been created elsewhere in
+  /// the top level module. Returns the matched module operation if true,
+  /// otherwise returns nullptr.
+  static hw::HWModuleLike findModule(mlir::ModuleOp parentModule,
+                                     StringRef modName) {
+    if (auto mod = parentModule.lookupSymbol<HWModuleOp>(modName))
+      return mod;
+    if (auto mod = parentModule.lookupSymbol<HWModuleExternOp>(modName))
+      return mod;
+    return nullptr;
+  }
+
+  /// Returns a module-like operation that matches the provided name. The
+  /// functions first attempts to find an existing module with the same name,
+  /// which it returns if it exists. Failing the latter, the function creates an
+  /// external module at the provided location and with the provided ports.
+  static hw::HWModuleLike getModule(HandshakeLoweringState & ls,
+                                    std::string modName, ModulePortInfo & ports,
+                                    Location modLoc) {
+    hw::HWModuleLike mod = findModule(ls.parentModule, modName);
+    if (!mod)
+      return ls.extModBuilder.create<hw::HWModuleExternOp>(
+          modLoc, ls.extModBuilder.getStringAttr(modName), ports);
     return mod;
-  if (auto mod = parentModule.lookupSymbol<HWModuleExternOp>(modName))
-    return mod;
-  return nullptr;
-}
-
-/// Returns a module-like operation that matches the provided name. The
-/// functions first attempts to find an existing module with the same name,
-/// which it returns if it exists. Failing the latter, the function creates an
-/// external module at the provided location and with the provided ports.
-static hw::HWModuleLike getModule(HandshakeLoweringState &ls,
-                                  std::string modName, ModulePortInfo &ports,
-                                  Location modLoc) {
-  hw::HWModuleLike mod = findModule(ls.parentModule, modName);
-  if (!mod)
-    return ls.extModBuilder.create<hw::HWModuleExternOp>(
-        modLoc, ls.extModBuilder.getStringAttr(modName), ports);
-  return mod;
-}
-
-/// Derives port information for an operation so that it can be converted to a
-/// hardware module.
-static ModulePortInfo getPortInfo(Operation *op) {
-  return getPortInfoForOpTypes(op, op->getOperandTypes(), op->getResultTypes());
-}
-
-/// Name of port representing the clock signal.
-static const std::string CLK_PORT = "clock";
-/// Name of port representing the reset signal.
-static const std::string RST_PORT = "reset";
-
-/// Adds clock and reset ports to a module's inputs ports.
-static void addClkAndRstPorts(ModulePortInfo &ports, MLIRContext *ctx) {
-  Type i1Type = IntegerType::get(ctx, 1);
-  auto idx = ports.inputs.size();
-  ports.inputs.push_back({StringAttr::get(ctx, CLK_PORT),
-                          hw::PortDirection::INPUT, i1Type, idx,
-                          hw::InnerSymAttr{}});
-  ports.inputs.push_back({StringAttr::get(ctx, RST_PORT),
-                          hw::PortDirection::INPUT, i1Type, idx + 1,
-                          hw::InnerSymAttr{}});
-}
-
-/// Adds the clock and reset arguments of a module to the list of operands of an
-/// operation within the module.
-static void addClkAndRstOperands(SmallVector<Value> &operands,
-                                 hw::HWModuleOp mod) {
-  auto numArguments = mod.getNumArguments();
-  assert(numArguments >= 2 &&
-         "module should have at least a clock and reset arguments");
-  auto ports = mod.getPorts();
-  assert(ports.inputs[numArguments - 2].getName() == CLK_PORT &&
-         "second to last module port should be clock");
-  assert(ports.inputs[numArguments - 1].getName() == RST_PORT &&
-         "last module port should be clock");
-  operands.push_back(mod.getArgument(numArguments - 2));
-  operands.push_back(mod.getArgument(numArguments - 1));
-}
-
-/// Derives port information for a handshake function so that it can be
-/// converted to a hardware module.
-static FuncModulePortInfo getFuncPortInfo(handshake::FuncOp funcOp) {
-
-  FuncModulePortInfo info;
-  auto *ctx = funcOp.getContext();
-
-  // Add all outputs of function
-  TypeRange outputs = funcOp.getResultTypes();
-  for (auto [idx, res] : llvm::enumerate(outputs))
-    info.ports.outputs.push_back({funcOp.getResName(idx),
-                                  hw::PortDirection::OUTPUT, esiWrapper(res),
-                                  idx, hw::InnerSymAttr{}});
-
-  // Add all inputs of function, replacing memrefs with appropriate ports
-  for (auto [idx, arg] : llvm::enumerate(funcOp.getArguments()))
-    if (isa<MemRefType>(arg.getType()))
-      info.addMemIO(dyn_cast<MemRefType>(arg.getType()),
-                    funcOp.getArgName(idx).str(), ctx);
-    else
-      info.ports.inputs.push_back(
-          {funcOp.getArgName(idx), hw::PortDirection::INPUT,
-           esiWrapper(arg.getType()), idx, hw::InnerSymAttr{}});
-
-  addClkAndRstPorts(info.ports, ctx);
-  return info;
-}
-
-/// Derives port information for a handshake memory controller so that it can be
-/// converted to a hardware module. The function needs information from the
-/// enclosing function's ports as well as the index of the memory interface
-/// within that data-structure to derive the future module's ports.
-static ModulePortInfo getMemPortInfo(handshake::MemoryControllerOp memOp,
-                                     FuncModulePortInfo &info, size_t memIdx) {
-
-  ModulePortInfo ports({}, {});
-  auto *ctx = memOp.getContext();
-
-  auto &[inFuncPortIdx, outFuncPortIdx] = info.memIO[memIdx];
-
-  // Add input ports coming from outside the containing module
-  size_t inPortIdx = 0;
-  for (size_t i = inFuncPortIdx,
-              e = inFuncPortIdx + FuncModulePortInfo::NUM_MEM_INPUTS;
-       i < e; i++) {
-    auto funcInput = info.ports.inputs[i];
-    ports.inputs.push_back({funcInput.name, hw::PortDirection::INPUT,
-                            funcInput.type, inPortIdx++, hw::InnerSymAttr{}});
-  }
-
-  // Add input ports corresponding to memory interface operands
-  for (auto [idx, arg] : llvm::enumerate(memOp.getInputs()))
-    ports.inputs.push_back({StringAttr::get(ctx, memOp.getOperandName(idx + 1)),
-                            hw::PortDirection::INPUT, esiWrapper(arg.getType()),
-                            inPortIdx++, hw::InnerSymAttr{}});
-
-  // Add output ports corresponding to memory interface operands
-  size_t outPortIdx = 0;
-  for (auto [idx, arg] : llvm::enumerate(memOp.getResults()))
-    ports.outputs.push_back({StringAttr::get(ctx, memOp.getResultName(idx)),
-                             hw::PortDirection::OUTPUT,
-                             esiWrapper(arg.getType()), outPortIdx++,
-                             hw::InnerSymAttr{}});
-
-  // Add output ports going outside the containing module
-  for (size_t i = outFuncPortIdx,
-              e = outFuncPortIdx + FuncModulePortInfo::NUM_MEM_OUTPUTS;
-       i < e; i++) {
-    auto funcOutput = info.ports.outputs[i];
-    ports.outputs.push_back({funcOutput.name, hw::PortDirection::OUTPUT,
-                             funcOutput.type, outPortIdx++,
-                             hw::InnerSymAttr{}});
-  }
-
-  addClkAndRstPorts(ports, ctx);
-  return ports;
-}
-
-/// Derives port information for the end operation of a handshake function so
-/// that it can be converted to a hardware module. The function needs
-/// information from the enclosing function's ports to determine the number of
-/// return values in the original function that the future module should output.
-static ModulePortInfo getEndPortInfo(handshake::EndOp endOp,
-                                     FuncModulePortInfo &info) {
-
-  ModulePortInfo ports({}, {});
-  auto *ctx = endOp.getContext();
-
-  // Add input ports corresponding to end operands
-  size_t inPortIdx = 0;
-  for (auto [idx, arg] : llvm::enumerate(endOp.getOperands()))
-    ports.inputs.push_back({StringAttr::get(ctx, "in" + std::to_string(idx)),
-                            hw::PortDirection::INPUT, esiWrapper(arg.getType()),
-                            inPortIdx++, hw::InnerSymAttr{}});
-
-  // Add output ports corresponding to function return values
-  auto numReturnValues = info.ports.outputs.size() - info.getNumMemOutputs();
-  auto returnValOperands = endOp.getOperands().take_front(numReturnValues);
-  for (auto [idx, arg] : llvm::enumerate(returnValOperands))
-    ports.outputs.push_back({StringAttr::get(ctx, "out" + std::to_string(idx)),
-                             hw::PortDirection::OUTPUT,
-                             esiWrapper(arg.getType()), idx,
-                             hw::InnerSymAttr{}});
-
-  addClkAndRstPorts(ports, ctx);
-  return ports;
-}
-
-//===----------------------------------------------------------------------===//
-// Rewrite patterns
-//===----------------------------------------------------------------------===//
-namespace {
-
-/// A type converter is needed to perform the in-flight materialization of "raw"
-/// (non-ESI channel) types to their ESI channel correspondents.
-class ESITypeConverter : public TypeConverter {
-public:
-  ESITypeConverter() {
-    addConversion([](Type type) -> Type { return esiWrapper(type); });
-
-    addTargetMaterialization(
-        [&](mlir::OpBuilder &builder, mlir::Type resultType,
-            mlir::ValueRange inputs,
-            mlir::Location loc) -> std::optional<mlir::Value> {
-          if (inputs.size() != 1)
-            return std::nullopt;
-          return inputs[0];
-        });
-
-    addSourceMaterialization(
-        [&](mlir::OpBuilder &builder, mlir::Type resultType,
-            mlir::ValueRange inputs,
-            mlir::Location loc) -> std::optional<mlir::Value> {
-          if (inputs.size() != 1)
-            return std::nullopt;
-          return inputs[0];
-        });
-  }
-};
-
-/// Converts handshake functions to hardware modules. The pattern creates a
-/// hw::HWModuleOp or hw::HWModuleExternOp with IO corresponding to the original
-/// handshake function. In the case where the matched function is not external,
-/// the pattern additionally (1) buffers the function's inputs, (2) converts
-/// internal memory interfaces to hw::HWInstanceOp's and connects them to the
-/// containing module IO, (3) converts the function's end operation to a
-/// hw::HWInstanceOp that also outputs the function's return values, and (4)
-/// combines all the module outputs in the hw::HwOutputOp operation at the end
-/// of the module.
-class FuncOpConversionPattern : public OpConversionPattern<handshake::FuncOp> {
-public:
-  FuncOpConversionPattern(MLIRContext *ctx, HandshakeLoweringState &ls)
-      : OpConversionPattern<handshake::FuncOp>(ctx, 1), ls(ls) {}
-
-  LogicalResult
-  matchAndRewrite(handshake::FuncOp op, OpAdaptor operands,
-                  ConversionPatternRewriter &rewriter) const override {
-
-    FuncModulePortInfo info = getFuncPortInfo(op);
-
-    if (op.isExternal())
-      ls.extModBuilder.create<hw::HWModuleExternOp>(
-          op.getLoc(), ls.extModBuilder.getStringAttr(op.getName()),
-          info.ports);
-    else {
-      // Create module for the function
-      auto mod = ls.extModBuilder.create<hw::HWModuleOp>(
-          op.getLoc(), ls.extModBuilder.getStringAttr(op.getName()),
-          info.ports);
-
-      // Replace uses of function arguments with module inputs
-      for (auto it : llvm::zip(op.getArguments(), mod.getArguments()))
+  }
+
+  /// Derives port information for an operation so that it can be converted to a
+  /// hardware module.
+  static ModulePortInfo getPortInfo(Operation * op) {
+    return getPortInfoForOpTypes(op, op->getOperandTypes(),
+                                 op->getResultTypes());
+  }
+
+  /// Name of port representing the clock signal.
+  static const std::string CLK_PORT = "clock";
+  /// Name of port representing the reset signal.
+  static const std::string RST_PORT = "reset";
+
+  /// Adds clock and reset ports to a module's inputs ports.
+  static void addClkAndRstPorts(ModulePortInfo & ports, MLIRContext * ctx) {
+    Type i1Type = IntegerType::get(ctx, 1);
+    auto idx = ports.inputs.size();
+    ports.inputs.push_back({StringAttr::get(ctx, CLK_PORT),
+                            hw::PortDirection::INPUT, i1Type, idx,
+                            hw::InnerSymAttr{}});
+    ports.inputs.push_back({StringAttr::get(ctx, RST_PORT),
+                            hw::PortDirection::INPUT, i1Type, idx + 1,
+                            hw::InnerSymAttr{}});
+  }
+
+  /// Adds the clock and reset arguments of a module to the list of operands of
+  /// an operation within the module.
+  static void addClkAndRstOperands(SmallVector<Value> & operands,
+                                   hw::HWModuleOp mod) {
+    auto numArguments = mod.getNumArguments();
+    assert(numArguments >= 2 &&
+           "module should have at least a clock and reset arguments");
+    auto ports = mod.getPorts();
+    assert(ports.inputs[numArguments - 2].getName() == CLK_PORT &&
+           "second to last module port should be clock");
+    assert(ports.inputs[numArguments - 1].getName() == RST_PORT &&
+           "last module port should be clock");
+    operands.push_back(mod.getArgument(numArguments - 2));
+    operands.push_back(mod.getArgument(numArguments - 1));
+  }
+
+  /// Derives port information for a handshake function so that it can be
+  /// converted to a hardware module.
+  static FuncModulePortInfo getFuncPortInfo(handshake::FuncOp funcOp) {
+
+    FuncModulePortInfo info;
+    auto *ctx = funcOp.getContext();
+
+    // Add all outputs of function
+    TypeRange outputs = funcOp.getResultTypes();
+    for (auto [idx, res] : llvm::enumerate(outputs))
+      info.ports.outputs.push_back({funcOp.getResName(idx),
+                                    hw::PortDirection::OUTPUT, esiWrapper(res),
+                                    idx, hw::InnerSymAttr{}});
+
+    // Add all inputs of function, replacing memrefs with appropriate ports
+    for (auto [idx, arg] : llvm::enumerate(funcOp.getArguments()))
+      if (isa<MemRefType>(arg.getType()))
+        info.addMemIO(dyn_cast<MemRefType>(arg.getType()),
+                      funcOp.getArgName(idx).str(), ctx);
+      else
+        info.ports.inputs.push_back(
+            {funcOp.getArgName(idx), hw::PortDirection::INPUT,
+             esiWrapper(arg.getType()), idx, hw::InnerSymAttr{}});
+
+    addClkAndRstPorts(info.ports, ctx);
+    return info;
+  }
+
+  /// Derives port information for a handshake memory controller so that it can
+  /// be converted to a hardware module. The function needs information from the
+  /// enclosing function's ports as well as the index of the memory interface
+  /// within that data-structure to derive the future module's ports.
+  static ModulePortInfo getMemPortInfo(handshake::MemoryControllerOp memOp,
+                                       FuncModulePortInfo & info,
+                                       size_t memIdx) {
+
+    ModulePortInfo ports({}, {});
+    auto *ctx = memOp.getContext();
+
+    auto &[inFuncPortIdx, outFuncPortIdx] = info.memIO[memIdx];
+
+    // Add input ports coming from outside the containing module
+    size_t inPortIdx = 0;
+    for (size_t i = inFuncPortIdx,
+                e = inFuncPortIdx + FuncModulePortInfo::NUM_MEM_INPUTS;
+         i < e; i++) {
+      auto funcInput = info.ports.inputs[i];
+      ports.inputs.push_back({funcInput.name, hw::PortDirection::INPUT,
+                              funcInput.type, inPortIdx++, hw::InnerSymAttr{}});
+    }
+
+    // Add input ports corresponding to memory interface operands
+    for (auto [idx, arg] : llvm::enumerate(memOp.getInputs()))
+      ports.inputs.push_back(
+          {StringAttr::get(ctx, memOp.getOperandName(idx + 1)),
+           hw::PortDirection::INPUT, esiWrapper(arg.getType()), inPortIdx++,
+           hw::InnerSymAttr{}});
+
+    // Add output ports corresponding to memory interface operands
+    size_t outPortIdx = 0;
+    for (auto [idx, arg] : llvm::enumerate(memOp.getResults()))
+      ports.outputs.push_back({StringAttr::get(ctx, memOp.getResultName(idx)),
+                               hw::PortDirection::OUTPUT,
+                               esiWrapper(arg.getType()), outPortIdx++,
+                               hw::InnerSymAttr{}});
+
+    // Add output ports going outside the containing module
+    for (size_t i = outFuncPortIdx,
+                e = outFuncPortIdx + FuncModulePortInfo::NUM_MEM_OUTPUTS;
+         i < e; i++) {
+      auto funcOutput = info.ports.outputs[i];
+      ports.outputs.push_back({funcOutput.name, hw::PortDirection::OUTPUT,
+                               funcOutput.type, outPortIdx++,
+                               hw::InnerSymAttr{}});
+    }
+
+    addClkAndRstPorts(ports, ctx);
+    return ports;
+  }
+
+  /// Derives port information for the end operation of a handshake function so
+  /// that it can be converted to a hardware module. The function needs
+  /// information from the enclosing function's ports to determine the number of
+  /// return values in the original function that the future module should
+  /// output.
+  static ModulePortInfo getEndPortInfo(handshake::EndOp endOp,
+                                       FuncModulePortInfo & info) {
+
+    ModulePortInfo ports({}, {});
+    auto *ctx = endOp.getContext();
+
+    // Add input ports corresponding to end operands
+    size_t inPortIdx = 0;
+    for (auto [idx, arg] : llvm::enumerate(endOp.getOperands()))
+      ports.inputs.push_back({StringAttr::get(ctx, "in" + std::to_string(idx)),
+                              hw::PortDirection::INPUT,
+                              esiWrapper(arg.getType()), inPortIdx++,
+                              hw::InnerSymAttr{}});
+
+    // Add output ports corresponding to function return values
+    auto numReturnValues = info.ports.outputs.size() - info.getNumMemOutputs();
+    auto returnValOperands = endOp.getOperands().take_front(numReturnValues);
+    for (auto [idx, arg] : llvm::enumerate(returnValOperands))
+      ports.outputs.push_back(
+          {StringAttr::get(ctx, "out" + std::to_string(idx)),
+           hw::PortDirection::OUTPUT, esiWrapper(arg.getType()), idx,
+           hw::InnerSymAttr{}});
+
+    addClkAndRstPorts(ports, ctx);
+    return ports;
+  }
+
+  //===----------------------------------------------------------------------===//
+  // Rewrite patterns
+  //===----------------------------------------------------------------------===//
+  namespace {
+
+  /// A type converter is needed to perform the in-flight materialization of
+  /// "raw" (non-ESI channel) types to their ESI channel correspondents.
+  class ESITypeConverter : public TypeConverter {
+  public:
+    ESITypeConverter() {
+      addConversion([](Type type) -> Type { return esiWrapper(type); });
+
+      addTargetMaterialization(
+          [&](mlir::OpBuilder &builder, mlir::Type resultType,
+              mlir::ValueRange inputs,
+              mlir::Location loc) -> std::optional<mlir::Value> {
+            if (inputs.size() != 1)
+              return std::nullopt;
+            return inputs[0];
+          });
+
+      addSourceMaterialization(
+          [&](mlir::OpBuilder &builder, mlir::Type resultType,
+              mlir::ValueRange inputs,
+              mlir::Location loc) -> std::optional<mlir::Value> {
+            if (inputs.size() != 1)
+              return std::nullopt;
+            return inputs[0];
+          });
+    }
+  };
+
+  /// Converts handshake functions to hardware modules. The pattern creates a
+  /// hw::HWModuleOp or hw::HWModuleExternOp with IO corresponding to the
+  /// original handshake function. In the case where the matched function is not
+  /// external, the pattern additionally (1) buffers the function's inputs, (2)
+  /// converts internal memory interfaces to hw::HWInstanceOp's and connects
+  /// them to the containing module IO, (3) converts the function's end
+  /// operation to a hw::HWInstanceOp that also outputs the function's return
+  /// values, and (4) combines all the module outputs in the hw::HwOutputOp
+  /// operation at the end of the module.
+  class FuncOpConversionPattern
+      : public OpConversionPattern<handshake::FuncOp> {
+  public:
+    FuncOpConversionPattern(MLIRContext *ctx, HandshakeLoweringState &ls)
+        : OpConversionPattern<handshake::FuncOp>(ctx, 1), ls(ls) {}
+
+    LogicalResult
+    matchAndRewrite(handshake::FuncOp op, OpAdaptor operands,
+                    ConversionPatternRewriter &rewriter) const override {
+
+      FuncModulePortInfo info = getFuncPortInfo(op);
+
+      if (op.isExternal())
+        ls.extModBuilder.create<hw::HWModuleExternOp>(
+            op.getLoc(), ls.extModBuilder.getStringAttr(op.getName()),
+            info.ports);
+      else {
+        // Create module for the function
+        auto mod = ls.extModBuilder.create<hw::HWModuleOp>(
+            op.getLoc(), ls.extModBuilder.getStringAttr(op.getName()),
+            info.ports);
+
+        // Replace uses of function arguments with module inputs
+        for (auto it : llvm::zip(op.getArguments(), mod.getArguments()))
+          std::get<0>(it).replaceAllUsesWith(std::get<1>(it));
+
+        // Move all operations to the new module
+        auto &moduleBlockOps = mod.getBodyBlock()->getOperations();
+        moduleBlockOps.splice(moduleBlockOps.begin(),
+                              op.getBody().front().getOperations());
+
+        // Insert a start buffer for each channel-typed input
+        bufferInputs(mod, rewriter);
+
+        // Convert memory interfaces (and connect them with function IO)
+        auto memInstances = convertMemories(mod, info, rewriter);
+
+        // Convert end operation (add results to represent function return
+        // values)
+        auto endInstance = convertEnd(mod, info, rewriter);
+
+        // Set operands of output operation to match module outputs
+        setModuleOutputs(mod, memInstances, endInstance);
+      }
+
+      // Original function can safely be deleted before returning
+      rewriter.eraseOp(op);
+      return success();
+    }
+
+  private:
+    /// Lowering state to help in the creation of new hardware
+    /// modules/instances.
+    HandshakeLoweringState &ls;
+
+    /// Inserts a "start module" that acts as a buffer for all module inputs
+    /// that are of type esi::ChannelType. This is done to match legacy
+    /// Dynamatic's implementation of circuits.
+    void bufferInputs(HWModuleOp mod,
+                      ConversionPatternRewriter &rewriter) const;
+
+    /// Converts memory interfaces within the module into hardware instances
+    /// with added IO to handle interactions with external memory through the
+    /// module IO. The function returns the list of newly created hardware
+    /// instances.
+    SmallVector<hw::InstanceOp>
+    convertMemories(HWModuleOp mod, FuncModulePortInfo &info,
+                    ConversionPatternRewriter &rewriter) const;
+
+    /// Converts the end operation of a handshake function into a corresponding
+    /// hardware instance with added outputs to hold the function return values.
+    /// The function returns the created hardware instance.
+    hw::InstanceOp convertEnd(HWModuleOp mod, FuncModulePortInfo &info,
+                              ConversionPatternRewriter &rewriter) const;
+
+    /// Modifies the operands of the hw::OutputOp operation within the newly
+    /// created module to match the latter's outputs.
+    void setModuleOutputs(HWModuleOp mod,
+                          SmallVector<hw::InstanceOp> memInstances,
+                          hw::InstanceOp endInstance) const;
+  };
+
+  /// Converts an operation (of type indicated by the template argument) into an
+  /// equivalent hardware instance. The method creates an external module to
+  /// instantiate the new component from if a module with matching IO one does
+  /// not already exist. Valid/Ready semantics are made explicit thanks to the
+  /// type converter which converts implicit handshaked types into ESI channels
+  /// with a corresponding data-type.
+  template <typename T>
+  class ExtModuleConversionPattern : public OpConversionPattern<T> {
+  public:
+    ExtModuleConversionPattern(ESITypeConverter &typeConverter,
+                               MLIRContext *ctx, HandshakeLoweringState &ls)
+        : OpConversionPattern<T>::OpConversionPattern(typeConverter, ctx),
+          ls(ls) {}
+    using OpAdaptor = typename T::Adaptor;
+
+    LogicalResult
+    matchAndRewrite(T op, OpAdaptor adaptor,
+                    ConversionPatternRewriter &rewriter) const override {
+
+      auto modName = getExtModuleName(op);
+      auto ports = getPortInfo(op);
+      hw::HWModuleLike extModule = getModule(ls, modName, ports, op.getLoc());
+
+      // Replace operation with corresponding hardware module instance
+      SmallVector<Value> operands = adaptor.getOperands();
+      if (op.template hasTrait<mlir::OpTrait::HasClock>())
+        addClkAndRstOperands(operands, cast<hw::HWModuleOp>(op->getParentOp()));
+
+      auto instanceOp = rewriter.replaceOpWithNewOp<hw::InstanceOp>(
+          op, extModule, rewriter.getStringAttr(ls.nameUniquer(op)), operands);
+
+      // Replace operation results with new instance results
+      for (auto it : llvm::zip(op->getResults(), instanceOp->getResults()))
         std::get<0>(it).replaceAllUsesWith(std::get<1>(it));
 
-      // Move all operations to the new module
-      auto &moduleBlockOps = mod.getBodyBlock()->getOperations();
-      moduleBlockOps.splice(moduleBlockOps.begin(),
-                            op.getBody().front().getOperations());
-
-      // Insert a start buffer for each channel-typed input
-      bufferInputs(mod, rewriter);
-
-      // Convert memory interfaces (and connect them with function IO)
-      auto memInstances = convertMemories(mod, info, rewriter);
-
-      // Convert end operation (add results to represent function return values)
-      auto endInstance = convertEnd(mod, info, rewriter);
-
-      // Set operands of output operation to match module outputs
-      setModuleOutputs(mod, memInstances, endInstance);
-    }
-
-    // Original function can safely be deleted before returning
-    rewriter.eraseOp(op);
-    return success();
-  }
-
-private:
-  /// Lowering state to help in the creation of new hardware modules/instances.
-  HandshakeLoweringState &ls;
-
-  /// Inserts a "start module" that acts as a buffer for all module inputs that
-  /// are of type esi::ChannelType. This is done to match legacy Dynamatic's
-  /// implementation of circuits.
-  void bufferInputs(HWModuleOp mod, ConversionPatternRewriter &rewriter) const;
-
-  /// Converts memory interfaces within the module into hardware instances with
-  /// added IO to handle interactions with external memory through the module
-  /// IO. The function returns the list of newly created hardware instances.
-  SmallVector<hw::InstanceOp>
-  convertMemories(HWModuleOp mod, FuncModulePortInfo &info,
-                  ConversionPatternRewriter &rewriter) const;
-
-  /// Converts the end operation of a handshake function into a corresponding
-  /// hardware instance with added outputs to hold the function return values.
-  /// The function returns the created hardware instance.
-  hw::InstanceOp convertEnd(HWModuleOp mod, FuncModulePortInfo &info,
-                            ConversionPatternRewriter &rewriter) const;
-
-  /// Modifies the operands of the hw::OutputOp operation within the newly
-  /// created module to match the latter's outputs.
-  void setModuleOutputs(HWModuleOp mod,
-                        SmallVector<hw::InstanceOp> memInstances,
-                        hw::InstanceOp endInstance) const;
-};
-
-/// Converts an operation (of type indicated by the template argument) into an
-/// equivalent hardware instance. The method creates an external module to
-/// instantiate the new component from if a module with matching IO one does not
-/// already exist. Valid/Ready semantics are made explicit thanks to the type
-/// converter which converts implicit handshaked types into ESI channels with a
-/// corresponding data-type.
-template <typename T>
-class ExtModuleConversionPattern : public OpConversionPattern<T> {
-public:
-  ExtModuleConversionPattern(ESITypeConverter &typeConverter, MLIRContext *ctx,
-                             HandshakeLoweringState &ls)
-      : OpConversionPattern<T>::OpConversionPattern(typeConverter, ctx),
-        ls(ls) {}
-  using OpAdaptor = typename T::Adaptor;
-
-  LogicalResult
-  matchAndRewrite(T op, OpAdaptor adaptor,
-                  ConversionPatternRewriter &rewriter) const override {
-
-    auto modName = getExtModuleName(op);
-    auto ports = getPortInfo(op);
-    hw::HWModuleLike extModule = getModule(ls, modName, ports, op.getLoc());
-
-    // Replace operation with corresponding hardware module instance
-    SmallVector<Value> operands = adaptor.getOperands();
-    if (op.template hasTrait<mlir::OpTrait::HasClock>())
-      addClkAndRstOperands(operands, cast<hw::HWModuleOp>(op->getParentOp()));
-
-    auto instanceOp = rewriter.replaceOpWithNewOp<hw::InstanceOp>(
-        op, extModule, rewriter.getStringAttr(ls.nameUniquer(op)), operands);
-
-    // Replace operation results with new instance results
-    for (auto it : llvm::zip(op->getResults(), instanceOp->getResults()))
-      std::get<0>(it).replaceAllUsesWith(std::get<1>(it));
-
-    return success();
-  }
-
-private:
-  /// Lowering state to help in the creation of new hardware modules/instances.
-  HandshakeLoweringState &ls;
-};
-} // namespace
-
-void FuncOpConversionPattern::bufferInputs(
-    HWModuleOp mod, ConversionPatternRewriter &rewriter) const {
-
-  unsigned argIdx = 0;
-  rewriter.setInsertionPointToStart(mod.getBodyBlock());
-
-  for (auto arg : mod.getArguments()) {
-    auto argType = arg.getType();
-    if (!isa<esi::ChannelType>(argType))
-      continue;
-
-    // Create ports for input buffer
-    ModulePortInfo ports({}, {});
-    auto *ctx = mod.getContext();
-
-    // Function argument input
-    ports.inputs.push_back({StringAttr::get(ctx, "in0"),
-                            hw::PortDirection::INPUT, argType, 0,
-                            hw::InnerSymAttr{}});
-    addClkAndRstPorts(ports, ctx);
-
-    // Module output matches function argument type
-    ports.outputs.push_back({StringAttr::get(ctx, "out0"),
-                             hw::PortDirection::OUTPUT, argType, 0,
-                             hw::InnerSymAttr{}});
-
-    // Check whether we need to create a new external module
-    auto argLoc = arg.getLoc();
-    std::string modName = "handshake_start";
-    if (auto channelType = argType.dyn_cast<esi::ChannelType>())
-      modName += getTypeName(channelType.getInner(), argLoc);
-
-    hw::HWModuleLike extModule = getModule(ls, modName, ports, argLoc);
-
-    // Replace operation with corresponding hardware module instance
-    llvm::SmallVector<Value> operands;
-    operands.push_back(arg);
+      return success();
+    }
+
+  private:
+    /// Lowering state to help in the creation of new hardware
+    /// modules/instances.
+    HandshakeLoweringState &ls;
+  };
+  } // namespace
+
+  void FuncOpConversionPattern::bufferInputs(
+      HWModuleOp mod, ConversionPatternRewriter & rewriter) const {
+
+    unsigned argIdx = 0;
+    rewriter.setInsertionPointToStart(mod.getBodyBlock());
+
+    for (auto arg : mod.getArguments()) {
+      auto argType = arg.getType();
+      if (!isa<esi::ChannelType>(argType))
+        continue;
+
+      // Create ports for input buffer
+      ModulePortInfo ports({}, {});
+      auto *ctx = mod.getContext();
+
+      // Function argument input
+      ports.inputs.push_back({StringAttr::get(ctx, "in0"),
+                              hw::PortDirection::INPUT, argType, 0,
+                              hw::InnerSymAttr{}});
+      addClkAndRstPorts(ports, ctx);
+
+      // Module output matches function argument type
+      ports.outputs.push_back({StringAttr::get(ctx, "out0"),
+                               hw::PortDirection::OUTPUT, argType, 0,
+                               hw::InnerSymAttr{}});
+
+      // Check whether we need to create a new external module
+      auto argLoc = arg.getLoc();
+      std::string modName = "handshake_start";
+      if (auto channelType = argType.dyn_cast<esi::ChannelType>())
+        modName += getTypeName(channelType.getInner(), argLoc);
+
+      hw::HWModuleLike extModule = getModule(ls, modName, ports, argLoc);
+
+      // Replace operation with corresponding hardware module instance
+      llvm::SmallVector<Value> operands;
+      operands.push_back(arg);
+      addClkAndRstOperands(operands, mod);
+      auto instanceOp = rewriter.create<hw::InstanceOp>(
+          argLoc, extModule,
+          rewriter.getStringAttr("handshake_start" + std::to_string(argIdx++)),
+          operands);
+
+      rewriter.replaceAllUsesExcept(arg, instanceOp.getResult(0), instanceOp);
+    }
+  }
+
+  SmallVector<hw::InstanceOp> FuncOpConversionPattern::convertMemories(
+      HWModuleOp mod, FuncModulePortInfo & info,
+      ConversionPatternRewriter & rewriter) const {
+
+    SmallVector<hw::InstanceOp> instances;
+
+    for (auto [memIdx, portIndices] : llvm::enumerate(info.memIO)) {
+      // Identify the memory controller refering to the memref
+      auto user = *mod.getArgument(portIndices.first).getUsers().begin();
+      assert(user && "old memref value should have a user");
+      auto memOp = dyn_cast<handshake::MemoryControllerOp>(user);
+      assert(memOp && "user of old memref value should be memory interface");
+
+      std::string memName = getExtModuleName(memOp);
+      auto ports = getMemPortInfo(memOp, info, memIdx);
+
+      // Create an external module definition if necessary
+      hw::HWModuleLike extModule =
+          getModule(ls, memName, ports, memOp->getLoc());
+
+      // Combine memory inputs from the function and internal memory inputs into
+      // the new instance operands
+      SmallVector<Value> operands;
+      for (auto i = portIndices.first,
+                e = portIndices.first + FuncModulePortInfo::NUM_MEM_INPUTS;
+           i < e; i++)
+        operands.push_back(mod.getArgument(i));
+      operands.insert(operands.end(), memOp.getInputs().begin(),
+                      memOp.getInputs().end());
+      addClkAndRstOperands(operands, mod);
+
+      // Create instance of memory interface
+      rewriter.setInsertionPoint(memOp);
+      auto instance = rewriter.create<hw::InstanceOp>(
+          memOp.getLoc(), extModule,
+          rewriter.getStringAttr(ls.nameUniquer(memOp)), operands);
+
+      // Replace uses of memory interface results with new instance results
+      for (auto it :
+           llvm::zip(memOp->getResults(),
+                     instance->getResults().take_front(memOp->getNumResults())))
+        std::get<0>(it).replaceAllUsesWith(std::get<1>(it));
+
+      rewriter.eraseOp(memOp);
+      instances.push_back(instance);
+    }
+
+    return instances;
+  }
+
+  hw::InstanceOp FuncOpConversionPattern::convertEnd(
+      HWModuleOp mod, FuncModulePortInfo & info,
+      ConversionPatternRewriter & rewriter) const {
+    // End operation is guaranteed to exist and be unique
+    auto endOp = *mod.getBodyBlock()->getOps<handshake::EndOp>().begin();
+
+    // Create external module
+    auto extModule = ls.extModBuilder.create<hw::HWModuleExternOp>(
+        endOp->getLoc(),
+        ls.extModBuilder.getStringAttr(getExtModuleName(endOp)),
+        getEndPortInfo(endOp, info));
+
+    // Create instance of end operation
+    SmallVector<Value> operands(endOp.getOperands());
     addClkAndRstOperands(operands, mod);
-    auto instanceOp = rewriter.create<hw::InstanceOp>(
-        argLoc, extModule,
-        rewriter.getStringAttr("handshake_start" + std::to_string(argIdx++)),
-        operands);
-
-    rewriter.replaceAllUsesExcept(arg, instanceOp.getResult(0), instanceOp);
-  }
-}
-
-SmallVector<hw::InstanceOp> FuncOpConversionPattern::convertMemories(
-    HWModuleOp mod, FuncModulePortInfo &info,
-    ConversionPatternRewriter &rewriter) const {
-
-  SmallVector<hw::InstanceOp> instances;
-
-  for (auto [memIdx, portIndices] : llvm::enumerate(info.memIO)) {
-    // Identify the memory controller refering to the memref
-    auto user = *mod.getArgument(portIndices.first).getUsers().begin();
-    assert(user && "old memref value should have a user");
-    auto memOp = dyn_cast<handshake::MemoryControllerOp>(user);
-    assert(memOp && "user of old memref value should be memory interface");
-
-    std::string memName = getExtModuleName(memOp);
-    auto ports = getMemPortInfo(memOp, info, memIdx);
-
-    // Create an external module definition if necessary
-    hw::HWModuleLike extModule = getModule(ls, memName, ports, memOp->getLoc());
-
-    // Combine memory inputs from the function and internal memory inputs into
-    // the new instance operands
-    SmallVector<Value> operands;
-    for (auto i = portIndices.first,
-              e = portIndices.first + FuncModulePortInfo::NUM_MEM_INPUTS;
-         i < e; i++)
-      operands.push_back(mod.getArgument(i));
-    operands.insert(operands.end(), memOp.getInputs().begin(),
-                    memOp.getInputs().end());
-    addClkAndRstOperands(operands, mod);
-
-    // Create instance of memory interface
-    rewriter.setInsertionPoint(memOp);
+    rewriter.setInsertionPoint(endOp);
     auto instance = rewriter.create<hw::InstanceOp>(
-        memOp.getLoc(), extModule,
-        rewriter.getStringAttr(ls.nameUniquer(memOp)), operands);
-
-    // Replace uses of memory interface results with new instance results
-    for (auto it :
-         llvm::zip(memOp->getResults(),
-                   instance->getResults().take_front(memOp->getNumResults())))
-      std::get<0>(it).replaceAllUsesWith(std::get<1>(it));
-
-    rewriter.eraseOp(memOp);
-    instances.push_back(instance);
-  }
-
-  return instances;
-}
-
-hw::InstanceOp
-FuncOpConversionPattern::convertEnd(HWModuleOp mod, FuncModulePortInfo &info,
-                                    ConversionPatternRewriter &rewriter) const {
-  // End operation is guaranteed to exist and be unique
-  auto endOp = *mod.getBodyBlock()->getOps<handshake::EndOp>().begin();
-
-  // Create external module
-  auto extModule = ls.extModBuilder.create<hw::HWModuleExternOp>(
-      endOp->getLoc(), ls.extModBuilder.getStringAttr(getExtModuleName(endOp)),
-      getEndPortInfo(endOp, info));
-
-  // Create instance of end operation
-  SmallVector<Value> operands(endOp.getOperands());
-  addClkAndRstOperands(operands, mod);
-  rewriter.setInsertionPoint(endOp);
-  auto instance = rewriter.create<hw::InstanceOp>(
-      endOp.getLoc(), extModule, rewriter.getStringAttr(ls.nameUniquer(endOp)),
-      operands);
-
-  rewriter.eraseOp(endOp);
-  return instance;
-}
-
-void FuncOpConversionPattern::setModuleOutputs(
-    HWModuleOp mod, SmallVector<hw::InstanceOp> memInstances,
-    hw::InstanceOp endInstance) const {
-  // Output operation is guaranteed to exist and be unique
-  auto outputOp = *mod.getBodyBlock()->getOps<hw::OutputOp>().begin();
-
-  // Derive new operands
-  SmallVector<Value> newOperands;
-  newOperands.insert(newOperands.end(), endInstance.getResults().begin(),
-                     endInstance.getResults().end());
-  for (auto &mem : memInstances) {
-    auto memOutputs =
-        mem.getResults().take_back(FuncModulePortInfo::NUM_MEM_OUTPUTS);
-    newOperands.insert(newOperands.end(), memOutputs.begin(), memOutputs.end());
-  }
-
-  // Switch operands
-  outputOp->setOperands(newOperands);
-}
-
-namespace {
-
-/// Handshake to netlist conversion pass. The conversion only works on modules
-/// containing a single handshake function (handshake::FuncOp) at the moment.
-/// The function and all the operations it contains are converted to operations
-/// from the HW dialect. Dataflow semantics are made explicit with ESI channels.
-class HandshakeToNetListPass
-    : public HandshakeToNetlistBase<HandshakeToNetListPass> {
-public:
-  void runOnOperation() override {
-    mlir::ModuleOp mod = getOperation();
-
-    // We only support one function per module
-    auto functions = mod.getOps<handshake::FuncOp>();
-    if (++functions.begin() != functions.end()) {
-      mod->emitOpError()
-          << "we currently only support one handshake function per module";
-      return signalPassFailure();
-    }
-    handshake::FuncOp funcOp = *functions.begin();
-
-    // Check that some preconditions are met before doing anything
-    if (failed(verifyAllValuesHasOneUse(funcOp))) {
-      funcOp.emitOpError()
-          << "Lowering to netlist requires that all values in the IR are used "
-             "exactly once. Run the --handshake-materialize-forks-sinks pass "
-             "before to insert forks and sinks in the IR and make every "
-             "value used exactly once.";
-      return signalPassFailure();
-    }
-    if (failed(verifyAllIndexConcretized(funcOp))) {
-      funcOp.emitOpError()
-          << "Lowering to netlist requires that all index types in the IR have "
-             "been concretized."
-          << ERR_RUN_CONCRETIZATION;
-      return signalPassFailure();
-    }
-
-    // Create helper struct for lowering
-    std::map<std::string, unsigned> instanceNameCntr;
-    NameUniquer instanceUniquer = [&](Operation *op) {
-      std::string instName = getBareExtModuleName(op);
-      return instName + std::to_string(instanceNameCntr[instName]++);
-    };
-    auto ls = HandshakeLoweringState{mod, instanceUniquer};
-
-    // Create pattern set
-    ESITypeConverter typeConverter;
-    MLIRContext &ctx = getContext();
-    RewritePatternSet patterns(&ctx);
-    ConversionTarget target(ctx);
-    patterns.insert<FuncOpConversionPattern>(&ctx, ls);
-    patterns.insert<
-        // Handshake operations
-        ExtModuleConversionPattern<handshake::BufferOp>,
-        ExtModuleConversionPattern<handshake::ConditionalBranchOp>,
-        ExtModuleConversionPattern<handshake::BranchOp>,
-        ExtModuleConversionPattern<handshake::MergeOp>,
-        ExtModuleConversionPattern<handshake::ControlMergeOp>,
-        ExtModuleConversionPattern<handshake::MuxOp>,
-        ExtModuleConversionPattern<handshake::SourceOp>,
-        ExtModuleConversionPattern<handshake::ConstantOp>,
-        ExtModuleConversionPattern<handshake::SinkOp>,
-        ExtModuleConversionPattern<handshake::ForkOp>,
-        ExtModuleConversionPattern<handshake::DynamaticReturnOp>,
-        ExtModuleConversionPattern<handshake::DynamaticLoadOp>,
-        ExtModuleConversionPattern<handshake::DynamaticStoreOp>,
-        // Arith operations
-        ExtModuleConversionPattern<arith::AddFOp>,
-        ExtModuleConversionPattern<arith::AddIOp>,
-        ExtModuleConversionPattern<arith::AndIOp>,
-        ExtModuleConversionPattern<arith::BitcastOp>,
-        ExtModuleConversionPattern<arith::CeilDivSIOp>,
-        ExtModuleConversionPattern<arith::CeilDivUIOp>,
-        ExtModuleConversionPattern<arith::CmpFOp>,
-        ExtModuleConversionPattern<arith::CmpIOp>,
-        ExtModuleConversionPattern<arith::DivFOp>,
-        ExtModuleConversionPattern<arith::DivSIOp>,
-        ExtModuleConversionPattern<arith::DivUIOp>,
-        ExtModuleConversionPattern<arith::ExtFOp>,
-        ExtModuleConversionPattern<arith::ExtSIOp>,
-        ExtModuleConversionPattern<arith::ExtUIOp>,
-        ExtModuleConversionPattern<arith::FPToSIOp>,
-        ExtModuleConversionPattern<arith::FPToUIOp>,
-        ExtModuleConversionPattern<arith::FloorDivSIOp>,
-        ExtModuleConversionPattern<arith::IndexCastOp>,
-        ExtModuleConversionPattern<arith::IndexCastUIOp>,
-        ExtModuleConversionPattern<arith::MulFOp>,
-        ExtModuleConversionPattern<arith::MulIOp>,
-        ExtModuleConversionPattern<arith::NegFOp>,
-        ExtModuleConversionPattern<arith::OrIOp>,
-        ExtModuleConversionPattern<arith::RemFOp>,
-        ExtModuleConversionPattern<arith::RemSIOp>,
-        ExtModuleConversionPattern<arith::RemUIOp>,
-        ExtModuleConversionPattern<arith::SelectOp>,
-        ExtModuleConversionPattern<arith::SIToFPOp>,
-        ExtModuleConversionPattern<arith::ShLIOp>,
-        ExtModuleConversionPattern<arith::ShRSIOp>,
-        ExtModuleConversionPattern<arith::ShRUIOp>,
-        ExtModuleConversionPattern<arith::SubFOp>,
-        ExtModuleConversionPattern<arith::SubIOp>,
-        ExtModuleConversionPattern<arith::TruncFOp>,
-        ExtModuleConversionPattern<arith::TruncIOp>,
-        ExtModuleConversionPattern<arith::UIToFPOp>,
-        ExtModuleConversionPattern<arith::XOrIOp>>(typeConverter,
-                                                   funcOp->getContext(), ls);
-
-    // Everything must be converted to operations in the hw dialect
-    target.addLegalOp<hw::HWModuleOp, hw::HWModuleExternOp, hw::OutputOp,
-                      hw::InstanceOp>();
-    target.addIllegalDialect<handshake::HandshakeDialect, arith::ArithDialect,
-                             memref::MemRefDialect>();
-
-    if (failed(applyPartialConversion(funcOp, target, std::move(patterns))))
-      return signalPassFailure();
-  }
-};
-} // end anonymous namespace
-
-std::unique_ptr<mlir::OperationPass<mlir::ModuleOp>>
-dynamatic::createHandshakeToNetlistPass() {
-  return std::make_unique<HandshakeToNetListPass>();
-}+        endOp.getLoc(), extModule,
+        rewriter.getStringAttr(ls.nameUniquer(endOp)), operands);
+
+    rewriter.eraseOp(endOp);
+    return instance;
+  }
+
+  void FuncOpConversionPattern::setModuleOutputs(
+      HWModuleOp mod, SmallVector<hw::InstanceOp> memInstances,
+      hw::InstanceOp endInstance) const {
+    // Output operation is guaranteed to exist and be unique
+    auto outputOp = *mod.getBodyBlock()->getOps<hw::OutputOp>().begin();
+
+    // Derive new operands
+    SmallVector<Value> newOperands;
+    newOperands.insert(newOperands.end(), endInstance.getResults().begin(),
+                       endInstance.getResults().end());
+    for (auto &mem : memInstances) {
+      auto memOutputs =
+          mem.getResults().take_back(FuncModulePortInfo::NUM_MEM_OUTPUTS);
+      newOperands.insert(newOperands.end(), memOutputs.begin(),
+                         memOutputs.end());
+    }
+
+    // Switch operands
+    outputOp->setOperands(newOperands);
+  }
+
+  namespace {
+
+  /// Handshake to netlist conversion pass. The conversion only works on modules
+  /// containing a single handshake function (handshake::FuncOp) at the moment.
+  /// The function and all the operations it contains are converted to
+  /// operations from the HW dialect. Dataflow semantics are made explicit with
+  /// ESI channels.
+  class HandshakeToNetListPass
+      : public HandshakeToNetlistBase<HandshakeToNetListPass> {
+  public:
+    void runOnOperation() override {
+      mlir::ModuleOp mod = getOperation();
+
+      // We only support one function per module
+      auto functions = mod.getOps<handshake::FuncOp>();
+      if (++functions.begin() != functions.end()) {
+        mod->emitOpError()
+            << "we currently only support one handshake function per module";
+        return signalPassFailure();
+      }
+      handshake::FuncOp funcOp = *functions.begin();
+
+      // Check that some preconditions are met before doing anything
+      if (failed(verifyAllValuesHasOneUse(funcOp))) {
+        funcOp.emitOpError()
+            << "Lowering to netlist requires that all values in the IR are "
+               "used "
+               "exactly once. Run the --handshake-materialize-forks-sinks pass "
+               "before to insert forks and sinks in the IR and make every "
+               "value used exactly once.";
+        return signalPassFailure();
+      }
+      if (failed(verifyAllIndexConcretized(funcOp))) {
+        funcOp.emitOpError() << "Lowering to netlist requires that all index "
+                                "types in the IR have "
+                                "been concretized."
+                             << ERR_RUN_CONCRETIZATION;
+        return signalPassFailure();
+      }
+
+      // Create helper struct for lowering
+      std::map<std::string, unsigned> instanceNameCntr;
+      NameUniquer instanceUniquer = [&](Operation *op) {
+        std::string instName = getBareExtModuleName(op);
+        return instName + std::to_string(instanceNameCntr[instName]++);
+      };
+      auto ls = HandshakeLoweringState{mod, instanceUniquer};
+
+      // Create pattern set
+      ESITypeConverter typeConverter;
+      MLIRContext &ctx = getContext();
+      RewritePatternSet patterns(&ctx);
+      ConversionTarget target(ctx);
+      patterns.insert<FuncOpConversionPattern>(&ctx, ls);
+      patterns.insert<
+          // Handshake operations
+          ExtModuleConversionPattern<handshake::BufferOp>,
+          ExtModuleConversionPattern<handshake::ConditionalBranchOp>,
+          ExtModuleConversionPattern<handshake::BranchOp>,
+          ExtModuleConversionPattern<handshake::MergeOp>,
+          ExtModuleConversionPattern<handshake::ControlMergeOp>,
+          ExtModuleConversionPattern<handshake::MuxOp>,
+          ExtModuleConversionPattern<handshake::SourceOp>,
+          ExtModuleConversionPattern<handshake::ConstantOp>,
+          ExtModuleConversionPattern<handshake::SinkOp>,
+          ExtModuleConversionPattern<handshake::ForkOp>,
+          ExtModuleConversionPattern<handshake::DynamaticReturnOp>,
+          ExtModuleConversionPattern<handshake::DynamaticLoadOp>,
+          ExtModuleConversionPattern<handshake::DynamaticStoreOp>,
+          // Arith operations
+          ExtModuleConversionPattern<arith::AddFOp>,
+          ExtModuleConversionPattern<arith::AddIOp>,
+          ExtModuleConversionPattern<arith::AndIOp>,
+          ExtModuleConversionPattern<arith::BitcastOp>,
+          ExtModuleConversionPattern<arith::CeilDivSIOp>,
+          ExtModuleConversionPattern<arith::CeilDivUIOp>,
+          ExtModuleConversionPattern<arith::CmpFOp>,
+          ExtModuleConversionPattern<arith::CmpIOp>,
+          ExtModuleConversionPattern<arith::DivFOp>,
+          ExtModuleConversionPattern<arith::DivSIOp>,
+          ExtModuleConversionPattern<arith::DivUIOp>,
+          ExtModuleConversionPattern<arith::ExtFOp>,
+          ExtModuleConversionPattern<arith::ExtSIOp>,
+          ExtModuleConversionPattern<arith::ExtUIOp>,
+          ExtModuleConversionPattern<arith::FPToSIOp>,
+          ExtModuleConversionPattern<arith::FPToUIOp>,
+          ExtModuleConversionPattern<arith::FloorDivSIOp>,
+          ExtModuleConversionPattern<arith::IndexCastOp>,
+          ExtModuleConversionPattern<arith::IndexCastUIOp>,
+          ExtModuleConversionPattern<arith::MulFOp>,
+          ExtModuleConversionPattern<arith::MulIOp>,
+          ExtModuleConversionPattern<arith::NegFOp>,
+          ExtModuleConversionPattern<arith::OrIOp>,
+          ExtModuleConversionPattern<arith::RemFOp>,
+          ExtModuleConversionPattern<arith::RemSIOp>,
+          ExtModuleConversionPattern<arith::RemUIOp>,
+          ExtModuleConversionPattern<arith::SelectOp>,
+          ExtModuleConversionPattern<arith::SIToFPOp>,
+          ExtModuleConversionPattern<arith::ShLIOp>,
+          ExtModuleConversionPattern<arith::ShRSIOp>,
+          ExtModuleConversionPattern<arith::ShRUIOp>,
+          ExtModuleConversionPattern<arith::SubFOp>,
+          ExtModuleConversionPattern<arith::SubIOp>,
+          ExtModuleConversionPattern<arith::TruncFOp>,
+          ExtModuleConversionPattern<arith::TruncIOp>,
+          ExtModuleConversionPattern<arith::UIToFPOp>,
+          ExtModuleConversionPattern<arith::XOrIOp>>(typeConverter,
+                                                     funcOp->getContext(), ls);
+
+      // Everything must be converted to operations in the hw dialect
+      target.addLegalOp<hw::HWModuleOp, hw::HWModuleExternOp, hw::OutputOp,
+                        hw::InstanceOp>();
+      target.addIllegalDialect<handshake::HandshakeDialect, arith::ArithDialect,
+                               memref::MemRefDialect>();
+
+      if (failed(applyPartialConversion(funcOp, target, std::move(patterns))))
+        return signalPassFailure();
+    }
+  };
+  } // end anonymous namespace
+
+  std::unique_ptr<mlir::OperationPass<mlir::ModuleOp>>
+  dynamatic::createHandshakeToNetlistPass() {
+    return std::make_unique<HandshakeToNetListPass>();
+  }