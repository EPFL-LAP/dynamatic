--- conflicted
+++ resolved
@@ -204,12 +204,6 @@
 /// parameters.
 static std::string getExtModuleName(Operation *oldOp) {
   std::string extModName = getBareExtModuleName(oldOp);
-<<<<<<< HEAD
-  extModName += "_node.";
-=======
-  if (extModName != "handshake_end")
-    extModName += ".";
->>>>>>> 8db32e60
   auto types = getDiscriminatingParameters(oldOp);
   mlir::Location loc = oldOp->getLoc();
   SmallVector<Type> &inTypes = types.first;
@@ -273,13 +267,12 @@
         // constant value
         if (auto constOp = dyn_cast<handshake::ConstantOp>(oldOp)) {
           if (auto intAttr = constOp.getValue().dyn_cast<IntegerAttr>()) {
-            APInt val = intAttr.getValue();
-            if (val.isNegative())
-<<<<<<< HEAD
-              extModName += std::to_string(val.getZExtValue());
-=======
-              extModName += std::to_string(val.getSExtValue());
->>>>>>> 8db32e60
+            auto intType = intAttr.getType();
+
+            if (intType.isSignedInteger())
+              extModName += "_c" + std::to_string(intAttr.getSInt());
+            else if (intType.isUnsignedInteger())
+              extModName += "_c" + std::to_string(intAttr.getUInt());
             else
               extModName += std::to_string(val.getZExtValue());
           } else if (auto floatAttr = constOp.getValue().dyn_cast<FloatAttr>())
@@ -288,11 +281,7 @@
             llvm_unreachable("unsupported constant type");
         }
         // bitwidth
-<<<<<<< HEAD
-        extModName += "_" + getTypeName(outTypes[0], loc);
-=======
-        extModName += "_" + getTypeName(inTypes[0], loc);
->>>>>>> 8db32e60
+        extModName += getTypeName(inTypes[0], loc);
       })
       .Case<handshake::JoinOp, handshake::SyncOp>([&](auto) {
         // array of bitwidths
@@ -300,19 +289,15 @@
           extModName += getTypeName(inType, loc) + "_";
         extModName = extModName.substr(0, extModName.size() - 1);
       })
-      .Case<handshake::EndOp>([&](auto) {
-<<<<<<< HEAD
-=======
-        extModName += "_node.";
->>>>>>> 8db32e60
-        // mem_inputs
-        extModName += std::to_string(inTypes.size() - 1);
-        // bitwidth
-        extModName += "_" + getTypeName(inTypes[0], loc);
-      })
-      .Case<handshake::DynamaticReturnOp>([&](auto) {
-        // bitwidth
-        extModName += getTypeName(inTypes[0], loc);
+      .Case<handshake::DynamaticReturnOp, handshake::EndOp>([&](auto) {
+        extModName += "_in";
+        // array of input bitwidths
+        for (auto inType : inTypes)
+          extModName += getTypeName(inType, loc);
+        extModName += "_out";
+        // array of output bitwidths
+        for (auto outType : outTypes)
+          extModName += getTypeName(outType, loc);
       })
       .Case<handshake::MemoryControllerOp>(
           [&](handshake::MemoryControllerOp op) {
@@ -323,48 +308,17 @@
             extModName += '_' + std::to_string(addrWidth);
             std::string temporaryName;
 
-<<<<<<< HEAD
-            size_t lc = 0, sc = 0, ctrlCount = 0;
+            // array of loads&stores arrays
             for (auto [idx, blockAccesses] :
                  llvm::enumerate(op.getAccesses())) {
-              temporaryName += "_";
-              size_t flag = 0;
-=======
-            size_t lc = 0, sc = 0;
-            for (auto [idx, blockAccesses] :
-                 llvm::enumerate(op.getAccesses())) {
-              temporaryName += "_";
->>>>>>> 8db32e60
+              extModName += "_";
               for (auto &access : cast<mlir::ArrayAttr>(blockAccesses))
                 if (cast<AccessTypeEnumAttr>(access).getValue() ==
-                    AccessTypeEnum::Load) {
-                  temporaryName += "L";
-                  lc++;
-                } else {
-                  temporaryName += "S";
-<<<<<<< HEAD
-                  flag = 1;
-                  sc++;
-                }
-              ctrlCount += flag;
-=======
-                  sc++;
-                }
->>>>>>> 8db32e60
+                    AccessTypeEnum::Load)
+                  extModName += "L";
+                else
+                  extModName += "S";
             }
-            // load_count
-            extModName += '_' + std::to_string(lc);
-            // store_count
-            extModName += '_' + std::to_string(sc);
-<<<<<<< HEAD
-            // ctrl_count
-            extModName += '_' + std::to_string(ctrlCount);
-=======
-            // ctrl bitwith
-            extModName += '_' + std::to_string(ctrlWidth);
-            // array of loads&stores arrays
-            extModName += temporaryName;
->>>>>>> 8db32e60
           })
       .Case<arith::AddFOp, arith::AddIOp, arith::AndIOp, arith::BitcastOp,
             arith::CeilDivSIOp, arith::CeilDivUIOp, arith::DivFOp,
