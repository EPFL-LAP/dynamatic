//===- CfToHandhsake.cpp - Convert func/cf to handhsake dialect -*- C++ -*-===//
//
// Dynamatic is under the Apache License v2.0 with LLVM Exceptions.
// See https://llvm.org/LICENSE.txt for license information.
// SPDX-License-Identifier: Apache-2.0 WITH LLVM-exception
//
//===----------------------------------------------------------------------===//
//
// This file contains the implementation of the elastic pass, as introduced in
// https://dl.acm.org/doi/abs/10.1145/3174243.3174264.
//
// Pars of the implementation are taken from CIRCT's cf-to-handshake conversion
// pass with modifications. Other parts of the implementation are significantly
// different, in particular those related to memory interface management and
// return network creation.
//
//===----------------------------------------------------------------------===//

#include "dynamatic/Conversion/CfToHandshake.h"
#include "dynamatic/Analysis/NameAnalysis.h"
#include "dynamatic/Dialect/Handshake/HandshakeAttributes.h"
#include "dynamatic/Dialect/Handshake/HandshakeDialect.h"
#include "dynamatic/Dialect/Handshake/HandshakeInterfaces.h"
#include "dynamatic/Dialect/Handshake/HandshakeOps.h"
#include "dynamatic/Dialect/Handshake/MemoryInterfaces.h"
#include "dynamatic/Support/Attribute.h"
#include "dynamatic/Support/Backedge.h"
#include "dynamatic/Support/CFG.h"
#include "mlir/Dialect/Affine/Analysis/AffineAnalysis.h"
#include "mlir/Dialect/Affine/Utils.h"
#include "mlir/Dialect/Arith/IR/Arith.h"
#include "mlir/Dialect/ControlFlow/IR/ControlFlow.h"
#include "mlir/Dialect/ControlFlow/IR/ControlFlowOps.h"
#include "mlir/Dialect/Func/IR/FuncOps.h"
#include "mlir/Dialect/Math/IR/Math.h"
#include "mlir/Dialect/MemRef/IR/MemRef.h"
#include "mlir/IR/Attributes.h"
#include "mlir/IR/BuiltinAttributes.h"
#include "mlir/IR/BuiltinDialect.h"
#include "mlir/IR/BuiltinOps.h"
#include "mlir/IR/BuiltinTypes.h"
#include "mlir/IR/Dominance.h"
#include "mlir/IR/MLIRContext.h"
#include "mlir/IR/PatternMatch.h"
#include "mlir/IR/Value.h"
#include "mlir/Support/LogicalResult.h"
#include "mlir/Transforms/DialectConversion.h"
#include "llvm/ADT/STLExtras.h"
#include "llvm/ADT/SmallVector.h"
#include "llvm/ADT/TypeSwitch.h"
#include "llvm/Support/ErrorHandling.h"
#include <utility>

using namespace mlir;
using namespace mlir::func;
using namespace mlir::affine;
using namespace mlir::memref;
using namespace dynamatic;

//===-----------------------------------------------------------------------==//
// Helper functions
//===-----------------------------------------------------------------------==//

/// Determines whether an operation is akin to a load or store memory operation.
static bool isMemoryOp(Operation *op) {
  return isa<memref::LoadOp, memref::StoreOp>(op);
}

/// Determines whether a memref type is suitable for covnersion in the context
/// of this pass.
static bool isValidMemrefType(Location loc, mlir::MemRefType type) {
  if (type.getNumDynamicDims() != 0 || type.getShape().size() != 1) {
    emitError(loc) << "memref's must be both statically sized and "
                      "unidimensional.";
    return false;
  }
  return true;
}

/// Extracts the memref argument to a memory operation and puts it in out.
/// Returns an error whenever the passed operation is not a supported memory
/// operation.
static Value getOpMemRef(Operation *op) {
  if (auto memOp = dyn_cast<memref::LoadOp>(op))
    return memOp.getMemRef();
  if (auto memOp = dyn_cast<memref::StoreOp>(op))
    return memOp.getMemRef();
  return nullptr;
}

/// Returns the list of data inputs to be passed as operands to the
/// `handshake::EndOp` of a `handshake::FuncOp`. In the case of a single return
/// statement, this is simply the return's inputs. In the case of multiple
/// returns, this is the list of individually merged inputs of all returns.
/// In the latter case, the function inserts the required `handshake::MergeOp`'s
/// in the region.
static SmallVector<Value>
mergeFuncResults(handshake::FuncOp funcOp, ConversionPatternRewriter &rewriter,
                 ArrayRef<SmallVector<Value>> returnsOperands,
                 size_t exitBlockID) {
  // No need to merge results in case of a single return
  if (returnsOperands.size() == 1)
    return returnsOperands.front();
  unsigned numReturnValues = returnsOperands.front().size();
  if (numReturnValues == 0)
    return {};

  // Return values from multiple returns need to be merged together
  SmallVector<Value> results;
  Block *entryBlock = funcOp.getBodyBlock();
  Location loc = entryBlock->getOperations().back().getLoc();
  rewriter.setInsertionPointToEnd(entryBlock);
  for (unsigned i = 0, e = numReturnValues; i < e; i++) {
    SmallVector<Value, 4> mergeOperands;
    for (ValueRange operands : returnsOperands)
      mergeOperands.push_back(operands[i]);
    auto mergeOp = rewriter.create<handshake::MergeOp>(loc, mergeOperands);
    results.push_back(mergeOp.getResult());
    mergeOp->setAttr(BB_ATTR_NAME, rewriter.getUI32IntegerAttr(exitBlockID));
  }
  return results;
}

LogicalResult LowerFuncToHandshake::computeLinearDominance(
    DenseMap<Block *, DenseSet<Block *>> &dominations,
    llvm::MapVector<Block *, SmallVector<handshake::MemPortOpInterface>>
        &opsPerBlock,
    SmallVector<Block *> &dominanceOrder) const {
  // Initialize the dominance order to the proper size, setting each element to
  // nullptr initially
  size_t numBlocks = opsPerBlock.size();
  dominanceOrder.assign(numBlocks, nullptr);

  for (auto &[dominator, _] : opsPerBlock) {
    // Count the number of blocks among those of interest that it dominates
    size_t countDominated = 0;
    for (auto &[dominated, _] : opsPerBlock) {
      if (dominator != dominated && dominations[dominator].contains(dominated))
        ++countDominated;
    }

    // Figure out at which index in the dominance order the block should be
    // stored. The count is in (0, numBlocks - 1] and the index should be in the
    // same range, but in reverse order
    size_t idx = numBlocks - 1 - countDominated;

    if (dominanceOrder[idx]) {
      // This is not the first block which dominates this number of other
      // blocks, so there is no linear dominance relationship
      return failure();
    }
    dominanceOrder[idx] = dominator;
  }

  // At this point the dominanceOrder vector is necessarily completely filled
  return success();
}

//===-----------------------------------------------------------------------==//
// CfToHandshakeTypeConverter
//===-----------------------------------------------------------------------==//

static std::optional<Value> oneToOneVoidMaterialization(OpBuilder &builder,
                                                        Type /*resultType*/,
                                                        ValueRange inputs,
                                                        Location /*loc*/) {
  if (inputs.size() != 1)
    return std::nullopt;
  return inputs[0];
}

static Type channelifyType(Type type) {
  return llvm::TypeSwitch<Type, Type>(type)
      .Case<IndexType, IntegerType, FloatType>(
          [](auto type) { return handshake::ChannelType::get(type); })
      .Case<MemRefType>([](MemRefType memrefType) {
        if (!isa<IndexType>(memrefType.getElementType()))
          return memrefType;
        OpBuilder builder(memrefType.getContext());
        IntegerType elemType = builder.getIntegerType(32);
        return MemRefType::get(memrefType.getShape(), elemType);
      })
      .Case<handshake::ChannelType, handshake::ControlType>(
          [](auto type) { return type; })

      .Default([](auto type) { return nullptr; });
}

CfToHandshakeTypeConverter::CfToHandshakeTypeConverter() {
  addConversion(channelifyType);
  addArgumentMaterialization(oneToOneVoidMaterialization);
  addSourceMaterialization(oneToOneVoidMaterialization);
  addTargetMaterialization(oneToOneVoidMaterialization);
}

//===-----------------------------------------------------------------------==//
// LowerFuncToHandshake
//===-----------------------------------------------------------------------==//

using ArgReplacements = DenseMap<BlockArgument, OpResult>;

LogicalResult LowerFuncToHandshake::matchAndRewrite(
    func::FuncOp lowerFuncOp, OpAdaptor /*adaptor*/,
    ConversionPatternRewriter &rewriter) const {

  // Map all memory accesses in the matched function to the index of their
  // memref in the function's arguments
  DenseMap<Value, unsigned> memrefToArgIdx;
  for (auto [idx, arg] : llvm::enumerate(lowerFuncOp.getArguments())) {
    if (isa<mlir::MemRefType>(arg.getType()))
      memrefToArgIdx.insert({arg, idx});
  }

  // First lower the parent function itself, without modifying its body (except
  // the block arguments and terminators)
  auto funcOrFailure = lowerSignature(lowerFuncOp, rewriter);
  if (failed(funcOrFailure))
    return failure();
  handshake::FuncOp funcOp = *funcOrFailure;
  if (funcOp.isExternal())
    return success();

  // Stores mapping from each value that passes through a merge-like operation
  // to the data result of that merge operation
  ArgReplacements argReplacements;
  addMergeOps(funcOp, rewriter, argReplacements);
  addBranchOps(funcOp, rewriter);

  BackedgeBuilder edgeBuilder(rewriter, funcOp->getLoc());
  LowerFuncToHandshake::MemInterfacesInfo memInfo;
  if (failed(convertMemoryOps(funcOp, rewriter, memrefToArgIdx, edgeBuilder,
                              memInfo)))
    return failure();

  // First round of bb-tagging so that newly inserted Dynamatic memory ports get
  // tagged with the BB they belong to (required by memory interface
  // instantiation logic)
  idBasicBlocks(funcOp, rewriter);
  if (failed(verifyAndCreateMemInterfaces(funcOp, rewriter, memInfo)))
    return failure();

  idBasicBlocks(funcOp, rewriter);
  return flattenAndTerminate(funcOp, rewriter, argReplacements);
}

SmallVector<NamedAttribute>
LowerFuncToHandshake::deriveNewAttributes(func::FuncOp funcOp) const {
  SmallVector<NamedAttribute> attributes;
  MLIRContext *ctx = getContext();
  SmallVector<std::string> memRegionNames;
  bool hasArgNames = false;

  for (const NamedAttribute &attr : funcOp->getAttrs()) {
    StringAttr attrName = attr.getName();

    // The symbol and function type attributes are set directly by the
    // Handshake function constructor, all others are forwarded directly
    if (attrName == SymbolTable::getSymbolAttrName() ||
        attrName == funcOp.getFunctionTypeAttrName())
      continue;

    // Argument names need to be augmented with the additional start argument
    if (attrName == funcOp.getArgAttrsAttrName()) {
      hasArgNames = true;

      // Extracts the name key's value from the dictionary attribute
      // corresponding to each function's argument.
      SmallVector<Attribute> argNames;
      for (auto [argType, argAttr] :
           llvm::zip(funcOp.getArgumentTypes(), funcOp.getArgAttrsAttr())) {
        DictionaryAttr argDict = cast<DictionaryAttr>(argAttr);
        std::optional<NamedAttribute> name =
            argDict.getNamed("handshake.arg_name");
        assert(name && "missing name key in arg attribute");
        if (isa<mlir::MemRefType>(argType))
          memRegionNames.push_back(cast<StringAttr>(name->getValue()).str());
        argNames.push_back(name->getValue());
      }
      for (StringRef mem : memRegionNames)
        argNames.push_back(StringAttr::get(ctx, mem + "_start"));
      argNames.push_back(StringAttr::get(ctx, "start"));
      attributes.emplace_back(StringAttr::get(ctx, "argNames"),
                              ArrayAttr::get(ctx, argNames));
      continue;
    }

    // All other attributes are forwarded without changes
    attributes.push_back(attr);
  }

  // Regular function results have default names
  SmallVector<Attribute> resNames;
  unsigned numFuncResults = funcOp.getFunctionType().getNumResults();
  for (size_t idx = 0; idx < numFuncResults; ++idx)
    resNames.push_back(StringAttr::get(ctx, "out" + std::to_string(idx)));

  if (!hasArgNames) {
    SmallVector<Attribute> argNames;

    // Create attributes for arguments and result names
    unsigned argNum = 0, memNum = 0;
    for (BlockArgument arg : funcOp.getArguments()) {
      if (isa<mlir::MemRefType>(arg.getType())) {
        std::string name = "mem" + std::to_string(memNum++);
        memRegionNames.push_back(name);
        argNames.push_back(StringAttr::get(ctx, name));
      } else {
        argNames.push_back(
            StringAttr::get(ctx, "in" + std::to_string(argNum++)));
      }
    }
    for (StringRef memName : memRegionNames)
      argNames.push_back(StringAttr::get(ctx, memName + "_start"));
    argNames.push_back(StringAttr::get(ctx, "start"));
    attributes.emplace_back(StringAttr::get(ctx, "argNames"),
                            ArrayAttr::get(ctx, argNames));
  }

  // Use the same memory names as the arguments as the base for the result names
  for (StringRef memName : memRegionNames)
    resNames.push_back(StringAttr::get(ctx, memName + "_end"));
  resNames.push_back(StringAttr::get(ctx, "end"));
  attributes.emplace_back(StringAttr::get(ctx, "resNames"),
                          ArrayAttr::get(ctx, resNames));
  return attributes;
}

static void
setupEntryBlockConversion(Block *entryBlock, unsigned numMemories,
                          PatternRewriter &rewriter,
                          TypeConverter::SignatureConversion &conv) {
  // All func-level function arguments map one-to-one to the handshake-level
  // function arguments and get channelified in the process
  for (auto [idx, type] : llvm::enumerate(entryBlock->getArgumentTypes()))
    conv.addInputs(idx, channelifyType(type));

  // Add a new control argument for each memory and one for the start signal
  Type ctrlType = handshake::ControlType::get(rewriter.getContext());
  conv.addInputs(SmallVector<Type>{numMemories + 1, ctrlType});
}

static void setupBlockConversion(Block *block, PatternRewriter &rewriter,
                                 TypeConverter::SignatureConversion &conv) {
  // All func-level block arguments map one-to-one to the handshake-level
  // arguments and get channelified in the process
  for (auto [idx, type] : llvm::enumerate(block->getArgumentTypes()))
    conv.addInputs(idx, channelifyType(type));

  // Add a new argument for the start in each block
  conv.addInputs(handshake::ControlType::get(rewriter.getContext()));
}

FailureOr<handshake::FuncOp> LowerFuncToHandshake::lowerSignature(
    func::FuncOp funcOp, ConversionPatternRewriter &rewriter) const {
  // The Handshake function's first inputs and outputs match the original
  // function's arguments and results
  SmallVector<Type, 8> argTypes;
  SmallVector<Type, 2> resTypes;
  unsigned numMemories = 0;
  for (Type ogArgType : funcOp.getArgumentTypes()) {
    if (isa<mlir::MemRefType>(ogArgType))
      ++numMemories;
    argTypes.push_back(channelifyType(ogArgType));
  }
  for (Type ogResType : funcOp.getResultTypes())
    resTypes.push_back(channelifyType(ogResType));

  // In addition to the original function's arguments and results, the Handshake
  // function has an extra control-only output port for each memory region and
  // one for the global start/end signals
  auto ctrlType = handshake::ControlType::get(rewriter.getContext());
  argTypes.append(numMemories + 1, ctrlType);
  resTypes.append(numMemories + 1, ctrlType);

  // Create a handshake-level function corresponding to the cf-level function
  rewriter.setInsertionPoint(funcOp);
  FunctionType funTy = rewriter.getFunctionType(argTypes, resTypes);
  SmallVector<NamedAttribute> attrs = deriveNewAttributes(funcOp);
  auto newFuncOp = rewriter.create<handshake::FuncOp>(
      funcOp.getLoc(), funcOp.getName(), funTy, attrs);
  if (funcOp.isExternal()) {
    rewriter.eraseOp(funcOp);
    return newFuncOp;
  }

  Region *oldBody = &funcOp.getBody();

  const TypeConverter *typeConv = getTypeConverter();

  // Convert the entry block's signature
  Block *entryBlock = &funcOp.getBody().front();
  TypeConverter::SignatureConversion entryConversion(
      entryBlock->getNumArguments());
  setupEntryBlockConversion(entryBlock, numMemories, rewriter, entryConversion);
  rewriter.applySignatureConversion(oldBody, entryConversion, typeConv);

  // Convert the non entry blocks' signatures
  SmallVector<TypeConverter::SignatureConversion> nonEntryConversions;
  for (Block &block : llvm::drop_begin(funcOp)) {
    auto &conv = nonEntryConversions.emplace_back(block.getNumArguments());
    setupBlockConversion(&block, rewriter, conv);
  }
  if (failed(rewriter.convertNonEntryRegionTypes(oldBody, *typeConv,
                                                 nonEntryConversions)))
    return failure();

  // Modify branch-like terminators to forward the new control value through
  // all blocks
  for (Block &block : funcOp) {
    Operation *termOp = block.getTerminator();
    Value blockCtrl = block.getArguments().back();
    rewriter.setInsertionPointToEnd(&block);
    if (auto condBrOp = dyn_cast<cf::CondBranchOp>(termOp)) {
      SmallVector<Value> trueOperands, falseOperands;
      if (failed(rewriter.getRemappedValues(condBrOp.getTrueDestOperands(),
                                            trueOperands)) ||
          failed(rewriter.getRemappedValues(condBrOp.getFalseDestOperands(),
                                            falseOperands)))
        return failure();

      trueOperands.push_back(blockCtrl);
      falseOperands.push_back(blockCtrl);
      rewriter.replaceOp(termOp,
                         rewriter.create<cf::CondBranchOp>(
                             condBrOp->getLoc(), condBrOp.getCondition(),
                             condBrOp.getTrueDest(), trueOperands,
                             condBrOp.getFalseDest(), falseOperands));

    } else if (auto brOp = dyn_cast<cf::BranchOp>(termOp)) {
      SmallVector<Value> operands;
      if (failed(rewriter.getRemappedValues(brOp.getDestOperands(), operands)))
        return failure();
      operands.push_back(blockCtrl);
      rewriter.replaceOp(termOp, rewriter.create<cf::BranchOp>(
                                     brOp->getLoc(), brOp.getDest(), operands));
    }
  }

  // Move the entire func-level body to the handhsake-level function
  Region *newBody = &newFuncOp.getBody();
  rewriter.inlineRegionBefore(*oldBody, *newBody, newFuncOp.end());
  rewriter.eraseOp(funcOp);
  return newFuncOp;
}

/// Returns the value from the predecessor block that should be used as the data
/// operand for the merge that will eventually replace the block argument.
static Value getMergeOperand(BlockArgument blockArg, Block *predBlock,
                             bool firstTimePred) {
  // The block the merge operation belongs to
  Block *block = blockArg.getOwner();

  // The block terminator is either a cf-level branch or cf-level conditional
  // branch. In either case, identify the value passed to the block using its
  // index in the list of block arguments
  unsigned argIdx = blockArg.getArgNumber();
  Operation *termOp = predBlock->getTerminator();
  if (auto condBr = dyn_cast<cf::CondBranchOp>(termOp)) {
    // Block should be one of the two destinations of the conditional branch
    Block *trueDest = condBr.getTrueDest(), *falseDest = condBr.getFalseDest();
    if (block == trueDest) {
      if (!firstTimePred) {
        assert(trueDest == falseDest && "expected same branch target");
        return condBr.getFalseOperand(argIdx);
      }
      return condBr.getTrueOperand(argIdx);
    }
    assert(block == falseDest && "expected false branch target");
    return condBr.getFalseOperand(argIdx);
  }
  if (isa<cf::BranchOp>(termOp))
    return termOp->getOperand(argIdx);
  return nullptr;
}

/// Determines the list of predecessors of the block by iterating over all block
/// terminators in the parent function. If the terminator is a conditional
/// branch whose branches both point to the target block, then the owning block
/// is added twice to the list and the branhc's "false destinatiob" is
/// associated with a false boolean value; in all other situatuions predecessor
/// blocks are associated a true boolean value.
static SmallVector<std::pair<Block *, bool>>
getRealBlockPredecessors(Block *targetBlock) {
  SmallVector<std::pair<Block *, bool>> predecessors;
  for (Block &block : cast<handshake::FuncOp>(targetBlock->getParentOp())) {
    Operation *termOp = block.getTerminator();
    if (auto condBrOp = dyn_cast<cf::CondBranchOp>(termOp)) {
      if (condBrOp.getTrueDest() == targetBlock)
        predecessors.push_back({&block, true});
      if (condBrOp.getFalseDest() == targetBlock)
        predecessors.push_back({&block, false});
    } else if (auto brOp = dyn_cast<cf::BranchOp>(termOp)) {
      if (brOp.getDest() == targetBlock)
        predecessors.push_back({&block, true});
    }
  }
  return predecessors;
}

void LowerFuncToHandshake::insertMerge(BlockArgument blockArg,
                                       ConversionPatternRewriter &rewriter,
                                       BackedgeBuilder &edgeBuilder,
                                       MergeOpInfo &iMerge) const {
  Block *block = blockArg.getOwner();
  SmallVector<std::pair<Block *, bool>> predecessors =
      getRealBlockPredecessors(block);
  assert(!predecessors.empty() && "block argument must have predecessors");
  Location loc = block->front().getLoc();
  SmallVector<Value> operands;

  // Every live-in value to a non-entry block is passed through a merge-like
  // operation, even when it's not required for circuit correctness (useless
  // merge-like operations are removed down the line during Handshake
  // canonicalization)

  auto addFromAllPredecessors = [&](Type dataType) -> void {
    for (auto &[predBlock, isFirst] : predecessors) {
      Backedge edge = edgeBuilder.get(dataType);
      iMerge.operands.emplace_back(edge, predBlock, isFirst);
      operands.push_back(Value(edge));
    }
  };

  // Every block needs to feed it's entry control into a control merge
  if (blockArg == getBlockControl(block)) {
    addFromAllPredecessors(handshake::ControlType::get(rewriter.getContext()));
    iMerge.op = rewriter.create<handshake::ControlMergeOp>(loc, operands);
  } else if (predecessors.size() == 1) {
    addFromAllPredecessors(blockArg.getType());
    iMerge.op = rewriter.create<handshake::MergeOp>(loc, operands);
  } else {
    // Create a backedge for the index operand, and another one for each data
    // operand. The index operand will eventually resolve to the current block's
    // control merge index output (which will have the optimized index width),
    // while data operands will resolve to their respective values from each
    // block predecessor
    Type idxType =
        handshake::getOptimizedIndexValType(rewriter, predecessors.size());
    iMerge.indexEdge = edgeBuilder.get(handshake::ChannelType::get(idxType));
    addFromAllPredecessors(blockArg.getType());
    Value index = *iMerge.indexEdge;
    iMerge.op = rewriter.create<handshake::MuxOp>(loc, index, operands);
  }
}

void LowerFuncToHandshake::addMergeOps(handshake::FuncOp funcOp,
                                       ConversionPatternRewriter &rewriter,
                                       ArgReplacements &argReplacements) const {
  // Create backedge builder to manage operands of merge operations between
  // insertion and reconnection
  BackedgeBuilder edgeBuilder(rewriter, funcOp.getLoc());

  // Insert merge-like operations in all non-entry blocks (with backedges
  // instead as data operands)
  DenseMap<Block *, std::vector<MergeOpInfo>> blockMerges;
  for (Block &block : llvm::drop_begin(funcOp)) {
    rewriter.setInsertionPointToStart(&block);

    // All of the block's live-ins are passed explictly through block arguments
    // thanks to prior SSA maximization
    for (BlockArgument arg : block.getArguments()) {
      MergeOpInfo &iMerge = blockMerges[&block].emplace_back(arg);
      insertMerge(arg, rewriter, edgeBuilder, iMerge);
      argReplacements.insert({arg, iMerge.op.getDataResult()});
    }
  }

  // Reconnect merge operations with values incoming from predecessor blocks
  // and resolve all backedges that were created during merge insertion
  for (Block &block : llvm::drop_begin(funcOp)) {
    // Find the control merge in the block, its index output provides the
    // index to other merge-like operations in the block
    Value indexInput = nullptr;
    for (MergeOpInfo &iMerge : blockMerges[&block]) {
      Operation *mergeLikeOp = iMerge.op.getOperation();
      if (auto cMergeOp = dyn_cast<handshake::ControlMergeOp>(mergeLikeOp)) {
        indexInput = cMergeOp.getIndex();
        break;
      }
    }
    assert(indexInput && "no control merge in the block");

    // Resolve all backedge operands to all merge-like operations in the block
    for (MergeOpInfo &iMerge : blockMerges[&block]) {
      for (auto &[dataEdge, predBlock, isFirst] : iMerge.operands) {
        Value mgOperand = getMergeOperand(iMerge.blockArg, predBlock, isFirst);
        assert(mgOperand && "failed to find merge operand");
        dataEdge.setValue(mgOperand);
      }
      if (iMerge.indexEdge)
        iMerge.indexEdge->setValue(indexInput);
    }
  }
}

/// Returns the branch result of the new handshake-level branch operation that
/// goes to the successor block of the old cf-level branch result.
static Value getSuccResult(Operation *brOp, Operation *newBrOp,
                           Block *succBlock) {
  // For conditional block, check if result goes to true or to false successor
  if (auto condBranchOp = dyn_cast<mlir::cf::CondBranchOp>(brOp)) {
    if (condBranchOp.getTrueDest() == succBlock)
      return dyn_cast<handshake::ConditionalBranchOp>(newBrOp).getTrueResult();
    assert(condBranchOp.getFalseDest() == succBlock);
    return dyn_cast<handshake::ConditionalBranchOp>(newBrOp).getFalseResult();
  }
  // If the block is unconditional, newOp has only one result
  return newBrOp->getResult(0);
}

/// Returns the unique data operands of a cf-level branch-like operation.
static SetVector<Value> getBranchOperands(Operation *termOp) {
  if (auto condBranchOp = dyn_cast<mlir::cf::CondBranchOp>(termOp)) {
    OperandRange oprds = condBranchOp.getOperands().drop_front();
    return SetVector<Value>{oprds.begin(), oprds.end()};
  }
  assert(isa<mlir::cf::BranchOp>(termOp) && "unsupported block terminator");
  OperandRange oprds = termOp->getOperands();
  return SetVector<Value>{oprds.begin(), oprds.end()};
}

void LowerFuncToHandshake::addBranchOps(
    handshake::FuncOp funcOp, ConversionPatternRewriter &rewriter) const {
  for (Block &block : funcOp) {
    Operation *termOp = block.getTerminator();
    Location loc = termOp->getLoc();
    rewriter.setInsertionPoint(termOp);

    Value cond = nullptr;
    if (cf::CondBranchOp condBranchOp = dyn_cast<cf::CondBranchOp>(termOp)) {
      cond = condBranchOp.getCondition();
      cond = rewriter.getRemappedValue(cond);
      assert(cond && "Failed to remap branch operand");
    } else if (isa<func::ReturnOp>(termOp)) {
      continue;
    }

    // Insert a branch-like operation for each live-out and replace the original
    // branch operand value in successor blocks with the result(s) of the new
    // operation
    for (Value branchOprd : getBranchOperands(termOp)) {
      // Create a branch-like operation for the branch operand
      Operation *newOp;
      if (cond) {
        newOp = rewriter.create<handshake::ConditionalBranchOp>(loc, cond,
                                                                branchOprd);
      } else {
        newOp = rewriter.create<handshake::BranchOp>(loc, branchOprd);
      }

      // Group users by the block which they belong to, which inform the result
      // of the branch that they will then connect to
      DenseMap<Block *, SmallPtrSet<Operation *, 4>> branchUsers;
      auto succ = block.getSuccessors();
      SmallPtrSet<Block *, 2> successors(succ.begin(), succ.end());
      for (Operation *user : branchOprd.getUsers()) {
        // Only merges in successor blocks must connect to the branch output
        if (!isa<handshake::MergeLikeOpInterface>(user) ||
            !successors.contains(user->getBlock()))
          continue;
        branchUsers[user->getBlock()].insert(user);
      }
      assert(branchUsers.size() <= 2 && "too many branch successors");

      // Connect users of the branch to the appropriate branch result
      for (const auto &userGroup : branchUsers) {
        rewriter.replaceUsesWithIf(
            branchOprd, getSuccResult(termOp, newOp, userGroup.first),
            [&](OpOperand &oprd) {
              return userGroup.second.contains(oprd.getOwner());
            });
      }
    }
  }
}

LowerFuncToHandshake::MemAccesses::MemAccesses(BlockArgument memStart)
    : memStart(memStart) {}

LogicalResult LowerFuncToHandshake::convertMemoryOps(
    handshake::FuncOp funcOp, ConversionPatternRewriter &rewriter,
    const DenseMap<Value, unsigned> &memrefIndices,
    BackedgeBuilder &edgeBuilder,
    LowerFuncToHandshake::MemInterfacesInfo &memInfo) const {
  // Count the number of memory regions in the function, and derive the starting
  // index of memory start arguments
  auto funcArgs = funcOp.getArguments();
  unsigned numMemories = llvm::count_if(
      funcArgs, [](auto arg) { return isa<mlir::MemRefType>(arg.getType()); });
  unsigned memStartOffset = funcArgs.size() - numMemories - 1;

  // Make sure to record external memories passed as function arguments,
  // even if they aren't used by any memory operation
  unsigned memIdx = 0;
  for (BlockArgument arg : funcArgs) {
    if (auto memrefTy = dyn_cast<mlir::MemRefType>(arg.getType())) {
      if (!isValidMemrefType(arg.getLoc(), memrefTy))
        return failure();
      unsigned memStartIdx = memStartOffset + (memIdx++);
      memInfo.insert({arg, {funcArgs[memStartIdx]}});
    }
  }

  // Used to keep consistency betweeen memory access names referenced by memory
  // dependencies and names of replaced memory operations
  MemoryOpLowering memOpLowering(namer);

  // Replace load and store operations with their corresponding Handshake
  // equivalent. Traverse and store memory operations in program order (required
  // by memory interface placement later)
  for (Operation &op : llvm::make_early_inc_range(funcOp.getOps())) {
    if (!isMemoryOp(&op))
      continue;

    // Extract the reference to the memory region from the memory operation
    rewriter.setInsertionPoint(&op);
    Value memref = getOpMemRef(&op);
    if (!memref)
      continue;
    Location loc = op.getLoc();
    Block *block = op.getBlock();

    // The memory operation must have a MemInterfaceAttr attribute attached
    auto memAttr = getDialectAttr<handshake::MemInterfaceAttr>(&op);
    if (!memAttr) {
      return op.emitError() << "memory operation must have attribute of type "
                               "'handshake::MemInterfaceAttr' to encode "
                               "which memory interface it should connect to.";
    }
<<<<<<< HEAD
    // Rouzbeh
    bool connectToMC = memAttr.connectsToMC();
    // bool connectToMC = true;
    
=======
>>>>>>> d3d3d01a

    // Replace memref operation with corresponding handshake operation
    auto portOp =
        llvm::TypeSwitch<Operation *, handshake::MemPortOpInterface>(&op)
            .Case<memref::LoadOp>([&](memref::LoadOp loadOp) {
              OperandRange indices = loadOp.getIndices();
              assert(indices.size() == 1 && "load must be unidimensional");

              Value addr = rewriter.getRemappedValue(indices.front());
              assert(addr && "failed to remap address");
              Type dataTy = cast<MemRefType>(memref.getType()).getElementType();
              Value data = edgeBuilder.get(channelifyType(dataTy));
              auto newOp = rewriter.create<handshake::LoadOp>(loc, addr, data);

              // Record the memory access replacement
              memOpLowering.recordReplacement(loadOp, newOp, false);
              Value dataOut = newOp.getDataResult();
              rewriter.replaceOp(loadOp, dataOut);
              loadOp.getResult().replaceAllUsesWith(dataOut);
              return newOp;
            })
            .Case<memref::StoreOp>([&](memref::StoreOp storeOp) {
              OperandRange indices = storeOp.getIndices();
              assert(indices.size() == 1 && "store must be unidimensional");

              Value addr = rewriter.getRemappedValue(indices.front());
              Value data = rewriter.getRemappedValue(storeOp.getValueToStore());
              assert((addr && data) && "failed to remap address or data");
              auto newOp = rewriter.create<handshake::StoreOp>(loc, addr, data);

              // Record the memory access replacement
              memOpLowering.recordReplacement(storeOp, newOp, false);
              rewriter.eraseOp(storeOp);
              return newOp;
            })
            .Default([&](auto) { return nullptr; });
    if (!portOp)
      return op.emitError() << "Memory operation type unsupported.";

    // Associate the new operation with the memory region it references and
    // the memory interface it should connect to
    auto *accessesIt = memInfo.find(funcArgs[memrefIndices.at(memref)]);
    assert(accessesIt != memInfo.end() && "unknown memref");
    // Rouzbeh
    if (memAttr.connectsToMC())
      accessesIt->second.mcPorts[block].push_back(portOp);
    else
<<<<<<< HEAD
      accessesIt->second.lsqPorts[*memAttr.getLsqGroup()].push_back(newOp);
    // accessesIt->second.mcPorts[block].push_back(newOp);
=======
      accessesIt->second.lsqPorts[*memAttr.getLsqGroup()].push_back(portOp);
>>>>>>> d3d3d01a
  }

  memOpLowering.renameDependencies(funcOp);
  return success();
}

LogicalResult LowerFuncToHandshake::verifyAndCreateMemInterfaces(
    handshake::FuncOp funcOp, ConversionPatternRewriter &rewriter,
    MemInterfacesInfo &memInfo) const {

  if (memInfo.empty())
    return success();

  // Create a mapping between each block and all the other blocks it properly
  // dominates so that we can quickly determine whether LSQ groups make sense
  DominanceInfo domInfo;
  DenseMap<Block *, DenseSet<Block *>> dominations;
  for (Block &maybeDominator : funcOp) {
    // Start with an empty set of dominated blocks for each potential dominator
    dominations[&maybeDominator] = {};
    for (Block &maybeDominated : funcOp) {
      if (&maybeDominator == &maybeDominated)
        continue;
      if (domInfo.properlyDominates(&maybeDominator, &maybeDominated))
        dominations[&maybeDominator].insert(&maybeDominated);
    }
  }

  // Find the control value indicating the last control flow decision in the
  // function; it will be fed to memory interfaces to indicate that no more
  // group allocations will be coming
  Value ctrlEnd;
  auto returns = funcOp.getOps<func::ReturnOp>();
  assert(!returns.empty() && "no returns in function");
  if (std::distance(returns.begin(), returns.end()) == 1) {
    ctrlEnd = getBlockControl((*returns.begin())->getBlock());
  } else {
    // Merge the control signals of all blocks with a return to create a control
    // representing the final control flow decision
    SmallVector<Value> controls;
    func::ReturnOp lastRetOp;
    for (func::ReturnOp retOp : returns) {
      lastRetOp = retOp;
      controls.push_back(getBlockControl(retOp->getBlock()));
    }
    rewriter.setInsertionPointToStart(lastRetOp->getBlock());
    auto mergeOp =
        rewriter.create<handshake::MergeOp>(lastRetOp.getLoc(), controls);
    ctrlEnd = mergeOp.getResult();

    // The merge goes into an extra "end block" after all others, this will be
    // where the function end terminator will be located as well
    mergeOp->setAttr(BB_ATTR_NAME,
                     rewriter.getUI32IntegerAttr(funcOp.getBlocks().size()));
  }

  // Create a mapping between each block and its control value in the right
  // format for the memory interface builder
  DenseMap<unsigned, Value> ctrlVals;
  for (auto [blockIdx, block] : llvm::enumerate(funcOp))
    ctrlVals.insert({blockIdx, getBlockControl(&block)});

  // Each memory region is independent from the others
  for (auto &[memref, memAccesses] : memInfo) {
    SmallPtrSet<Block *, 4> controlBlocks;

    MemoryInterfaceBuilder memBuilder(funcOp, memref, memAccesses.memStart,
                                      ctrlEnd, ctrlVals);

    // Add MC ports to the interface builder
    for (auto &[_, mcBlockOps] : memAccesses.mcPorts)
      for (handshake::MemPortOpInterface portOp : mcBlockOps)
        memBuilder.addMCPort(portOp);

    // Determine LSQ group validity and add ports the the interface builder at
    // the same time
    for (auto &[group, groupOps] : memAccesses.lsqPorts) {
      assert(!groupOps.empty() && "group cannot be empty");

      // Group accesses by the basic block they belong to
      llvm::MapVector<Block *, SmallVector<handshake::MemPortOpInterface>>
          opsPerBlock;
      for (handshake::MemPortOpInterface portOp : groupOps)
        opsPerBlock[portOp->getBlock()].push_back(portOp);

      // Check whether there is a clear "linear dominance" relationship between
      // all blocks, and derive a port ordering for the group from it
      SmallVector<Block *> order;
      if (failed(computeLinearDominance(dominations, opsPerBlock, order)))
        return failure();

      // Verify that no two groups have the same control signal
      if (auto [_, newCtrl] = controlBlocks.insert(order.front()); !newCtrl)
        return groupOps.front()->emitError()
               << "Inconsistent LSQ group for memory interface the operation "
                  "references. No two groups can have the same control signal.";

      // Add all group ports in the correct order to the builder. Within each
      // block operations are naturally in program order since we always use
      // ordered maps and iterated over the operations in program order to begin
      // with
      for (Block *block : order)
        for (handshake::MemPortOpInterface portOp : opsPerBlock[block])
          memBuilder.addLSQPort(group, portOp);
    }

    // Build the memory interfaces
    handshake::MemoryControllerOp mcOp;
    handshake::LSQOp lsqOp;
    if (failed(memBuilder.instantiateInterfaces(rewriter, mcOp, lsqOp)))
      return failure();
  }

  return success();
}

void LowerFuncToHandshake::idBasicBlocks(
    handshake::FuncOp funcOp, ConversionPatternRewriter &rewriter) const {
  for (auto [blockID, block] : llvm::enumerate(funcOp)) {
    for (Operation &op : block) {
      if (!isa<handshake::MemoryOpInterface>(op)) {
        // Memory interfaces do not naturally belong to any block, so they do
        // not get an attribute
        op.setAttr(BB_ATTR_NAME, rewriter.getUI32IntegerAttr(blockID));
      }
    }
  }
}

LogicalResult LowerFuncToHandshake::flattenAndTerminate(
    handshake::FuncOp funcOp, ConversionPatternRewriter &rewriter,
    const ArgReplacements &argReplacements) const {
  // Erase all cf-level terminators, accumulating operands to func-level returns
  // as we go
  SmallVector<SmallVector<Value>> returnsOperands;
  for (Block &block : funcOp) {
    Operation *termOp = &block.back();
    if (auto retOp = dyn_cast<func::ReturnOp>(termOp)) {
      auto &retOperands = returnsOperands.emplace_back();
      if (failed(rewriter.getRemappedValues(retOp->getOperands(), retOperands)))
        return failure();
    }
    rewriter.eraseOp(termOp);
  }
  assert(!returnsOperands.empty() && "function must have at least one return");

  // When identifying basic blocks, the end node is either put in the same
  // block as the function's single return statement or, in the case of
  // multiple return statements, it is put in a "fake block" along with the
  // merges that feed it its data inputs
  size_t exitBlockID = funcOp.getBlocks().size();
  if (returnsOperands.size() == 1)
    exitBlockID -= 1;

  // Inline all non-entry blocks into the entry block, erasing them as we go
  Operation *lastOp = &funcOp.front().back();
  for (Block &block : llvm::make_early_inc_range(funcOp)) {
    if (block.isEntryBlock())
      continue;

    // Replace all block arguments with the data result of merge-like
    // operations; this effectively connects all merges to the rest of the
    // circuit
    SmallVector<Value> replacements;
    for (BlockArgument blockArg : block.getArguments()) {
      Value mergeRes = argReplacements.at(blockArg);
      replacements.push_back(mergeRes);
      rewriter.replaceAllUsesWith(blockArg, mergeRes);
    }
    rewriter.inlineBlockBefore(&block, lastOp, replacements);
  }

  // The terminator's operands are, in order
  // 1. the original function's results
  // 2. a control for each memory region signaling completion
  // 3. a control signaling eventual function completion (the function's start)
  SmallVector<Value, 8> endOprds;
  endOprds.append(
      mergeFuncResults(funcOp, rewriter, returnsOperands, exitBlockID));

  rewriter.setInsertionPointToEnd(funcOp.getBodyBlock());
  for (BlockArgument arg : funcOp.getArguments()) {
    if (!isa<mlir::MemRefType>(arg.getType()))
      continue;

    if (arg.getUsers().empty()) {
      // When the memory region is not accessed, just a create a constant source
      // of valid "memory end" tokens for ir
      auto sourceOp = rewriter.create<handshake::SourceOp>(lastOp->getLoc());
      sourceOp->setAttr(BB_ATTR_NAME, rewriter.getUI32IntegerAttr(exitBlockID));
      endOprds.push_back(sourceOp.getResult());
    } else {
      for (Operation *userOp : arg.getUsers()) {
        auto memOp = cast<handshake::MemoryOpInterface>(userOp);
        if (memOp.isMasterInterface()) {
          endOprds.push_back(memOp.getMemEnd());
          break;
        }
      }
    }
  }
  endOprds.push_back(getBlockControl(funcOp.getBodyBlock()));

  auto endOp = rewriter.create<handshake::EndOp>(lastOp->getLoc(), endOprds);
  endOp->setAttr(BB_ATTR_NAME, rewriter.getUI32IntegerAttr(exitBlockID));
  return success();
}

Value LowerFuncToHandshake::getBlockControl(Block *block) const {
  return block->getArguments().back();
}

//===-----------------------------------------------------------------------==//
// Simple transformations
//===-----------------------------------------------------------------------==//

/// In the operation's parent Handshake function, looks for a control merge
/// tagged with the same basic block as the operation and returns its dara
/// result. The operation must be nested inside a Handshake function and should
/// be tagged with a basic block ID. The control merge is expected to exist; the
/// function will assert if it does not.
static Value getBlockControl(Operation *op) {
  auto funcOp = op->getParentOfType<handshake::FuncOp>();
  assert(funcOp && "operation should have parent function");
  std::optional<unsigned> bb = getLogicBB(op);
  assert(bb && "operation should be tagged with associated basic block");

  if (bb == ENTRY_BB)
    return funcOp.getArguments().back();
  for (auto cMergeOp : funcOp.getOps<handshake::ControlMergeOp>()) {
    if (auto cMergeBB = getLogicBB(cMergeOp); cMergeBB && cMergeBB == *bb)
      return cMergeOp.getResult();
  }
  llvm_unreachable("cannot find cmerge in block");
  return nullptr;
}

template <typename SrcOp, typename DstOp>
LogicalResult OneToOneConversion<SrcOp, DstOp>::matchAndRewrite(
    SrcOp srcOp, OpAdaptor adaptor, ConversionPatternRewriter &rewriter) const {
  rewriter.setInsertionPoint(srcOp);
  SmallVector<Type> newTypes;
  for (Type resType : srcOp->getResultTypes())
    newTypes.push_back(channelifyType(resType));
  auto newOp =
      rewriter.create<DstOp>(srcOp->getLoc(), newTypes, adaptor.getOperands(),
                             srcOp->getAttrDictionary().getValue());

  for (auto [from, to] : llvm::zip(srcOp->getResults(), newOp->getResults()))
    from.replaceAllUsesWith(to);

  namer.replaceOp(srcOp, newOp);
  rewriter.replaceOp(srcOp, newOp);
  return success();
}

template <typename CastOp, typename ExtOp>
LogicalResult ConvertIndexCast<CastOp, ExtOp>::matchAndRewrite(
    CastOp castOp, OpAdaptor adaptor,
    ConversionPatternRewriter &rewriter) const {

  auto getWidth = [](Type type) -> unsigned {
    if (isa<IndexType>(type))
      return 32;
    // temporary
    if (isa<handshake::ChannelType>(type))
      return 32;
    return type.getIntOrFloatBitWidth();
  };

  unsigned srcWidth = getWidth(castOp.getOperand().getType());
  unsigned dstWidth = getWidth(castOp.getResult().getType());
  Type dstType = handshake::ChannelType::get(rewriter.getIntegerType(dstWidth));
  Operation *newOp;
  if (srcWidth < dstWidth) {
    // This is an extension
    newOp =
        rewriter.create<ExtOp>(castOp.getLoc(), dstType, adaptor.getOperands(),
                               castOp->getAttrDictionary().getValue());
  } else {
    // This is a truncation
    newOp = rewriter.create<handshake::TruncIOp>(
        castOp.getLoc(), dstType, adaptor.getOperands(),
        castOp->getAttrDictionary().getValue());
  }
  namer.replaceOp(castOp, newOp);
  rewriter.replaceOp(castOp, newOp);
  castOp.getResult().replaceAllUsesWith(newOp->getResult(0));
  return success();
}

LogicalResult
ConvertCalls::matchAndRewrite(func::CallOp callOp, OpAdaptor adaptor,
                              ConversionPatternRewriter &rewriter) const {
  auto modOp = callOp->getParentOfType<mlir::ModuleOp>();
  assert(modOp && "call should have parent module");

  // The instance's operands are the same as the call plus an extra
  // control-only start coming from the call's logical basic block
  SmallVector<Value> operands(adaptor.getOperands());
  operands.push_back(getBlockControl(callOp));

  // Retrieve the Handshake function that the call references to determine
  // the instance's result types (may be different from the call's result
  // types)
  SymbolRefAttr symbol = callOp->getAttrOfType<SymbolRefAttr>("callee");
  assert(symbol && "call symbol does not exist");
  Operation *lookup = modOp.lookupSymbol(symbol);
  if (!lookup)
    return callOp->emitError() << "call references unknown function";
  TypeRange resultTypes;
  // check if the function is a handshake function
  auto calledHandshakeFuncOp = dyn_cast<handshake::FuncOp>(lookup);
  if (!calledHandshakeFuncOp) {
    // if this is not the case, the function might have been not traversed yet
    // during the conversion
    auto calledFuncOp = dyn_cast<func::FuncOp>(lookup);
    if (!calledFuncOp)
      return callOp->emitError() << "call does not reference a function";
    resultTypes = calledFuncOp.getFunctionType().getResults();
  } else {
    resultTypes = calledHandshakeFuncOp.getFunctionType().getResults();
  }
  SmallVector<Type> handshakeResultTypes;
  for (auto type : resultTypes)
    handshakeResultTypes.push_back(channelifyType(type));
  // add control type to the result types for the end output signal
  handshakeResultTypes.push_back(
      handshake::ControlType::get(rewriter.getContext()));

  rewriter.setInsertionPoint(callOp);
  auto instOp = rewriter.create<handshake::InstanceOp>(
      callOp.getLoc(), callOp.getCallee(), handshakeResultTypes, operands);
  instOp->setDialectAttrs(callOp->getDialectAttrs());
  namer.replaceOp(callOp, instOp);
  if (callOp->getNumResults() == 0)
    rewriter.eraseOp(callOp);
  else
    rewriter.replaceOp(callOp, instOp.getResults().drop_back());
  return success();
}

/// Determines whether it is possible to transform an arith-level constant into
/// a Handshake-level constant that is triggered by an always-triggering source
/// component without compromising the circuit semantics (e.g., without
/// triggering a memory operation before the circuit "starts"). Returns false if
/// the Handshake-level constant that replaces the input must instead be
/// connected to the control-only network; returns true otherwise. This function
/// assumes that the rest of the std-level operations have already been
/// converted to their Handshake equivalent.
/// NOTE: I doubt this works in half-degenerate cases, but this is the logic
/// that legacy Dynamatic follows.
static bool isCstSourcable(arith::ConstantOp cstOp) {
  std::function<bool(Operation *)> isValidUser = [&](Operation *user) -> bool {
    if (isa<UnrealizedConversionCastOp>(user))
      return llvm::all_of(user->getUsers(), isValidUser);
    return !isa<handshake::BranchOp, handshake::ConditionalBranchOp,
                handshake::LoadOp, handshake::StoreOp>(user);
  };

  return llvm::all_of(cstOp->getUsers(), isValidUser);
}

LogicalResult
ConvertConstants::matchAndRewrite(arith::ConstantOp cstOp,
                                  OpAdaptor /*adaptor*/,
                                  ConversionPatternRewriter &rewriter) const {
  rewriter.setInsertionPoint(cstOp);

  // Determine the new constant's control input
  Value controlVal;
  if (isCstSourcable(cstOp)) {
    auto sourceOp = rewriter.create<handshake::SourceOp>(cstOp.getLoc());
    inheritBB(cstOp, sourceOp);
    controlVal = sourceOp.getResult();
  } else {
    controlVal = getBlockControl(cstOp);
  }

  TypedAttr cstAttr = cstOp.getValue();
  // Convert IndexType'd values to equivalent signless integers
  if (isa<IndexType>(cstAttr.getType())) {
    auto intType = rewriter.getIntegerType(32);
    cstAttr = IntegerAttr::get(intType,
                               cast<IntegerAttr>(cstAttr).getValue().trunc(32));
  }
  auto newCstOp = rewriter.create<handshake::ConstantOp>(cstOp.getLoc(),
                                                         cstAttr, controlVal);
  newCstOp->setDialectAttrs(cstOp->getDialectAttrs());
  namer.replaceOp(cstOp, newCstOp);
  rewriter.replaceOp(cstOp, newCstOp->getResults());
  return success();
}

LogicalResult ConvertUndefinedValues::matchAndRewrite(
    LLVM::UndefOp undefOp, OpAdaptor /*adaptor*/,
    ConversionPatternRewriter &rewriter) const {
  // Create an attribute of the appropriate type for the constant
  auto resType = undefOp.getRes().getType();
  TypedAttr cstAttr;
  if (isa<IndexType>(resType)) {
    auto intType = rewriter.getIntegerType(32);
    cstAttr = rewriter.getIntegerAttr(intType, 0);
  } else if (isa<IntegerType>(resType)) {
    cstAttr = rewriter.getIntegerAttr(resType, 0);
  } else if (FloatType floatType = dyn_cast<FloatType>(resType)) {
    cstAttr = rewriter.getFloatAttr(floatType, 0.0);
  } else {
    return undefOp->emitError() << "operation has unsupported result type";
  }

  // Create a constant with a default value and replace the undefined value
  rewriter.setInsertionPoint(undefOp);
  auto cstOp = rewriter.create<handshake::ConstantOp>(undefOp.getLoc(), cstAttr,
                                                      getBlockControl(undefOp));
  cstOp->setDialectAttrs(undefOp->getAttrDictionary());
  namer.replaceOp(cstOp, cstOp);
  rewriter.replaceOp(undefOp, cstOp.getResult());
  return success();
}

//===-----------------------------------------------------------------------==//
// Pass driver
//===-----------------------------------------------------------------------==//

/// Filters out block arguments of type MemRefType
bool FuncSSAStrategy::maximizeArgument(BlockArgument arg) {
  return !arg.getType().isa<mlir::MemRefType>();
}

namespace {

/// FPGA18's elastic pass. Runs elastic pass on every function (func::FuncOp)
/// of the module it is applied on. Succeeds whenever all functions in the
/// module were succesfully lowered to handshake.
struct CfToHandshakePass
    : public dynamatic::impl::CfToHandshakeBase<CfToHandshakePass> {

  void runDynamaticPass() override {
    MLIRContext *ctx = &getContext();
    ModuleOp modOp = getOperation();

    // Put all non-external functions into maximal SSA form
    for (auto funcOp : modOp.getOps<func::FuncOp>()) {
      if (!funcOp.isExternal()) {
        FuncSSAStrategy strategy;
        if (failed(dynamatic::maximizeSSA(funcOp.getBody(), strategy)))
          return signalPassFailure();
      }
    }

    CfToHandshakeTypeConverter converter;
    RewritePatternSet patterns(ctx);
    patterns.add<LowerFuncToHandshake, ConvertConstants, ConvertCalls,
                 ConvertUndefinedValues,
                 ConvertIndexCast<arith::IndexCastOp, handshake::ExtSIOp>,
                 ConvertIndexCast<arith::IndexCastUIOp, handshake::ExtUIOp>,
                 OneToOneConversion<arith::AddFOp, handshake::AddFOp>,
                 OneToOneConversion<arith::AddIOp, handshake::AddIOp>,
                 OneToOneConversion<arith::AndIOp, handshake::AndIOp>,
                 OneToOneConversion<arith::CmpFOp, handshake::CmpFOp>,
                 OneToOneConversion<arith::CmpIOp, handshake::CmpIOp>,
                 OneToOneConversion<arith::DivFOp, handshake::DivFOp>,
                 OneToOneConversion<arith::DivSIOp, handshake::DivSIOp>,
                 OneToOneConversion<arith::DivUIOp, handshake::DivUIOp>,
                 OneToOneConversion<arith::ExtSIOp, handshake::ExtSIOp>,
                 OneToOneConversion<arith::ExtUIOp, handshake::ExtUIOp>,
                 OneToOneConversion<arith::MaximumFOp, handshake::MaximumFOp>,
                 OneToOneConversion<arith::MinimumFOp, handshake::MinimumFOp>,
                 OneToOneConversion<arith::MulFOp, handshake::MulFOp>,
                 OneToOneConversion<arith::MulIOp, handshake::MulIOp>,
                 OneToOneConversion<arith::NegFOp, handshake::NegFOp>,
                 OneToOneConversion<arith::OrIOp, handshake::OrIOp>,
                 OneToOneConversion<arith::SelectOp, handshake::SelectOp>,
                 OneToOneConversion<arith::ShLIOp, handshake::ShLIOp>,
                 OneToOneConversion<arith::ShRSIOp, handshake::ShRSIOp>,
                 OneToOneConversion<arith::ShRUIOp, handshake::ShRUIOp>,
                 OneToOneConversion<arith::SubFOp, handshake::SubFOp>,
                 OneToOneConversion<arith::SubIOp, handshake::SubIOp>,
                 OneToOneConversion<arith::TruncIOp, handshake::TruncIOp>,
                 OneToOneConversion<arith::TruncFOp, handshake::TruncFOp>,
                 OneToOneConversion<arith::XOrIOp, handshake::XOrIOp>,
                 OneToOneConversion<arith::SIToFPOp, handshake::SIToFPOp>,
                 OneToOneConversion<arith::FPToSIOp, handshake::FPToSIOp>,
                 OneToOneConversion<arith::ExtFOp, handshake::ExtFOp>,
                 OneToOneConversion<math::AbsFOp, handshake::AbsFOp>>(
        getAnalysis<NameAnalysis>(), converter, ctx);

    // All func-level functions must become handshake-level functions
    ConversionTarget target(*ctx);
    target.addLegalOp<mlir::ModuleOp>();
    target.addLegalDialect<handshake::HandshakeDialect>();
    target.addIllegalDialect<func::FuncDialect, cf::ControlFlowDialect,
                             arith::ArithDialect, math::MathDialect,
                             BuiltinDialect>();

    if (failed(applyFullConversion(modOp, target, std::move(patterns))))
      return signalPassFailure();
  }
};
} // namespace

std::unique_ptr<dynamatic::DynamaticPass> dynamatic::createCfToHandshake() {
  return std::make_unique<CfToHandshakePass>();
}<|MERGE_RESOLUTION|>--- conflicted
+++ resolved
@@ -727,13 +727,6 @@
                                "'handshake::MemInterfaceAttr' to encode "
                                "which memory interface it should connect to.";
     }
-<<<<<<< HEAD
-    // Rouzbeh
-    bool connectToMC = memAttr.connectsToMC();
-    // bool connectToMC = true;
-    
-=======
->>>>>>> d3d3d01a
 
     // Replace memref operation with corresponding handshake operation
     auto portOp =
@@ -781,12 +774,7 @@
     if (memAttr.connectsToMC())
       accessesIt->second.mcPorts[block].push_back(portOp);
     else
-<<<<<<< HEAD
-      accessesIt->second.lsqPorts[*memAttr.getLsqGroup()].push_back(newOp);
-    // accessesIt->second.mcPorts[block].push_back(newOp);
-=======
       accessesIt->second.lsqPorts[*memAttr.getLsqGroup()].push_back(portOp);
->>>>>>> d3d3d01a
   }
 
   memOpLowering.renameDependencies(funcOp);
